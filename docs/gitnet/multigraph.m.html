--- conflicted
+++ resolved
@@ -1,4 +1,3 @@
-<<<<<<< HEAD
 <!doctype html>
 <head>
   <meta http-equiv="Content-Type" content="text/html; charset=utf-8" />
@@ -1035,7 +1034,7 @@
     
   
   <div id="sidebar">
-    <h1>Index</h1>
+    <img src="static/gitnet.png" height="250" width="250"/>
     <ul id="index">
 
 
@@ -1136,15 +1135,21 @@
 
     <span class="k">def</span> <span class="nf">write_graphml</span><span class="p">(</span><span class="bp">self</span><span class="p">,</span> <span class="n">fname</span><span class="p">):</span>
         <span class="sd">&quot;&quot;&quot;</span>
-<span class="sd">        write_graphml converts a MultiGraphPlus object to a graphml file.</span>
-<span class="sd">        :param self: MultiGraphPlus graph</span>
-<span class="sd">        :param fname: A string indicating the path or file name to write to. File names which end in .gz or .bz2 will be</span>
-<span class="sd">            compressed.</span>
-<span class="sd">        :return: None</span>
-<span class="sd">        This method will have the side effect of creating a file, specified by fpath.</span>
-<span class="sd">        This method cannot use vector attributes within the graphml file. Instead, vector attributes are converted into</span>
-<span class="sd">            a semicolon-delimited string. When this occurs, a warning is raised indicating the vector attributes (node</span>
-<span class="sd">            attributes are preceded by &#39;n:&#39; while edge attributes are preceded by &#39;e:&#39;.</span>
+<span class="sd">        Converts a `MultiGraphPlus` object to a graphml file.</span>
+
+<span class="sd">        **Parameters** :</span>
+
+<span class="sd">        &gt; *fname* :</span>
+
+<span class="sd">        &gt;&gt; A string indicating the path or file name to write to. File names which end in `.gz` or `.bz2` will be compressed.</span>
+
+<span class="sd">        **Return** : `None`</span>
+
+<span class="sd">        &gt; This method will have the side effect of creating a file, specified by fpath.</span>
+<span class="sd">        &gt; This method cannot use vector attributes within the graphml file. Instead, vector attributes are converted into</span>
+<span class="sd">        &gt; a semicolon-delimited string. When this occurs, a warning is raised indicating the vector attributes (node</span>
+<span class="sd">        &gt; attributes are preceded by &#39;n:&#39; while edge attributes are preceded by &#39;e:&#39;).</span>
+
 <span class="sd">        &quot;&quot;&quot;</span>
 
         <span class="n">graph</span> <span class="o">=</span> <span class="n">copy</span><span class="o">.</span><span class="n">deepcopy</span><span class="p">(</span><span class="bp">self</span><span class="p">)</span>
@@ -1177,15 +1182,39 @@
                    <span class="n">weight_string</span><span class="o">=</span><span class="s1">&#39;weight&#39;</span><span class="p">):</span>
         <span class="sd">&quot;&quot;&quot;</span>
 <span class="sd">        A function to write an edgelist formatted for the tnet library for network analysis in R.</span>
-<span class="sd">        :param fname: A string indicating the path or file name to write to.</span>
-<span class="sd">        :param mode_string: The name string of the mode node attribute.</span>
-<span class="sd">        :param weighted: Do the edges have weights? True or false.</span>
-<span class="sd">        :param time_string: the name string of the date/time node attribute.</span>
-<span class="sd">        :param node_index_string: Creates a new integer id attribute.</span>
-<span class="sd">        :param weight_string: The name of the weight node attribute.</span>
-<span class="sd">        :return: None</span>
-
-<span class="sd">        Source: Adapted from code written by Reid McIlroy Young for the Metaknowledge python library.</span>
+
+<span class="sd">        **Parameters** :</span>
+
+<span class="sd">        &gt; *fname* : `string`</span>
+
+<span class="sd">        &gt;&gt; A string indicating the path or file name to write to.</span>
+
+<span class="sd">        &gt; *mode_string* : `string`</span>
+
+<span class="sd">        &gt;&gt; The name string of the mode node attribute.</span>
+
+<span class="sd">        &gt; *weighted* : `bool`</span>
+
+<span class="sd">        &gt;&gt; Do the edges have weights? True or false.</span>
+
+<span class="sd">        &gt; *time_string* : `string`</span>
+
+<span class="sd">        &gt;&gt; the name string of the date/time node attribute.</span>
+
+<span class="sd">        &gt; *node_index_string* : `int`</span>
+
+<span class="sd">        &gt;&gt; Creates a new integer id attribute.</span>
+
+<span class="sd">        &gt; *weight_string* : `string`</span>
+
+<span class="sd">        &gt;&gt; The name of the weight node attribute.</span>
+
+<span class="sd">        **Return** : `None`</span>
+
+<span class="sd">        *Source* :</span>
+
+<span class="sd">        &gt; Adapted from code written by Reid McIlroy Young for the Metaknowledge python library.</span>
+
 <span class="sd">        &quot;&quot;&quot;</span>
         <span class="n">modes</span> <span class="o">=</span> <span class="p">[]</span>
         <span class="n">mode1set</span> <span class="o">=</span> <span class="nb">set</span><span class="p">()</span>
@@ -1248,9 +1277,21 @@
     <span class="k">def</span> <span class="nf">node_attributes</span><span class="p">(</span><span class="bp">self</span><span class="p">,</span> <span class="n">name</span><span class="p">,</span> <span class="n">helper</span><span class="p">):</span>
         <span class="sd">&quot;&quot;&quot;</span>
 <span class="sd">        Creates a new node attribute.</span>
-<span class="sd">        :param name: The name of the new attribute.</span>
-<span class="sd">        :param helper: A helper function, which takes an attribute dict and produces the new attribute.</span>
-<span class="sd">        :return: A new MultiGraphPlus object, identical to self but with the desired attribute.</span>
+
+<span class="sd">        **Parameters** :</span>
+
+<span class="sd">        &gt; *name* : `string`</span>
+
+<span class="sd">        &gt;&gt; The name of the new attribute.</span>
+
+<span class="sd">        &gt; *helper* : `None`</span>
+
+<span class="sd">        &gt;&gt; A helper function, which takes an attribute dict and produces the new attribute.</span>
+
+<span class="sd">        **Return** :</span>
+
+<span class="sd">        &gt; A new MultiGraphPlus object, identical to self but with the desired attribute.</span>
+
 <span class="sd">        &quot;&quot;&quot;</span>
         <span class="n">self_copy</span> <span class="o">=</span> <span class="n">copy</span><span class="o">.</span><span class="n">deepcopy</span><span class="p">(</span><span class="bp">self</span><span class="p">)</span>
         <span class="k">for</span> <span class="n">n</span> <span class="ow">in</span> <span class="n">self_copy</span><span class="o">.</span><span class="n">nodes</span><span class="p">():</span>
@@ -1260,13 +1301,35 @@
     <span class="k">def</span> <span class="nf">quickplot</span><span class="p">(</span><span class="bp">self</span><span class="p">,</span> <span class="n">fname</span><span class="p">,</span> <span class="n">k</span><span class="o">=</span><span class="s2">&quot;4/sqrt(n)&quot;</span><span class="p">,</span> <span class="n">iterations</span><span class="o">=</span><span class="mi">50</span><span class="p">,</span> <span class="n">layout</span><span class="o">=</span><span class="s2">&quot;neato&quot;</span><span class="p">,</span> <span class="n">size</span><span class="o">=</span><span class="mi">20</span><span class="p">,</span> <span class="n">default_colour</span><span class="o">=</span><span class="s2">&quot;lightgrey&quot;</span><span class="p">):</span>
         <span class="sd">&quot;&quot;&quot;</span>
 <span class="sd">        Makes a quick visualization of the network.</span>
-<span class="sd">        :param fname: A string indicating the path or file name to write to.</span>
-<span class="sd">        :param k:</span>
-<span class="sd">        :param iterations:</span>
-<span class="sd">        :param layout: The type of layout to draw. (&quot;spring&quot;, &quot;circular&quot;, &quot;shell&quot;, &quot;spectral&quot;, or &quot;random&quot;)</span>
-<span class="sd">        :param size: The size of the nodes. Default is 20.</span>
-<span class="sd">        :param default_colour:</span>
-<span class="sd">        :return: None</span>
+
+<span class="sd">        **Parameters** :</span>
+
+<span class="sd">        &gt; *fname* : `string`</span>
+
+<span class="sd">        &gt;&gt; A string indicating the path or file name to write to.</span>
+
+<span class="sd">        &gt; *k* : `None`</span>
+
+<span class="sd">        &gt;&gt; Default function used for plotting.</span>
+
+<span class="sd">        &gt; *iterations* : `int`</span>
+
+<span class="sd">        &gt;&gt; Default number of iterations to run on the plot.</span>
+
+<span class="sd">        &gt; *layout* : `string`</span>
+
+<span class="sd">        &gt;&gt; The type of layout to draw, the available layouts are: (&quot;spring&quot;, &quot;circular&quot;, &quot;shell&quot;, &quot;spectral&quot;, or &quot;random&quot;).</span>
+
+<span class="sd">        &gt; *size* : `int`</span>
+
+<span class="sd">        &gt;&gt; The size of the nodes. Default is 20.</span>
+
+<span class="sd">        &gt; *default_colour* : `string`</span>
+
+<span class="sd">        &gt;&gt; Only default nodes will be coloured with this colour.</span>
+
+<span class="sd">        **Return** : `None`</span>
+
 <span class="sd">        &quot;&quot;&quot;</span>
 
         <span class="k">if</span> <span class="nb">type</span><span class="p">(</span><span class="n">k</span><span class="p">)</span> <span class="ow">is</span> <span class="nb">str</span><span class="p">:</span>
@@ -1345,12 +1408,20 @@
     <span class="k">def</span> <span class="nf">describe</span><span class="p">(</span><span class="bp">self</span><span class="p">,</span> <span class="n">extra</span><span class="o">=</span><span class="bp">False</span><span class="p">):</span>
         <span class="sd">&quot;&quot;&quot;</span>
 <span class="sd">        Provides a summary of graph statistics. Includes basic statistics like the number of nodes, edges,</span>
-<span class="sd">        denstiy, and the average degree for one mode.</span>
-<span class="sd">        Prints a string that contains each of the items that make up the summary.</span>
+<span class="sd">        denstiy, and the average degree for one mode. Prints a string that contains each of the items that make up the summary.</span>
 <span class="sd">        Density is calculated using one of the modes of the original bipartite network graph.</span>
 
-<span class="sd">        :param extra: runs the low efficiency algorithms, which can be resource-intensive on large networks. Recommended</span>
-<span class="sd">            maximum network size for the low efficiency algorithms is around 100 nodes.</span>
+<span class="sd">        **Parameters** :</span>
+
+<span class="sd">        &gt; *extra* : `bool`</span>
+
+<span class="sd">        &gt;&gt; Runs the low efficiency algorithms, which can be resource-intensive on large networks.</span>
+<span class="sd">        &gt;&gt; Recommended maximum network size for the low efficiency algorithms is around 100 nodes.</span>
+
+<span class="sd">        **Returns** : `string`</span>
+
+<span class="sd">        &gt; Returns the descriptive string that contains information about the `MultiGraphPlus` object.</span>
+
 <span class="sd">        &quot;&quot;&quot;</span>
         <span class="n">mode1</span> <span class="o">=</span> <span class="bp">self</span><span class="o">.</span><span class="n">mode1</span>
         <span class="n">mode2</span> <span class="o">=</span> <span class="bp">self</span><span class="o">.</span><span class="n">mode2</span>
@@ -1409,15 +1480,29 @@
     <span class="k">def</span> <span class="nf">node_merge</span><span class="p">(</span><span class="bp">self</span><span class="p">,</span> <span class="n">node1</span><span class="p">,</span> <span class="n">node2</span><span class="p">,</span> <span class="n">show_warning</span><span class="o">=</span><span class="bp">True</span><span class="p">):</span>
         <span class="sd">&quot;&quot;&quot;</span>
 <span class="sd">        Combines node1 and node2. After merge, node1 will remain, while node2 will be removed. node2&#39;s edges will become</span>
-<span class="sd">            node1 edges, while retaining all their edge attributes. Vector attributes of node1 and node2 whose</span>
-<span class="sd">            identifiers match will be combined, retaining all values. Atomic attributes which exist in only one of the</span>
-<span class="sd">            two nodes will be included in the merge node. Finally, if node1 and node2 contain a conflicting atomic</span>
-<span class="sd">            attribute, node1&#39;s value will overwrite node2&#39;s value.</span>
-<span class="sd">        :param node1: The identifier for a node. This node&#39;s attributes will persist to the merged node.</span>
-<span class="sd">        :param node2: The identifier for a second node. Any non-conflicting attributes will persist to the merged node.</span>
-<span class="sd">        :param show_warning: A boolean parameter indicating whether overwrite warnings should be displayed</span>
-<span class="sd">        :return: a new multigraphplus object which has merged nodes 1 and 2 together into node1, which will also have</span>
-<span class="sd">        gained node2&#39;s edges.</span>
+<span class="sd">        node1 edges, while retaining all their edge attributes. Vector attributes of node1 and node2 whose</span>
+<span class="sd">        identifiers match will be combined, retaining all values. Atomic attributes which exist in only one of the</span>
+<span class="sd">        two nodes will be included in the merge node. Finally, if node1 and node2 contain a conflicting atomic</span>
+<span class="sd">        attribute, node1&#39;s value will overwrite node2&#39;s value.</span>
+
+<span class="sd">        **Parameters** :</span>
+
+<span class="sd">        &gt; *node1* : `string`</span>
+
+<span class="sd">        &gt;&gt; The identifier for a node. This node&#39;s attributes will persist to the merged node.</span>
+
+<span class="sd">        &gt; *node2* : `string`</span>
+
+<span class="sd">        &gt;&gt; The identifier for a second node. Any non-conflicting attributes will persist to the merged node.</span>
+
+<span class="sd">        &gt; *show_warning* : `bool`</span>
+
+<span class="sd">        &gt;&gt; A boolean parameter indicating whether overwrite warnings should be displayed.</span>
+
+<span class="sd">        **Return** : `MultiGraphPlus`</span>
+
+<span class="sd">        &gt; a new multigraphplus object which has merged nodes 1 and 2 together into node1, which will also have gained node2&#39;s edges.</span>
+
 <span class="sd">        &quot;&quot;&quot;</span>
         <span class="n">merged_graph</span> <span class="o">=</span> <span class="n">copy</span><span class="o">.</span><span class="n">deepcopy</span><span class="p">(</span><span class="bp">self</span><span class="p">)</span>
 
@@ -1466,17 +1551,25 @@
     <span class="k">def</span> <span class="nf">collapse_edges</span><span class="p">(</span><span class="bp">self</span><span class="p">,</span> <span class="n">sum_weights</span><span class="o">=</span><span class="bp">False</span><span class="p">):</span>
         <span class="sd">&quot;&quot;&quot;</span>
 <span class="sd">        Collapses all edges which share nodes into one edge, with a new weight assigned to it. How this weight is</span>
-<span class="sd">        assigned depends on the sum_weights parameter.</span>
-
-<span class="sd">        :param sum_weights: An optional boolean parameter. Determines how weights will be assigned to the final edges.</span>
-<span class="sd">        If False, the weight will be the number of edges which were collapsed. If True, the weight will be the sum of</span>
-<span class="sd">        the weights of collapsed edges.</span>
-
-<span class="sd">        :return: A new MultiGraphPlus object, which has collapsed all duplicate edges, assigned a new weight, and</span>
-<span class="sd">        stores other edge data in lists.</span>
-
-<span class="sd">        Note: The default weight of an edge is 1. Thus, if sum_weights is set to True, but an edge does not have a</span>
-<span class="sd">        weight attribute, this method assumes the weight of the edge is 1.</span>
+<span class="sd">        assigned depends on the `sum_weights` parameter.</span>
+
+<span class="sd">        **Parameters** :</span>
+
+<span class="sd">        &gt; *sum_weights* : `bool`</span>
+
+<span class="sd">        &gt;&gt; An optional boolean parameter. Determines how weights will be assigned to the final edges.</span>
+<span class="sd">        &gt;&gt; If False, the weight will be the number of edges which were collapsed. If True, the weight will be the sum of</span>
+<span class="sd">        &gt;&gt; the weights of collapsed edges.</span>
+
+<span class="sd">        **Return** :</span>
+
+<span class="sd">        &gt; A new MultiGraphPlus object, which has collapsed all duplicate edges, assigned a new weight, and</span>
+<span class="sd">        &gt; stores other edge data in lists.</span>
+
+<span class="sd">        **Note** :</span>
+
+<span class="sd">        &gt; The default weight of an edge is 1. Thus, if sum_weights is set to True, but an edge does not have a</span>
+<span class="sd">        &gt; weight attribute, this method assumes the weight of the edge is 1.</span>
 
 <span class="sd">        &quot;&quot;&quot;</span>
         <span class="n">gnew</span> <span class="o">=</span> <span class="n">MultiGraphPlus</span><span class="p">()</span>
@@ -1797,15 +1890,21 @@
 
     <span class="k">def</span> <span class="nf">write_graphml</span><span class="p">(</span><span class="bp">self</span><span class="p">,</span> <span class="n">fname</span><span class="p">):</span>
         <span class="sd">&quot;&quot;&quot;</span>
-<span class="sd">        write_graphml converts a MultiGraphPlus object to a graphml file.</span>
-<span class="sd">        :param self: MultiGraphPlus graph</span>
-<span class="sd">        :param fname: A string indicating the path or file name to write to. File names which end in .gz or .bz2 will be</span>
-<span class="sd">            compressed.</span>
-<span class="sd">        :return: None</span>
-<span class="sd">        This method will have the side effect of creating a file, specified by fpath.</span>
-<span class="sd">        This method cannot use vector attributes within the graphml file. Instead, vector attributes are converted into</span>
-<span class="sd">            a semicolon-delimited string. When this occurs, a warning is raised indicating the vector attributes (node</span>
-<span class="sd">            attributes are preceded by &#39;n:&#39; while edge attributes are preceded by &#39;e:&#39;.</span>
+<span class="sd">        Converts a `MultiGraphPlus` object to a graphml file.</span>
+
+<span class="sd">        **Parameters** :</span>
+
+<span class="sd">        &gt; *fname* :</span>
+
+<span class="sd">        &gt;&gt; A string indicating the path or file name to write to. File names which end in `.gz` or `.bz2` will be compressed.</span>
+
+<span class="sd">        **Return** : `None`</span>
+
+<span class="sd">        &gt; This method will have the side effect of creating a file, specified by fpath.</span>
+<span class="sd">        &gt; This method cannot use vector attributes within the graphml file. Instead, vector attributes are converted into</span>
+<span class="sd">        &gt; a semicolon-delimited string. When this occurs, a warning is raised indicating the vector attributes (node</span>
+<span class="sd">        &gt; attributes are preceded by &#39;n:&#39; while edge attributes are preceded by &#39;e:&#39;).</span>
+
 <span class="sd">        &quot;&quot;&quot;</span>
 
         <span class="n">graph</span> <span class="o">=</span> <span class="n">copy</span><span class="o">.</span><span class="n">deepcopy</span><span class="p">(</span><span class="bp">self</span><span class="p">)</span>
@@ -1838,15 +1937,39 @@
                    <span class="n">weight_string</span><span class="o">=</span><span class="s1">&#39;weight&#39;</span><span class="p">):</span>
         <span class="sd">&quot;&quot;&quot;</span>
 <span class="sd">        A function to write an edgelist formatted for the tnet library for network analysis in R.</span>
-<span class="sd">        :param fname: A string indicating the path or file name to write to.</span>
-<span class="sd">        :param mode_string: The name string of the mode node attribute.</span>
-<span class="sd">        :param weighted: Do the edges have weights? True or false.</span>
-<span class="sd">        :param time_string: the name string of the date/time node attribute.</span>
-<span class="sd">        :param node_index_string: Creates a new integer id attribute.</span>
-<span class="sd">        :param weight_string: The name of the weight node attribute.</span>
-<span class="sd">        :return: None</span>
-
-<span class="sd">        Source: Adapted from code written by Reid McIlroy Young for the Metaknowledge python library.</span>
+
+<span class="sd">        **Parameters** :</span>
+
+<span class="sd">        &gt; *fname* : `string`</span>
+
+<span class="sd">        &gt;&gt; A string indicating the path or file name to write to.</span>
+
+<span class="sd">        &gt; *mode_string* : `string`</span>
+
+<span class="sd">        &gt;&gt; The name string of the mode node attribute.</span>
+
+<span class="sd">        &gt; *weighted* : `bool`</span>
+
+<span class="sd">        &gt;&gt; Do the edges have weights? True or false.</span>
+
+<span class="sd">        &gt; *time_string* : `string`</span>
+
+<span class="sd">        &gt;&gt; the name string of the date/time node attribute.</span>
+
+<span class="sd">        &gt; *node_index_string* : `int`</span>
+
+<span class="sd">        &gt;&gt; Creates a new integer id attribute.</span>
+
+<span class="sd">        &gt; *weight_string* : `string`</span>
+
+<span class="sd">        &gt;&gt; The name of the weight node attribute.</span>
+
+<span class="sd">        **Return** : `None`</span>
+
+<span class="sd">        *Source* :</span>
+
+<span class="sd">        &gt; Adapted from code written by Reid McIlroy Young for the Metaknowledge python library.</span>
+
 <span class="sd">        &quot;&quot;&quot;</span>
         <span class="n">modes</span> <span class="o">=</span> <span class="p">[]</span>
         <span class="n">mode1set</span> <span class="o">=</span> <span class="nb">set</span><span class="p">()</span>
@@ -1909,9 +2032,21 @@
     <span class="k">def</span> <span class="nf">node_attributes</span><span class="p">(</span><span class="bp">self</span><span class="p">,</span> <span class="n">name</span><span class="p">,</span> <span class="n">helper</span><span class="p">):</span>
         <span class="sd">&quot;&quot;&quot;</span>
 <span class="sd">        Creates a new node attribute.</span>
-<span class="sd">        :param name: The name of the new attribute.</span>
-<span class="sd">        :param helper: A helper function, which takes an attribute dict and produces the new attribute.</span>
-<span class="sd">        :return: A new MultiGraphPlus object, identical to self but with the desired attribute.</span>
+
+<span class="sd">        **Parameters** :</span>
+
+<span class="sd">        &gt; *name* : `string`</span>
+
+<span class="sd">        &gt;&gt; The name of the new attribute.</span>
+
+<span class="sd">        &gt; *helper* : `None`</span>
+
+<span class="sd">        &gt;&gt; A helper function, which takes an attribute dict and produces the new attribute.</span>
+
+<span class="sd">        **Return** :</span>
+
+<span class="sd">        &gt; A new MultiGraphPlus object, identical to self but with the desired attribute.</span>
+
 <span class="sd">        &quot;&quot;&quot;</span>
         <span class="n">self_copy</span> <span class="o">=</span> <span class="n">copy</span><span class="o">.</span><span class="n">deepcopy</span><span class="p">(</span><span class="bp">self</span><span class="p">)</span>
         <span class="k">for</span> <span class="n">n</span> <span class="ow">in</span> <span class="n">self_copy</span><span class="o">.</span><span class="n">nodes</span><span class="p">():</span>
@@ -1921,13 +2056,35 @@
     <span class="k">def</span> <span class="nf">quickplot</span><span class="p">(</span><span class="bp">self</span><span class="p">,</span> <span class="n">fname</span><span class="p">,</span> <span class="n">k</span><span class="o">=</span><span class="s2">&quot;4/sqrt(n)&quot;</span><span class="p">,</span> <span class="n">iterations</span><span class="o">=</span><span class="mi">50</span><span class="p">,</span> <span class="n">layout</span><span class="o">=</span><span class="s2">&quot;neato&quot;</span><span class="p">,</span> <span class="n">size</span><span class="o">=</span><span class="mi">20</span><span class="p">,</span> <span class="n">default_colour</span><span class="o">=</span><span class="s2">&quot;lightgrey&quot;</span><span class="p">):</span>
         <span class="sd">&quot;&quot;&quot;</span>
 <span class="sd">        Makes a quick visualization of the network.</span>
-<span class="sd">        :param fname: A string indicating the path or file name to write to.</span>
-<span class="sd">        :param k:</span>
-<span class="sd">        :param iterations:</span>
-<span class="sd">        :param layout: The type of layout to draw. (&quot;spring&quot;, &quot;circular&quot;, &quot;shell&quot;, &quot;spectral&quot;, or &quot;random&quot;)</span>
-<span class="sd">        :param size: The size of the nodes. Default is 20.</span>
-<span class="sd">        :param default_colour:</span>
-<span class="sd">        :return: None</span>
+
+<span class="sd">        **Parameters** :</span>
+
+<span class="sd">        &gt; *fname* : `string`</span>
+
+<span class="sd">        &gt;&gt; A string indicating the path or file name to write to.</span>
+
+<span class="sd">        &gt; *k* : `None`</span>
+
+<span class="sd">        &gt;&gt; Default function used for plotting.</span>
+
+<span class="sd">        &gt; *iterations* : `int`</span>
+
+<span class="sd">        &gt;&gt; Default number of iterations to run on the plot.</span>
+
+<span class="sd">        &gt; *layout* : `string`</span>
+
+<span class="sd">        &gt;&gt; The type of layout to draw, the available layouts are: (&quot;spring&quot;, &quot;circular&quot;, &quot;shell&quot;, &quot;spectral&quot;, or &quot;random&quot;).</span>
+
+<span class="sd">        &gt; *size* : `int`</span>
+
+<span class="sd">        &gt;&gt; The size of the nodes. Default is 20.</span>
+
+<span class="sd">        &gt; *default_colour* : `string`</span>
+
+<span class="sd">        &gt;&gt; Only default nodes will be coloured with this colour.</span>
+
+<span class="sd">        **Return** : `None`</span>
+
 <span class="sd">        &quot;&quot;&quot;</span>
 
         <span class="k">if</span> <span class="nb">type</span><span class="p">(</span><span class="n">k</span><span class="p">)</span> <span class="ow">is</span> <span class="nb">str</span><span class="p">:</span>
@@ -2006,12 +2163,20 @@
     <span class="k">def</span> <span class="nf">describe</span><span class="p">(</span><span class="bp">self</span><span class="p">,</span> <span class="n">extra</span><span class="o">=</span><span class="bp">False</span><span class="p">):</span>
         <span class="sd">&quot;&quot;&quot;</span>
 <span class="sd">        Provides a summary of graph statistics. Includes basic statistics like the number of nodes, edges,</span>
-<span class="sd">        denstiy, and the average degree for one mode.</span>
-<span class="sd">        Prints a string that contains each of the items that make up the summary.</span>
+<span class="sd">        denstiy, and the average degree for one mode. Prints a string that contains each of the items that make up the summary.</span>
 <span class="sd">        Density is calculated using one of the modes of the original bipartite network graph.</span>
 
-<span class="sd">        :param extra: runs the low efficiency algorithms, which can be resource-intensive on large networks. Recommended</span>
-<span class="sd">            maximum network size for the low efficiency algorithms is around 100 nodes.</span>
+<span class="sd">        **Parameters** :</span>
+
+<span class="sd">        &gt; *extra* : `bool`</span>
+
+<span class="sd">        &gt;&gt; Runs the low efficiency algorithms, which can be resource-intensive on large networks.</span>
+<span class="sd">        &gt;&gt; Recommended maximum network size for the low efficiency algorithms is around 100 nodes.</span>
+
+<span class="sd">        **Returns** : `string`</span>
+
+<span class="sd">        &gt; Returns the descriptive string that contains information about the `MultiGraphPlus` object.</span>
+
 <span class="sd">        &quot;&quot;&quot;</span>
         <span class="n">mode1</span> <span class="o">=</span> <span class="bp">self</span><span class="o">.</span><span class="n">mode1</span>
         <span class="n">mode2</span> <span class="o">=</span> <span class="bp">self</span><span class="o">.</span><span class="n">mode2</span>
@@ -2070,15 +2235,29 @@
     <span class="k">def</span> <span class="nf">node_merge</span><span class="p">(</span><span class="bp">self</span><span class="p">,</span> <span class="n">node1</span><span class="p">,</span> <span class="n">node2</span><span class="p">,</span> <span class="n">show_warning</span><span class="o">=</span><span class="bp">True</span><span class="p">):</span>
         <span class="sd">&quot;&quot;&quot;</span>
 <span class="sd">        Combines node1 and node2. After merge, node1 will remain, while node2 will be removed. node2&#39;s edges will become</span>
-<span class="sd">            node1 edges, while retaining all their edge attributes. Vector attributes of node1 and node2 whose</span>
-<span class="sd">            identifiers match will be combined, retaining all values. Atomic attributes which exist in only one of the</span>
-<span class="sd">            two nodes will be included in the merge node. Finally, if node1 and node2 contain a conflicting atomic</span>
-<span class="sd">            attribute, node1&#39;s value will overwrite node2&#39;s value.</span>
-<span class="sd">        :param node1: The identifier for a node. This node&#39;s attributes will persist to the merged node.</span>
-<span class="sd">        :param node2: The identifier for a second node. Any non-conflicting attributes will persist to the merged node.</span>
-<span class="sd">        :param show_warning: A boolean parameter indicating whether overwrite warnings should be displayed</span>
-<span class="sd">        :return: a new multigraphplus object which has merged nodes 1 and 2 together into node1, which will also have</span>
-<span class="sd">        gained node2&#39;s edges.</span>
+<span class="sd">        node1 edges, while retaining all their edge attributes. Vector attributes of node1 and node2 whose</span>
+<span class="sd">        identifiers match will be combined, retaining all values. Atomic attributes which exist in only one of the</span>
+<span class="sd">        two nodes will be included in the merge node. Finally, if node1 and node2 contain a conflicting atomic</span>
+<span class="sd">        attribute, node1&#39;s value will overwrite node2&#39;s value.</span>
+
+<span class="sd">        **Parameters** :</span>
+
+<span class="sd">        &gt; *node1* : `string`</span>
+
+<span class="sd">        &gt;&gt; The identifier for a node. This node&#39;s attributes will persist to the merged node.</span>
+
+<span class="sd">        &gt; *node2* : `string`</span>
+
+<span class="sd">        &gt;&gt; The identifier for a second node. Any non-conflicting attributes will persist to the merged node.</span>
+
+<span class="sd">        &gt; *show_warning* : `bool`</span>
+
+<span class="sd">        &gt;&gt; A boolean parameter indicating whether overwrite warnings should be displayed.</span>
+
+<span class="sd">        **Return** : `MultiGraphPlus`</span>
+
+<span class="sd">        &gt; a new multigraphplus object which has merged nodes 1 and 2 together into node1, which will also have gained node2&#39;s edges.</span>
+
 <span class="sd">        &quot;&quot;&quot;</span>
         <span class="n">merged_graph</span> <span class="o">=</span> <span class="n">copy</span><span class="o">.</span><span class="n">deepcopy</span><span class="p">(</span><span class="bp">self</span><span class="p">)</span>
 
@@ -2127,17 +2306,25 @@
     <span class="k">def</span> <span class="nf">collapse_edges</span><span class="p">(</span><span class="bp">self</span><span class="p">,</span> <span class="n">sum_weights</span><span class="o">=</span><span class="bp">False</span><span class="p">):</span>
         <span class="sd">&quot;&quot;&quot;</span>
 <span class="sd">        Collapses all edges which share nodes into one edge, with a new weight assigned to it. How this weight is</span>
-<span class="sd">        assigned depends on the sum_weights parameter.</span>
-
-<span class="sd">        :param sum_weights: An optional boolean parameter. Determines how weights will be assigned to the final edges.</span>
-<span class="sd">        If False, the weight will be the number of edges which were collapsed. If True, the weight will be the sum of</span>
-<span class="sd">        the weights of collapsed edges.</span>
-
-<span class="sd">        :return: A new MultiGraphPlus object, which has collapsed all duplicate edges, assigned a new weight, and</span>
-<span class="sd">        stores other edge data in lists.</span>
-
-<span class="sd">        Note: The default weight of an edge is 1. Thus, if sum_weights is set to True, but an edge does not have a</span>
-<span class="sd">        weight attribute, this method assumes the weight of the edge is 1.</span>
+<span class="sd">        assigned depends on the `sum_weights` parameter.</span>
+
+<span class="sd">        **Parameters** :</span>
+
+<span class="sd">        &gt; *sum_weights* : `bool`</span>
+
+<span class="sd">        &gt;&gt; An optional boolean parameter. Determines how weights will be assigned to the final edges.</span>
+<span class="sd">        &gt;&gt; If False, the weight will be the number of edges which were collapsed. If True, the weight will be the sum of</span>
+<span class="sd">        &gt;&gt; the weights of collapsed edges.</span>
+
+<span class="sd">        **Return** :</span>
+
+<span class="sd">        &gt; A new MultiGraphPlus object, which has collapsed all duplicate edges, assigned a new weight, and</span>
+<span class="sd">        &gt; stores other edge data in lists.</span>
+
+<span class="sd">        **Note** :</span>
+
+<span class="sd">        &gt; The default weight of an edge is 1. Thus, if sum_weights is set to True, but an edge does not have a</span>
+<span class="sd">        &gt; weight attribute, this method assumes the weight of the edge is 1.</span>
 
 <span class="sd">        &quot;&quot;&quot;</span>
         <span class="n">gnew</span> <span class="o">=</span> <span class="n">MultiGraphPlus</span><span class="p">()</span>
@@ -2294,6056 +2481,6 @@
 </blockquote>
 </blockquote>
 </blockquote></div>
-  <div class="source_cont">
-  <p class="source_link"><a href="javascript:void(0);" onclick="toggle('source-gitnet.multigraph.MultiGraphPlus.__init__', this);">Show source &equiv;</a></p>
-  <div id="source-gitnet.multigraph.MultiGraphPlus.__init__" class="source">
-    <div class="codehilite"><pre><span></span><span class="k">def</span> <span class="nf">__init__</span><span class="p">(</span><span class="bp">self</span><span class="p">,</span> <span class="n">data</span><span class="o">=</span><span class="bp">None</span><span class="p">,</span> <span class="o">**</span><span class="n">attr</span><span class="p">):</span>
-    <span class="bp">self</span><span class="o">.</span><span class="n">edge_key_dict_factory</span> <span class="o">=</span> <span class="bp">self</span><span class="o">.</span><span class="n">edge_key_dict_factory</span>
-    <span class="n">Graph</span><span class="o">.</span><span class="n">__init__</span><span class="p">(</span><span class="bp">self</span><span class="p">,</span> <span class="n">data</span><span class="p">,</span> <span class="o">**</span><span class="n">attr</span><span class="p">)</span>
-</pre></div>
-
-  </div>
-</div>
-
-  </div>
-  
-            
-  <div class="item">
-    <div class="name def" id="gitnet.multigraph.MultiGraphPlus.add_cycle">
-    <p>def <span class="ident">add_cycle</span>(</p><p>self, nodes, **attr)</p>
-    </div>
-    
-
-    
-  
-    <div class="desc"><p>Add a cycle.</p>
-<h2>Parameters</h2>
-<p>nodes: iterable container
-    A container of nodes.  A cycle will be constructed from
-    the nodes (in order) and added to the graph.
-attr : keyword arguments, optional (default= no attributes)
-    Attributes to add to every edge in cycle.</p>
-<h2>See Also</h2>
-<p>add_path, add_star</p>
-<h2>Examples</h2>
-<blockquote>
-<blockquote>
-<blockquote>
-<p>G=nx.Graph()   # or DiGraph, MultiGraph, MultiDiGraph, etc
-G.add_cycle([0,1,2,3])
-G.add_cycle([10,11,12],weight=7)</p>
-</blockquote>
-</blockquote>
-</blockquote></div>
-  <div class="source_cont">
-  <p class="source_link"><a href="javascript:void(0);" onclick="toggle('source-gitnet.multigraph.MultiGraphPlus.add_cycle', this);">Show source &equiv;</a></p>
-  <div id="source-gitnet.multigraph.MultiGraphPlus.add_cycle" class="source">
-    <div class="codehilite"><pre><span></span><span class="k">def</span> <span class="nf">add_cycle</span><span class="p">(</span><span class="bp">self</span><span class="p">,</span> <span class="n">nodes</span><span class="p">,</span> <span class="o">**</span><span class="n">attr</span><span class="p">):</span>
-    <span class="sd">&quot;&quot;&quot;Add a cycle.</span>
-<span class="sd">    Parameters</span>
-<span class="sd">    ----------</span>
-<span class="sd">    nodes: iterable container</span>
-<span class="sd">        A container of nodes.  A cycle will be constructed from</span>
-<span class="sd">        the nodes (in order) and added to the graph.</span>
-<span class="sd">    attr : keyword arguments, optional (default= no attributes)</span>
-<span class="sd">        Attributes to add to every edge in cycle.</span>
-<span class="sd">    See Also</span>
-<span class="sd">    --------</span>
-<span class="sd">    add_path, add_star</span>
-<span class="sd">    Examples</span>
-<span class="sd">    --------</span>
-<span class="sd">    &gt;&gt;&gt; G=nx.Graph()   # or DiGraph, MultiGraph, MultiDiGraph, etc</span>
-<span class="sd">    &gt;&gt;&gt; G.add_cycle([0,1,2,3])</span>
-<span class="sd">    &gt;&gt;&gt; G.add_cycle([10,11,12],weight=7)</span>
-<span class="sd">    &quot;&quot;&quot;</span>
-    <span class="n">nlist</span> <span class="o">=</span> <span class="nb">list</span><span class="p">(</span><span class="n">nodes</span><span class="p">)</span>
-    <span class="n">edges</span> <span class="o">=</span> <span class="nb">zip</span><span class="p">(</span><span class="n">nlist</span><span class="p">,</span> <span class="n">nlist</span><span class="p">[</span><span class="mi">1</span><span class="p">:]</span> <span class="o">+</span> <span class="p">[</span><span class="n">nlist</span><span class="p">[</span><span class="mi">0</span><span class="p">]])</span>
-    <span class="bp">self</span><span class="o">.</span><span class="n">add_edges_from</span><span class="p">(</span><span class="n">edges</span><span class="p">,</span> <span class="o">**</span><span class="n">attr</span><span class="p">)</span>
-</pre></div>
-
-  </div>
-</div>
-
-  </div>
-  
-            
-  <div class="item">
-    <div class="name def" id="gitnet.multigraph.MultiGraphPlus.add_edge">
-    <p>def <span class="ident">add_edge</span>(</p><p>self, u, v, key=None, attr_dict=None, **attr)</p>
-    </div>
-    
-
-    
-  
-    <div class="desc"><p>Add an edge between u and v.</p>
-<p>The nodes u and v will be automatically added if they are
-not already in the graph.</p>
-<p>Edge attributes can be specified with keywords or by providing
-a dictionary with key/value pairs.  See examples below.</p>
-<h2>Parameters</h2>
-<p>u, v : nodes
-    Nodes can be, for example, strings or numbers.
-    Nodes must be hashable (and not None) Python objects.
-key : hashable identifier, optional (default=lowest unused integer)
-    Used to distinguish multiedges between a pair of nodes.
-attr_dict : dictionary, optional (default= no attributes)
-    Dictionary of edge attributes.  Key/value pairs will
-    update existing data associated with the edge.
-attr : keyword arguments, optional
-    Edge data (or labels or objects) can be assigned using
-    keyword arguments.</p>
-<h2>See Also</h2>
-<p>add_edges_from : add a collection of edges</p>
-<h2>Notes</h2>
-<p>To replace/update edge data, use the optional key argument
-to identify a unique edge.  Otherwise a new edge will be created.</p>
-<p>NetworkX algorithms designed for weighted graphs cannot use
-multigraphs directly because it is not clear how to handle
-multiedge weights.  Convert to Graph using edge attribute
-'weight' to enable weighted graph algorithms.</p>
-<h2>Examples</h2>
-<p>The following all add the edge e=(1,2) to graph G:</p>
-<blockquote>
-<blockquote>
-<blockquote>
-<p>G = nx.Graph()   # or DiGraph, MultiGraph, MultiDiGraph, etc
-e = (1,2)
-G.add_edge(1, 2)           # explicit two-node form
-G.add_edge(*e)             # single edge as tuple of two nodes
-G.add_edges_from( [(1,2)] ) # add edges from iterable container</p>
-</blockquote>
-</blockquote>
-</blockquote>
-<p>Associate data to edges using keywords:</p>
-<blockquote>
-<blockquote>
-<blockquote>
-<p>G.add_edge(1, 2, weight=3)
-G.add_edge(1, 2, key=0, weight=4)   # update data for key=0
-G.add_edge(1, 3, weight=7, capacity=15, length=342.7)</p>
-</blockquote>
-</blockquote>
-</blockquote></div>
-  <div class="source_cont">
-  <p class="source_link"><a href="javascript:void(0);" onclick="toggle('source-gitnet.multigraph.MultiGraphPlus.add_edge', this);">Show source &equiv;</a></p>
-  <div id="source-gitnet.multigraph.MultiGraphPlus.add_edge" class="source">
-    <div class="codehilite"><pre><span></span><span class="k">def</span> <span class="nf">add_edge</span><span class="p">(</span><span class="bp">self</span><span class="p">,</span> <span class="n">u</span><span class="p">,</span> <span class="n">v</span><span class="p">,</span> <span class="n">key</span><span class="o">=</span><span class="bp">None</span><span class="p">,</span> <span class="n">attr_dict</span><span class="o">=</span><span class="bp">None</span><span class="p">,</span> <span class="o">**</span><span class="n">attr</span><span class="p">):</span>
-    <span class="sd">&quot;&quot;&quot;Add an edge between u and v.</span>
-<span class="sd">    The nodes u and v will be automatically added if they are</span>
-<span class="sd">    not already in the graph.</span>
-<span class="sd">    Edge attributes can be specified with keywords or by providing</span>
-<span class="sd">    a dictionary with key/value pairs.  See examples below.</span>
-<span class="sd">    Parameters</span>
-<span class="sd">    ----------</span>
-<span class="sd">    u, v : nodes</span>
-<span class="sd">        Nodes can be, for example, strings or numbers.</span>
-<span class="sd">        Nodes must be hashable (and not None) Python objects.</span>
-<span class="sd">    key : hashable identifier, optional (default=lowest unused integer)</span>
-<span class="sd">        Used to distinguish multiedges between a pair of nodes.</span>
-<span class="sd">    attr_dict : dictionary, optional (default= no attributes)</span>
-<span class="sd">        Dictionary of edge attributes.  Key/value pairs will</span>
-<span class="sd">        update existing data associated with the edge.</span>
-<span class="sd">    attr : keyword arguments, optional</span>
-<span class="sd">        Edge data (or labels or objects) can be assigned using</span>
-<span class="sd">        keyword arguments.</span>
-<span class="sd">    See Also</span>
-<span class="sd">    --------</span>
-<span class="sd">    add_edges_from : add a collection of edges</span>
-<span class="sd">    Notes</span>
-<span class="sd">    -----</span>
-<span class="sd">    To replace/update edge data, use the optional key argument</span>
-<span class="sd">    to identify a unique edge.  Otherwise a new edge will be created.</span>
-<span class="sd">    NetworkX algorithms designed for weighted graphs cannot use</span>
-<span class="sd">    multigraphs directly because it is not clear how to handle</span>
-<span class="sd">    multiedge weights.  Convert to Graph using edge attribute</span>
-<span class="sd">    &#39;weight&#39; to enable weighted graph algorithms.</span>
-<span class="sd">    Examples</span>
-<span class="sd">    --------</span>
-<span class="sd">    The following all add the edge e=(1,2) to graph G:</span>
-<span class="sd">    &gt;&gt;&gt; G = nx.Graph()   # or DiGraph, MultiGraph, MultiDiGraph, etc</span>
-<span class="sd">    &gt;&gt;&gt; e = (1,2)</span>
-<span class="sd">    &gt;&gt;&gt; G.add_edge(1, 2)           # explicit two-node form</span>
-<span class="sd">    &gt;&gt;&gt; G.add_edge(*e)             # single edge as tuple of two nodes</span>
-<span class="sd">    &gt;&gt;&gt; G.add_edges_from( [(1,2)] ) # add edges from iterable container</span>
-<span class="sd">    Associate data to edges using keywords:</span>
-<span class="sd">    &gt;&gt;&gt; G.add_edge(1, 2, weight=3)</span>
-<span class="sd">    &gt;&gt;&gt; G.add_edge(1, 2, key=0, weight=4)   # update data for key=0</span>
-<span class="sd">    &gt;&gt;&gt; G.add_edge(1, 3, weight=7, capacity=15, length=342.7)</span>
-<span class="sd">    &quot;&quot;&quot;</span>
-    <span class="c1"># set up attribute dict</span>
-    <span class="k">if</span> <span class="n">attr_dict</span> <span class="ow">is</span> <span class="bp">None</span><span class="p">:</span>
-        <span class="n">attr_dict</span> <span class="o">=</span> <span class="n">attr</span>
-    <span class="k">else</span><span class="p">:</span>
-        <span class="k">try</span><span class="p">:</span>
-            <span class="n">attr_dict</span><span class="o">.</span><span class="n">update</span><span class="p">(</span><span class="n">attr</span><span class="p">)</span>
-        <span class="k">except</span> <span class="ne">AttributeError</span><span class="p">:</span>
-            <span class="k">raise</span> <span class="n">NetworkXError</span><span class="p">(</span>
-                <span class="s2">&quot;The attr_dict argument must be a dictionary.&quot;</span><span class="p">)</span>
-    <span class="c1"># add nodes</span>
-    <span class="k">if</span> <span class="n">u</span> <span class="ow">not</span> <span class="ow">in</span> <span class="bp">self</span><span class="o">.</span><span class="n">adj</span><span class="p">:</span>
-        <span class="bp">self</span><span class="o">.</span><span class="n">adj</span><span class="p">[</span><span class="n">u</span><span class="p">]</span> <span class="o">=</span> <span class="bp">self</span><span class="o">.</span><span class="n">adjlist_dict_factory</span><span class="p">()</span>
-        <span class="bp">self</span><span class="o">.</span><span class="n">node</span><span class="p">[</span><span class="n">u</span><span class="p">]</span> <span class="o">=</span> <span class="p">{}</span>
-    <span class="k">if</span> <span class="n">v</span> <span class="ow">not</span> <span class="ow">in</span> <span class="bp">self</span><span class="o">.</span><span class="n">adj</span><span class="p">:</span>
-        <span class="bp">self</span><span class="o">.</span><span class="n">adj</span><span class="p">[</span><span class="n">v</span><span class="p">]</span> <span class="o">=</span> <span class="bp">self</span><span class="o">.</span><span class="n">adjlist_dict_factory</span><span class="p">()</span>
-        <span class="bp">self</span><span class="o">.</span><span class="n">node</span><span class="p">[</span><span class="n">v</span><span class="p">]</span> <span class="o">=</span> <span class="p">{}</span>
-    <span class="k">if</span> <span class="n">v</span> <span class="ow">in</span> <span class="bp">self</span><span class="o">.</span><span class="n">adj</span><span class="p">[</span><span class="n">u</span><span class="p">]:</span>
-        <span class="n">keydict</span> <span class="o">=</span> <span class="bp">self</span><span class="o">.</span><span class="n">adj</span><span class="p">[</span><span class="n">u</span><span class="p">][</span><span class="n">v</span><span class="p">]</span>
-        <span class="k">if</span> <span class="n">key</span> <span class="ow">is</span> <span class="bp">None</span><span class="p">:</span>
-            <span class="c1"># find a unique integer key</span>
-            <span class="c1"># other methods might be better here?</span>
-            <span class="n">key</span> <span class="o">=</span> <span class="nb">len</span><span class="p">(</span><span class="n">keydict</span><span class="p">)</span>
-            <span class="k">while</span> <span class="n">key</span> <span class="ow">in</span> <span class="n">keydict</span><span class="p">:</span>
-                <span class="n">key</span> <span class="o">+=</span> <span class="mi">1</span>
-        <span class="n">datadict</span> <span class="o">=</span> <span class="n">keydict</span><span class="o">.</span><span class="n">get</span><span class="p">(</span><span class="n">key</span><span class="p">,</span> <span class="bp">self</span><span class="o">.</span><span class="n">edge_attr_dict_factory</span><span class="p">())</span>
-        <span class="n">datadict</span><span class="o">.</span><span class="n">update</span><span class="p">(</span><span class="n">attr_dict</span><span class="p">)</span>
-        <span class="n">keydict</span><span class="p">[</span><span class="n">key</span><span class="p">]</span> <span class="o">=</span> <span class="n">datadict</span>
-    <span class="k">else</span><span class="p">:</span>
-        <span class="c1"># selfloops work this way without special treatment</span>
-        <span class="k">if</span> <span class="n">key</span> <span class="ow">is</span> <span class="bp">None</span><span class="p">:</span>
-            <span class="n">key</span> <span class="o">=</span> <span class="mi">0</span>
-        <span class="n">datadict</span> <span class="o">=</span> <span class="bp">self</span><span class="o">.</span><span class="n">edge_attr_dict_factory</span><span class="p">()</span>
-        <span class="n">datadict</span><span class="o">.</span><span class="n">update</span><span class="p">(</span><span class="n">attr_dict</span><span class="p">)</span>
-        <span class="n">keydict</span> <span class="o">=</span> <span class="bp">self</span><span class="o">.</span><span class="n">edge_key_dict_factory</span><span class="p">()</span>
-        <span class="n">keydict</span><span class="p">[</span><span class="n">key</span><span class="p">]</span> <span class="o">=</span> <span class="n">datadict</span>
-        <span class="bp">self</span><span class="o">.</span><span class="n">adj</span><span class="p">[</span><span class="n">u</span><span class="p">][</span><span class="n">v</span><span class="p">]</span> <span class="o">=</span> <span class="n">keydict</span>
-        <span class="bp">self</span><span class="o">.</span><span class="n">adj</span><span class="p">[</span><span class="n">v</span><span class="p">][</span><span class="n">u</span><span class="p">]</span> <span class="o">=</span> <span class="n">keydict</span>
-</pre></div>
-
-  </div>
-</div>
-
-  </div>
-  
-            
-  <div class="item">
-    <div class="name def" id="gitnet.multigraph.MultiGraphPlus.add_edges_from">
-    <p>def <span class="ident">add_edges_from</span>(</p><p>self, ebunch, attr_dict=None, **attr)</p>
-    </div>
-    
-
-    
-  
-    <div class="desc"><p>Add all the edges in ebunch.</p>
-<h2>Parameters</h2>
-<p>ebunch : container of edges
-    Each edge given in the container will be added to the
-    graph. The edges can be:</p>
-<div class="codehilite"><pre><span></span>    - 2-tuples (u,v) or
-    - 3-tuples (u,v,d) for an edge attribute dict d, or
-    - 4-tuples (u,v,k,d) for an edge identified by key k
-</pre></div>
-
-
-<p>attr_dict : dictionary, optional  (default= no attributes)
-    Dictionary of edge attributes.  Key/value pairs will
-    update existing data associated with each edge.
-attr : keyword arguments, optional
-    Edge data (or labels or objects) can be assigned using
-    keyword arguments.</p>
-<h2>See Also</h2>
-<p>add_edge : add a single edge
-add_weighted_edges_from : convenient way to add weighted edges</p>
-<h2>Notes</h2>
-<p>Adding the same edge twice has no effect but any edge data
-will be updated when each duplicate edge is added.</p>
-<p>Edge attributes specified in edges take precedence
-over attributes specified generally.</p>
-<h2>Examples</h2>
-<blockquote>
-<blockquote>
-<blockquote>
-<p>G = nx.Graph()   # or DiGraph, MultiGraph, MultiDiGraph, etc
-G.add_edges_from([(0,1),(1,2)]) # using a list of edge tuples
-e = zip(range(0,3),range(1,4))
-G.add_edges_from(e) # Add the path graph 0-1-2-3</p>
-</blockquote>
-</blockquote>
-</blockquote>
-<p>Associate data to edges</p>
-<blockquote>
-<blockquote>
-<blockquote>
-<p>G.add_edges_from([(1,2),(2,3)], weight=3)
-G.add_edges_from([(3,4),(1,4)], label='WN2898')</p>
-</blockquote>
-</blockquote>
-</blockquote></div>
-  <div class="source_cont">
-  <p class="source_link"><a href="javascript:void(0);" onclick="toggle('source-gitnet.multigraph.MultiGraphPlus.add_edges_from', this);">Show source &equiv;</a></p>
-  <div id="source-gitnet.multigraph.MultiGraphPlus.add_edges_from" class="source">
-    <div class="codehilite"><pre><span></span><span class="k">def</span> <span class="nf">add_edges_from</span><span class="p">(</span><span class="bp">self</span><span class="p">,</span> <span class="n">ebunch</span><span class="p">,</span> <span class="n">attr_dict</span><span class="o">=</span><span class="bp">None</span><span class="p">,</span> <span class="o">**</span><span class="n">attr</span><span class="p">):</span>
-    <span class="sd">&quot;&quot;&quot;Add all the edges in ebunch.</span>
-<span class="sd">    Parameters</span>
-<span class="sd">    ----------</span>
-<span class="sd">    ebunch : container of edges</span>
-<span class="sd">        Each edge given in the container will be added to the</span>
-<span class="sd">        graph. The edges can be:</span>
-<span class="sd">            - 2-tuples (u,v) or</span>
-<span class="sd">            - 3-tuples (u,v,d) for an edge attribute dict d, or</span>
-<span class="sd">            - 4-tuples (u,v,k,d) for an edge identified by key k</span>
-<span class="sd">    attr_dict : dictionary, optional  (default= no attributes)</span>
-<span class="sd">        Dictionary of edge attributes.  Key/value pairs will</span>
-<span class="sd">        update existing data associated with each edge.</span>
-<span class="sd">    attr : keyword arguments, optional</span>
-<span class="sd">        Edge data (or labels or objects) can be assigned using</span>
-<span class="sd">        keyword arguments.</span>
-<span class="sd">    See Also</span>
-<span class="sd">    --------</span>
-<span class="sd">    add_edge : add a single edge</span>
-<span class="sd">    add_weighted_edges_from : convenient way to add weighted edges</span>
-<span class="sd">    Notes</span>
-<span class="sd">    -----</span>
-<span class="sd">    Adding the same edge twice has no effect but any edge data</span>
-<span class="sd">    will be updated when each duplicate edge is added.</span>
-<span class="sd">    Edge attributes specified in edges take precedence</span>
-<span class="sd">    over attributes specified generally.</span>
-<span class="sd">    Examples</span>
-<span class="sd">    --------</span>
-<span class="sd">    &gt;&gt;&gt; G = nx.Graph()   # or DiGraph, MultiGraph, MultiDiGraph, etc</span>
-<span class="sd">    &gt;&gt;&gt; G.add_edges_from([(0,1),(1,2)]) # using a list of edge tuples</span>
-<span class="sd">    &gt;&gt;&gt; e = zip(range(0,3),range(1,4))</span>
-<span class="sd">    &gt;&gt;&gt; G.add_edges_from(e) # Add the path graph 0-1-2-3</span>
-<span class="sd">    Associate data to edges</span>
-<span class="sd">    &gt;&gt;&gt; G.add_edges_from([(1,2),(2,3)], weight=3)</span>
-<span class="sd">    &gt;&gt;&gt; G.add_edges_from([(3,4),(1,4)], label=&#39;WN2898&#39;)</span>
-<span class="sd">    &quot;&quot;&quot;</span>
-    <span class="c1"># set up attribute dict</span>
-    <span class="k">if</span> <span class="n">attr_dict</span> <span class="ow">is</span> <span class="bp">None</span><span class="p">:</span>
-        <span class="n">attr_dict</span> <span class="o">=</span> <span class="n">attr</span>
-    <span class="k">else</span><span class="p">:</span>
-        <span class="k">try</span><span class="p">:</span>
-            <span class="n">attr_dict</span><span class="o">.</span><span class="n">update</span><span class="p">(</span><span class="n">attr</span><span class="p">)</span>
-        <span class="k">except</span> <span class="ne">AttributeError</span><span class="p">:</span>
-            <span class="k">raise</span> <span class="n">NetworkXError</span><span class="p">(</span>
-                <span class="s2">&quot;The attr_dict argument must be a dictionary.&quot;</span><span class="p">)</span>
-    <span class="c1"># process ebunch</span>
-    <span class="k">for</span> <span class="n">e</span> <span class="ow">in</span> <span class="n">ebunch</span><span class="p">:</span>
-        <span class="n">ne</span> <span class="o">=</span> <span class="nb">len</span><span class="p">(</span><span class="n">e</span><span class="p">)</span>
-        <span class="k">if</span> <span class="n">ne</span> <span class="o">==</span> <span class="mi">4</span><span class="p">:</span>
-            <span class="n">u</span><span class="p">,</span> <span class="n">v</span><span class="p">,</span> <span class="n">key</span><span class="p">,</span> <span class="n">dd</span> <span class="o">=</span> <span class="n">e</span>
-        <span class="k">elif</span> <span class="n">ne</span> <span class="o">==</span> <span class="mi">3</span><span class="p">:</span>
-            <span class="n">u</span><span class="p">,</span> <span class="n">v</span><span class="p">,</span> <span class="n">dd</span> <span class="o">=</span> <span class="n">e</span>
-            <span class="n">key</span> <span class="o">=</span> <span class="bp">None</span>
-        <span class="k">elif</span> <span class="n">ne</span> <span class="o">==</span> <span class="mi">2</span><span class="p">:</span>
-            <span class="n">u</span><span class="p">,</span> <span class="n">v</span> <span class="o">=</span> <span class="n">e</span>
-            <span class="n">dd</span> <span class="o">=</span> <span class="p">{}</span>
-            <span class="n">key</span> <span class="o">=</span> <span class="bp">None</span>
-        <span class="k">else</span><span class="p">:</span>
-            <span class="k">raise</span> <span class="n">NetworkXError</span><span class="p">(</span>
-                <span class="s2">&quot;Edge tuple </span><span class="si">%s</span><span class="s2"> must be a 2-tuple, 3-tuple or 4-tuple.&quot;</span> <span class="o">%</span> <span class="p">(</span><span class="n">e</span><span class="p">,))</span>
-        <span class="n">ddd</span> <span class="o">=</span> <span class="p">{}</span>
-        <span class="n">ddd</span><span class="o">.</span><span class="n">update</span><span class="p">(</span><span class="n">attr_dict</span><span class="p">)</span>
-        <span class="n">ddd</span><span class="o">.</span><span class="n">update</span><span class="p">(</span><span class="n">dd</span><span class="p">)</span>
-        <span class="bp">self</span><span class="o">.</span><span class="n">add_edge</span><span class="p">(</span><span class="n">u</span><span class="p">,</span> <span class="n">v</span><span class="p">,</span> <span class="n">key</span><span class="p">,</span> <span class="n">ddd</span><span class="p">)</span>
-</pre></div>
-
-  </div>
-</div>
-
-  </div>
-  
-            
-  <div class="item">
-    <div class="name def" id="gitnet.multigraph.MultiGraphPlus.add_node">
-    <p>def <span class="ident">add_node</span>(</p><p>self, n, attr_dict=None, **attr)</p>
-    </div>
-    
-
-    
-  
-    <div class="desc"><p>Add a single node n and update node attributes.</p>
-<h2>Parameters</h2>
-<p>n : node
-    A node can be any hashable Python object except None.
-attr_dict : dictionary, optional (default= no attributes)
-    Dictionary of node attributes.  Key/value pairs will
-    update existing data associated with the node.
-attr : keyword arguments, optional
-    Set or change attributes using key=value.</p>
-<h2>See Also</h2>
-<p>add_nodes_from</p>
-<h2>Examples</h2>
-<blockquote>
-<blockquote>
-<blockquote>
-<p>G = nx.Graph()   # or DiGraph, MultiGraph, MultiDiGraph, etc
-G.add_node(1)
-G.add_node('Hello')
-K3 = nx.Graph([(0,1),(1,2),(2,0)])
-G.add_node(K3)
-G.number_of_nodes()
-3</p>
-</blockquote>
-</blockquote>
-</blockquote>
-<p>Use keywords set/change node attributes:</p>
-<blockquote>
-<blockquote>
-<blockquote>
-<p>G.add_node(1,size=10)
-G.add_node(3,weight=0.4,UTM=('13S',382871,3972649))</p>
-</blockquote>
-</blockquote>
-</blockquote>
-<h2>Notes</h2>
-<p>A hashable object is one that can be used as a key in a Python
-dictionary. This includes strings, numbers, tuples of strings
-and numbers, etc.</p>
-<p>On many platforms hashable items also include mutables such as
-NetworkX Graphs, though one should be careful that the hash
-doesn't change on mutables.</p></div>
-  <div class="source_cont">
-  <p class="source_link"><a href="javascript:void(0);" onclick="toggle('source-gitnet.multigraph.MultiGraphPlus.add_node', this);">Show source &equiv;</a></p>
-  <div id="source-gitnet.multigraph.MultiGraphPlus.add_node" class="source">
-    <div class="codehilite"><pre><span></span><span class="k">def</span> <span class="nf">add_node</span><span class="p">(</span><span class="bp">self</span><span class="p">,</span> <span class="n">n</span><span class="p">,</span> <span class="n">attr_dict</span><span class="o">=</span><span class="bp">None</span><span class="p">,</span> <span class="o">**</span><span class="n">attr</span><span class="p">):</span>
-    <span class="sd">&quot;&quot;&quot;Add a single node n and update node attributes.</span>
-<span class="sd">    Parameters</span>
-<span class="sd">    ----------</span>
-<span class="sd">    n : node</span>
-<span class="sd">        A node can be any hashable Python object except None.</span>
-<span class="sd">    attr_dict : dictionary, optional (default= no attributes)</span>
-<span class="sd">        Dictionary of node attributes.  Key/value pairs will</span>
-<span class="sd">        update existing data associated with the node.</span>
-<span class="sd">    attr : keyword arguments, optional</span>
-<span class="sd">        Set or change attributes using key=value.</span>
-<span class="sd">    See Also</span>
-<span class="sd">    --------</span>
-<span class="sd">    add_nodes_from</span>
-<span class="sd">    Examples</span>
-<span class="sd">    --------</span>
-<span class="sd">    &gt;&gt;&gt; G = nx.Graph()   # or DiGraph, MultiGraph, MultiDiGraph, etc</span>
-<span class="sd">    &gt;&gt;&gt; G.add_node(1)</span>
-<span class="sd">    &gt;&gt;&gt; G.add_node(&#39;Hello&#39;)</span>
-<span class="sd">    &gt;&gt;&gt; K3 = nx.Graph([(0,1),(1,2),(2,0)])</span>
-<span class="sd">    &gt;&gt;&gt; G.add_node(K3)</span>
-<span class="sd">    &gt;&gt;&gt; G.number_of_nodes()</span>
-<span class="sd">    3</span>
-<span class="sd">    Use keywords set/change node attributes:</span>
-<span class="sd">    &gt;&gt;&gt; G.add_node(1,size=10)</span>
-<span class="sd">    &gt;&gt;&gt; G.add_node(3,weight=0.4,UTM=(&#39;13S&#39;,382871,3972649))</span>
-<span class="sd">    Notes</span>
-<span class="sd">    -----</span>
-<span class="sd">    A hashable object is one that can be used as a key in a Python</span>
-<span class="sd">    dictionary. This includes strings, numbers, tuples of strings</span>
-<span class="sd">    and numbers, etc.</span>
-<span class="sd">    On many platforms hashable items also include mutables such as</span>
-<span class="sd">    NetworkX Graphs, though one should be careful that the hash</span>
-<span class="sd">    doesn&#39;t change on mutables.</span>
-<span class="sd">    &quot;&quot;&quot;</span>
-    <span class="c1"># set up attribute dict</span>
-    <span class="k">if</span> <span class="n">attr_dict</span> <span class="ow">is</span> <span class="bp">None</span><span class="p">:</span>
-        <span class="n">attr_dict</span> <span class="o">=</span> <span class="n">attr</span>
-    <span class="k">else</span><span class="p">:</span>
-        <span class="k">try</span><span class="p">:</span>
-            <span class="n">attr_dict</span><span class="o">.</span><span class="n">update</span><span class="p">(</span><span class="n">attr</span><span class="p">)</span>
-        <span class="k">except</span> <span class="ne">AttributeError</span><span class="p">:</span>
-            <span class="k">raise</span> <span class="n">NetworkXError</span><span class="p">(</span>
-                <span class="s2">&quot;The attr_dict argument must be a dictionary.&quot;</span><span class="p">)</span>
-    <span class="k">if</span> <span class="n">n</span> <span class="ow">not</span> <span class="ow">in</span> <span class="bp">self</span><span class="o">.</span><span class="n">node</span><span class="p">:</span>
-        <span class="bp">self</span><span class="o">.</span><span class="n">adj</span><span class="p">[</span><span class="n">n</span><span class="p">]</span> <span class="o">=</span> <span class="bp">self</span><span class="o">.</span><span class="n">adjlist_dict_factory</span><span class="p">()</span>
-        <span class="bp">self</span><span class="o">.</span><span class="n">node</span><span class="p">[</span><span class="n">n</span><span class="p">]</span> <span class="o">=</span> <span class="n">attr_dict</span>
-    <span class="k">else</span><span class="p">:</span>  <span class="c1"># update attr even if node already exists</span>
-        <span class="bp">self</span><span class="o">.</span><span class="n">node</span><span class="p">[</span><span class="n">n</span><span class="p">]</span><span class="o">.</span><span class="n">update</span><span class="p">(</span><span class="n">attr_dict</span><span class="p">)</span>
-</pre></div>
-
-  </div>
-</div>
-
-  </div>
-  
-            
-  <div class="item">
-    <div class="name def" id="gitnet.multigraph.MultiGraphPlus.add_nodes_from">
-    <p>def <span class="ident">add_nodes_from</span>(</p><p>self, nodes, **attr)</p>
-    </div>
-    
-
-    
-  
-    <div class="desc"><p>Add multiple nodes.</p>
-<h2>Parameters</h2>
-<p>nodes : iterable container
-    A container of nodes (list, dict, set, etc.).
-    OR
-    A container of (node, attribute dict) tuples.
-    Node attributes are updated using the attribute dict.
-attr : keyword arguments, optional (default= no attributes)
-    Update attributes for all nodes in nodes.
-    Node attributes specified in nodes as a tuple
-    take precedence over attributes specified generally.</p>
-<h2>See Also</h2>
-<p>add_node</p>
-<h2>Examples</h2>
-<blockquote>
-<blockquote>
-<blockquote>
-<p>G = nx.Graph()   # or DiGraph, MultiGraph, MultiDiGraph, etc
-G.add_nodes_from('Hello')
-K3 = nx.Graph([(0,1),(1,2),(2,0)])
-G.add_nodes_from(K3)
-sorted(G.nodes(),key=str)
-[0, 1, 2, 'H', 'e', 'l', 'o']</p>
-</blockquote>
-</blockquote>
-</blockquote>
-<p>Use keywords to update specific node attributes for every node.</p>
-<blockquote>
-<blockquote>
-<blockquote>
-<p>G.add_nodes_from([1,2], size=10)
-G.add_nodes_from([3,4], weight=0.4)</p>
-</blockquote>
-</blockquote>
-</blockquote>
-<p>Use (node, attrdict) tuples to update attributes for specific
-nodes.</p>
-<blockquote>
-<blockquote>
-<blockquote>
-<p>G.add_nodes_from([(1,dict(size=11)), (2,{'color':'blue'})])
-G.node[1]['size']
-11
-H = nx.Graph()
-H.add_nodes_from(G.nodes(data=True))
-H.node[1]['size']
-11</p>
-</blockquote>
-</blockquote>
-</blockquote></div>
-  <div class="source_cont">
-  <p class="source_link"><a href="javascript:void(0);" onclick="toggle('source-gitnet.multigraph.MultiGraphPlus.add_nodes_from', this);">Show source &equiv;</a></p>
-  <div id="source-gitnet.multigraph.MultiGraphPlus.add_nodes_from" class="source">
-    <div class="codehilite"><pre><span></span><span class="k">def</span> <span class="nf">add_nodes_from</span><span class="p">(</span><span class="bp">self</span><span class="p">,</span> <span class="n">nodes</span><span class="p">,</span> <span class="o">**</span><span class="n">attr</span><span class="p">):</span>
-    <span class="sd">&quot;&quot;&quot;Add multiple nodes.</span>
-<span class="sd">    Parameters</span>
-<span class="sd">    ----------</span>
-<span class="sd">    nodes : iterable container</span>
-<span class="sd">        A container of nodes (list, dict, set, etc.).</span>
-<span class="sd">        OR</span>
-<span class="sd">        A container of (node, attribute dict) tuples.</span>
-<span class="sd">        Node attributes are updated using the attribute dict.</span>
-<span class="sd">    attr : keyword arguments, optional (default= no attributes)</span>
-<span class="sd">        Update attributes for all nodes in nodes.</span>
-<span class="sd">        Node attributes specified in nodes as a tuple</span>
-<span class="sd">        take precedence over attributes specified generally.</span>
-<span class="sd">    See Also</span>
-<span class="sd">    --------</span>
-<span class="sd">    add_node</span>
-<span class="sd">    Examples</span>
-<span class="sd">    --------</span>
-<span class="sd">    &gt;&gt;&gt; G = nx.Graph()   # or DiGraph, MultiGraph, MultiDiGraph, etc</span>
-<span class="sd">    &gt;&gt;&gt; G.add_nodes_from(&#39;Hello&#39;)</span>
-<span class="sd">    &gt;&gt;&gt; K3 = nx.Graph([(0,1),(1,2),(2,0)])</span>
-<span class="sd">    &gt;&gt;&gt; G.add_nodes_from(K3)</span>
-<span class="sd">    &gt;&gt;&gt; sorted(G.nodes(),key=str)</span>
-<span class="sd">    [0, 1, 2, &#39;H&#39;, &#39;e&#39;, &#39;l&#39;, &#39;o&#39;]</span>
-<span class="sd">    Use keywords to update specific node attributes for every node.</span>
-<span class="sd">    &gt;&gt;&gt; G.add_nodes_from([1,2], size=10)</span>
-<span class="sd">    &gt;&gt;&gt; G.add_nodes_from([3,4], weight=0.4)</span>
-<span class="sd">    Use (node, attrdict) tuples to update attributes for specific</span>
-<span class="sd">    nodes.</span>
-<span class="sd">    &gt;&gt;&gt; G.add_nodes_from([(1,dict(size=11)), (2,{&#39;color&#39;:&#39;blue&#39;})])</span>
-<span class="sd">    &gt;&gt;&gt; G.node[1][&#39;size&#39;]</span>
-<span class="sd">    11</span>
-<span class="sd">    &gt;&gt;&gt; H = nx.Graph()</span>
-<span class="sd">    &gt;&gt;&gt; H.add_nodes_from(G.nodes(data=True))</span>
-<span class="sd">    &gt;&gt;&gt; H.node[1][&#39;size&#39;]</span>
-<span class="sd">    11</span>
-<span class="sd">    &quot;&quot;&quot;</span>
-    <span class="k">for</span> <span class="n">n</span> <span class="ow">in</span> <span class="n">nodes</span><span class="p">:</span>
-        <span class="c1"># keep all this inside try/except because</span>
-        <span class="c1"># CPython throws TypeError on n not in self.succ,</span>
-        <span class="c1"># while pre-2.7.5 ironpython throws on self.succ[n]</span>
-        <span class="k">try</span><span class="p">:</span>
-            <span class="k">if</span> <span class="n">n</span> <span class="ow">not</span> <span class="ow">in</span> <span class="bp">self</span><span class="o">.</span><span class="n">node</span><span class="p">:</span>
-                <span class="bp">self</span><span class="o">.</span><span class="n">adj</span><span class="p">[</span><span class="n">n</span><span class="p">]</span> <span class="o">=</span> <span class="bp">self</span><span class="o">.</span><span class="n">adjlist_dict_factory</span><span class="p">()</span>
-                <span class="bp">self</span><span class="o">.</span><span class="n">node</span><span class="p">[</span><span class="n">n</span><span class="p">]</span> <span class="o">=</span> <span class="n">attr</span><span class="o">.</span><span class="n">copy</span><span class="p">()</span>
-            <span class="k">else</span><span class="p">:</span>
-                <span class="bp">self</span><span class="o">.</span><span class="n">node</span><span class="p">[</span><span class="n">n</span><span class="p">]</span><span class="o">.</span><span class="n">update</span><span class="p">(</span><span class="n">attr</span><span class="p">)</span>
-        <span class="k">except</span> <span class="ne">TypeError</span><span class="p">:</span>
-            <span class="n">nn</span><span class="p">,</span> <span class="n">ndict</span> <span class="o">=</span> <span class="n">n</span>
-            <span class="k">if</span> <span class="n">nn</span> <span class="ow">not</span> <span class="ow">in</span> <span class="bp">self</span><span class="o">.</span><span class="n">node</span><span class="p">:</span>
-                <span class="bp">self</span><span class="o">.</span><span class="n">adj</span><span class="p">[</span><span class="n">nn</span><span class="p">]</span> <span class="o">=</span> <span class="bp">self</span><span class="o">.</span><span class="n">adjlist_dict_factory</span><span class="p">()</span>
-                <span class="n">newdict</span> <span class="o">=</span> <span class="n">attr</span><span class="o">.</span><span class="n">copy</span><span class="p">()</span>
-                <span class="n">newdict</span><span class="o">.</span><span class="n">update</span><span class="p">(</span><span class="n">ndict</span><span class="p">)</span>
-                <span class="bp">self</span><span class="o">.</span><span class="n">node</span><span class="p">[</span><span class="n">nn</span><span class="p">]</span> <span class="o">=</span> <span class="n">newdict</span>
-            <span class="k">else</span><span class="p">:</span>
-                <span class="n">olddict</span> <span class="o">=</span> <span class="bp">self</span><span class="o">.</span><span class="n">node</span><span class="p">[</span><span class="n">nn</span><span class="p">]</span>
-                <span class="n">olddict</span><span class="o">.</span><span class="n">update</span><span class="p">(</span><span class="n">attr</span><span class="p">)</span>
-                <span class="n">olddict</span><span class="o">.</span><span class="n">update</span><span class="p">(</span><span class="n">ndict</span><span class="p">)</span>
-</pre></div>
-
-  </div>
-</div>
-
-  </div>
-  
-            
-  <div class="item">
-    <div class="name def" id="gitnet.multigraph.MultiGraphPlus.add_path">
-    <p>def <span class="ident">add_path</span>(</p><p>self, nodes, **attr)</p>
-    </div>
-    
-
-    
-  
-    <div class="desc"><p>Add a path.</p>
-<h2>Parameters</h2>
-<p>nodes : iterable container
-    A container of nodes.  A path will be constructed from
-    the nodes (in order) and added to the graph.
-attr : keyword arguments, optional (default= no attributes)
-    Attributes to add to every edge in path.</p>
-<h2>See Also</h2>
-<p>add_star, add_cycle</p>
-<h2>Examples</h2>
-<blockquote>
-<blockquote>
-<blockquote>
-<p>G=nx.Graph()   # or DiGraph, MultiGraph, MultiDiGraph, etc
-G.add_path([0,1,2,3])
-G.add_path([10,11,12],weight=7)</p>
-</blockquote>
-</blockquote>
-</blockquote></div>
-  <div class="source_cont">
-  <p class="source_link"><a href="javascript:void(0);" onclick="toggle('source-gitnet.multigraph.MultiGraphPlus.add_path', this);">Show source &equiv;</a></p>
-  <div id="source-gitnet.multigraph.MultiGraphPlus.add_path" class="source">
-    <div class="codehilite"><pre><span></span><span class="k">def</span> <span class="nf">add_path</span><span class="p">(</span><span class="bp">self</span><span class="p">,</span> <span class="n">nodes</span><span class="p">,</span> <span class="o">**</span><span class="n">attr</span><span class="p">):</span>
-    <span class="sd">&quot;&quot;&quot;Add a path.</span>
-<span class="sd">    Parameters</span>
-<span class="sd">    ----------</span>
-<span class="sd">    nodes : iterable container</span>
-<span class="sd">        A container of nodes.  A path will be constructed from</span>
-<span class="sd">        the nodes (in order) and added to the graph.</span>
-<span class="sd">    attr : keyword arguments, optional (default= no attributes)</span>
-<span class="sd">        Attributes to add to every edge in path.</span>
-<span class="sd">    See Also</span>
-<span class="sd">    --------</span>
-<span class="sd">    add_star, add_cycle</span>
-<span class="sd">    Examples</span>
-<span class="sd">    --------</span>
-<span class="sd">    &gt;&gt;&gt; G=nx.Graph()   # or DiGraph, MultiGraph, MultiDiGraph, etc</span>
-<span class="sd">    &gt;&gt;&gt; G.add_path([0,1,2,3])</span>
-<span class="sd">    &gt;&gt;&gt; G.add_path([10,11,12],weight=7)</span>
-<span class="sd">    &quot;&quot;&quot;</span>
-    <span class="n">nlist</span> <span class="o">=</span> <span class="nb">list</span><span class="p">(</span><span class="n">nodes</span><span class="p">)</span>
-    <span class="n">edges</span> <span class="o">=</span> <span class="nb">zip</span><span class="p">(</span><span class="n">nlist</span><span class="p">[:</span><span class="o">-</span><span class="mi">1</span><span class="p">],</span> <span class="n">nlist</span><span class="p">[</span><span class="mi">1</span><span class="p">:])</span>
-    <span class="bp">self</span><span class="o">.</span><span class="n">add_edges_from</span><span class="p">(</span><span class="n">edges</span><span class="p">,</span> <span class="o">**</span><span class="n">attr</span><span class="p">)</span>
-</pre></div>
-
-  </div>
-</div>
-
-  </div>
-  
-            
-  <div class="item">
-    <div class="name def" id="gitnet.multigraph.MultiGraphPlus.add_star">
-    <p>def <span class="ident">add_star</span>(</p><p>self, nodes, **attr)</p>
-    </div>
-    
-
-    
-  
-    <div class="desc"><p>Add a star.</p>
-<p>The first node in nodes is the middle of the star.  It is connected
-to all other nodes.</p>
-<h2>Parameters</h2>
-<p>nodes : iterable container
-    A container of nodes.
-attr : keyword arguments, optional (default= no attributes)
-    Attributes to add to every edge in star.</p>
-<h2>See Also</h2>
-<p>add_path, add_cycle</p>
-<h2>Examples</h2>
-<blockquote>
-<blockquote>
-<blockquote>
-<p>G = nx.Graph()   # or DiGraph, MultiGraph, MultiDiGraph, etc
-G.add_star([0,1,2,3])
-G.add_star([10,11,12],weight=2)</p>
-</blockquote>
-</blockquote>
-</blockquote></div>
-  <div class="source_cont">
-  <p class="source_link"><a href="javascript:void(0);" onclick="toggle('source-gitnet.multigraph.MultiGraphPlus.add_star', this);">Show source &equiv;</a></p>
-  <div id="source-gitnet.multigraph.MultiGraphPlus.add_star" class="source">
-    <div class="codehilite"><pre><span></span><span class="k">def</span> <span class="nf">add_star</span><span class="p">(</span><span class="bp">self</span><span class="p">,</span> <span class="n">nodes</span><span class="p">,</span> <span class="o">**</span><span class="n">attr</span><span class="p">):</span>
-    <span class="sd">&quot;&quot;&quot;Add a star.</span>
-<span class="sd">    The first node in nodes is the middle of the star.  It is connected</span>
-<span class="sd">    to all other nodes.</span>
-<span class="sd">    Parameters</span>
-<span class="sd">    ----------</span>
-<span class="sd">    nodes : iterable container</span>
-<span class="sd">        A container of nodes.</span>
-<span class="sd">    attr : keyword arguments, optional (default= no attributes)</span>
-<span class="sd">        Attributes to add to every edge in star.</span>
-<span class="sd">    See Also</span>
-<span class="sd">    --------</span>
-<span class="sd">    add_path, add_cycle</span>
-<span class="sd">    Examples</span>
-<span class="sd">    --------</span>
-<span class="sd">    &gt;&gt;&gt; G = nx.Graph()   # or DiGraph, MultiGraph, MultiDiGraph, etc</span>
-<span class="sd">    &gt;&gt;&gt; G.add_star([0,1,2,3])</span>
-<span class="sd">    &gt;&gt;&gt; G.add_star([10,11,12],weight=2)</span>
-<span class="sd">    &quot;&quot;&quot;</span>
-    <span class="n">nlist</span> <span class="o">=</span> <span class="nb">list</span><span class="p">(</span><span class="n">nodes</span><span class="p">)</span>
-    <span class="n">v</span> <span class="o">=</span> <span class="n">nlist</span><span class="p">[</span><span class="mi">0</span><span class="p">]</span>
-    <span class="n">edges</span> <span class="o">=</span> <span class="p">((</span><span class="n">v</span><span class="p">,</span> <span class="n">n</span><span class="p">)</span> <span class="k">for</span> <span class="n">n</span> <span class="ow">in</span> <span class="n">nlist</span><span class="p">[</span><span class="mi">1</span><span class="p">:])</span>
-    <span class="bp">self</span><span class="o">.</span><span class="n">add_edges_from</span><span class="p">(</span><span class="n">edges</span><span class="p">,</span> <span class="o">**</span><span class="n">attr</span><span class="p">)</span>
-</pre></div>
-
-  </div>
-</div>
-
-  </div>
-  
-            
-  <div class="item">
-    <div class="name def" id="gitnet.multigraph.MultiGraphPlus.add_weighted_edges_from">
-    <p>def <span class="ident">add_weighted_edges_from</span>(</p><p>self, ebunch, weight=&#39;weight&#39;, **attr)</p>
-    </div>
-    
-
-    
-  
-    <div class="desc"><p>Add all the edges in ebunch as weighted edges with specified
-weights.</p>
-<h2>Parameters</h2>
-<p>ebunch : container of edges
-    Each edge given in the list or container will be added
-    to the graph. The edges must be given as 3-tuples (u,v,w)
-    where w is a number.
-weight : string, optional (default= 'weight')
-    The attribute name for the edge weights to be added.
-attr : keyword arguments, optional (default= no attributes)
-    Edge attributes to add/update for all edges.</p>
-<h2>See Also</h2>
-<p>add_edge : add a single edge
-add_edges_from : add multiple edges</p>
-<h2>Notes</h2>
-<p>Adding the same edge twice for Graph/DiGraph simply updates
-the edge data.  For MultiGraph/MultiDiGraph, duplicate edges
-are stored.</p>
-<h2>Examples</h2>
-<blockquote>
-<blockquote>
-<blockquote>
-<p>G = nx.Graph()   # or DiGraph, MultiGraph, MultiDiGraph, etc
-G.add_weighted_edges_from([(0,1,3.0),(1,2,7.5)])</p>
-</blockquote>
-</blockquote>
-</blockquote></div>
-  <div class="source_cont">
-  <p class="source_link"><a href="javascript:void(0);" onclick="toggle('source-gitnet.multigraph.MultiGraphPlus.add_weighted_edges_from', this);">Show source &equiv;</a></p>
-  <div id="source-gitnet.multigraph.MultiGraphPlus.add_weighted_edges_from" class="source">
-    <div class="codehilite"><pre><span></span><span class="k">def</span> <span class="nf">add_weighted_edges_from</span><span class="p">(</span><span class="bp">self</span><span class="p">,</span> <span class="n">ebunch</span><span class="p">,</span> <span class="n">weight</span><span class="o">=</span><span class="s1">&#39;weight&#39;</span><span class="p">,</span> <span class="o">**</span><span class="n">attr</span><span class="p">):</span>
-    <span class="sd">&quot;&quot;&quot;Add all the edges in ebunch as weighted edges with specified</span>
-<span class="sd">    weights.</span>
-<span class="sd">    Parameters</span>
-<span class="sd">    ----------</span>
-<span class="sd">    ebunch : container of edges</span>
-<span class="sd">        Each edge given in the list or container will be added</span>
-<span class="sd">        to the graph. The edges must be given as 3-tuples (u,v,w)</span>
-<span class="sd">        where w is a number.</span>
-<span class="sd">    weight : string, optional (default= &#39;weight&#39;)</span>
-<span class="sd">        The attribute name for the edge weights to be added.</span>
-<span class="sd">    attr : keyword arguments, optional (default= no attributes)</span>
-<span class="sd">        Edge attributes to add/update for all edges.</span>
-<span class="sd">    See Also</span>
-<span class="sd">    --------</span>
-<span class="sd">    add_edge : add a single edge</span>
-<span class="sd">    add_edges_from : add multiple edges</span>
-<span class="sd">    Notes</span>
-<span class="sd">    -----</span>
-<span class="sd">    Adding the same edge twice for Graph/DiGraph simply updates</span>
-<span class="sd">    the edge data.  For MultiGraph/MultiDiGraph, duplicate edges</span>
-<span class="sd">    are stored.</span>
-<span class="sd">    Examples</span>
-<span class="sd">    --------</span>
-<span class="sd">    &gt;&gt;&gt; G = nx.Graph()   # or DiGraph, MultiGraph, MultiDiGraph, etc</span>
-<span class="sd">    &gt;&gt;&gt; G.add_weighted_edges_from([(0,1,3.0),(1,2,7.5)])</span>
-<span class="sd">    &quot;&quot;&quot;</span>
-    <span class="bp">self</span><span class="o">.</span><span class="n">add_edges_from</span><span class="p">(((</span><span class="n">u</span><span class="p">,</span> <span class="n">v</span><span class="p">,</span> <span class="p">{</span><span class="n">weight</span><span class="p">:</span> <span class="n">d</span><span class="p">})</span> <span class="k">for</span> <span class="n">u</span><span class="p">,</span> <span class="n">v</span><span class="p">,</span> <span class="n">d</span> <span class="ow">in</span> <span class="n">ebunch</span><span class="p">),</span> <span class="o">**</span><span class="n">attr</span><span class="p">)</span>
-</pre></div>
-
-  </div>
-</div>
-
-  </div>
-  
-            
-  <div class="item">
-    <div class="name def" id="gitnet.multigraph.MultiGraphPlus.adjacency_iter">
-    <p>def <span class="ident">adjacency_iter</span>(</p><p>self)</p>
-    </div>
-    
-
-    
-  
-    <div class="desc"><p>Return an iterator of (node, adjacency dict) tuples for all nodes.</p>
-<p>This is the fastest way to look at every edge.
-For directed graphs, only outgoing adjacencies are included.</p>
-<h2>Returns</h2>
-<p>adj_iter : iterator
-   An iterator of (node, adjacency dictionary) for all nodes in
-   the graph.</p>
-<h2>See Also</h2>
-<p>adjacency_list</p>
-<h2>Examples</h2>
-<blockquote>
-<blockquote>
-<blockquote>
-<p>G = nx.Graph()   # or DiGraph, MultiGraph, MultiDiGraph, etc
-G.add_path([0,1,2,3])
-[(n,nbrdict) for n,nbrdict in G.adjacency_iter()]
-[(0, {1: {}}), (1, {0: {}, 2: {}}), (2, {1: {}, 3: {}}), (3, {2: {}})]</p>
-</blockquote>
-</blockquote>
-</blockquote></div>
-  <div class="source_cont">
-  <p class="source_link"><a href="javascript:void(0);" onclick="toggle('source-gitnet.multigraph.MultiGraphPlus.adjacency_iter', this);">Show source &equiv;</a></p>
-  <div id="source-gitnet.multigraph.MultiGraphPlus.adjacency_iter" class="source">
-    <div class="codehilite"><pre><span></span><span class="k">def</span> <span class="nf">adjacency_iter</span><span class="p">(</span><span class="bp">self</span><span class="p">):</span>
-    <span class="sd">&quot;&quot;&quot;Return an iterator of (node, adjacency dict) tuples for all nodes.</span>
-<span class="sd">    This is the fastest way to look at every edge.</span>
-<span class="sd">    For directed graphs, only outgoing adjacencies are included.</span>
-<span class="sd">    Returns</span>
-<span class="sd">    -------</span>
-<span class="sd">    adj_iter : iterator</span>
-<span class="sd">       An iterator of (node, adjacency dictionary) for all nodes in</span>
-<span class="sd">       the graph.</span>
-<span class="sd">    See Also</span>
-<span class="sd">    --------</span>
-<span class="sd">    adjacency_list</span>
-<span class="sd">    Examples</span>
-<span class="sd">    --------</span>
-<span class="sd">    &gt;&gt;&gt; G = nx.Graph()   # or DiGraph, MultiGraph, MultiDiGraph, etc</span>
-<span class="sd">    &gt;&gt;&gt; G.add_path([0,1,2,3])</span>
-<span class="sd">    &gt;&gt;&gt; [(n,nbrdict) for n,nbrdict in G.adjacency_iter()]</span>
-<span class="sd">    [(0, {1: {}}), (1, {0: {}, 2: {}}), (2, {1: {}, 3: {}}), (3, {2: {}})]</span>
-<span class="sd">    &quot;&quot;&quot;</span>
-    <span class="k">return</span> <span class="nb">iter</span><span class="p">(</span><span class="bp">self</span><span class="o">.</span><span class="n">adj</span><span class="o">.</span><span class="n">items</span><span class="p">())</span>
-</pre></div>
-
-  </div>
-</div>
-
-  </div>
-  
-            
-  <div class="item">
-    <div class="name def" id="gitnet.multigraph.MultiGraphPlus.adjacency_list">
-    <p>def <span class="ident">adjacency_list</span>(</p><p>self)</p>
-    </div>
-    
-
-    
-  
-    <div class="desc"><p>Return an adjacency list representation of the graph.</p>
-<p>The output adjacency list is in the order of G.nodes().
-For directed graphs, only outgoing adjacencies are included.</p>
-<h2>Returns</h2>
-<p>adj_list : lists of lists
-    The adjacency structure of the graph as a list of lists.</p>
-<h2>See Also</h2>
-<p>adjacency_iter</p>
-<h2>Examples</h2>
-<blockquote>
-<blockquote>
-<blockquote>
-<p>G = nx.Graph()   # or DiGraph, MultiGraph, MultiDiGraph, etc
-G.add_path([0,1,2,3])
-G.adjacency_list() # in order given by G.nodes()
-[[1], [0, 2], [1, 3], [2]]</p>
-</blockquote>
-</blockquote>
-</blockquote></div>
-  <div class="source_cont">
-  <p class="source_link"><a href="javascript:void(0);" onclick="toggle('source-gitnet.multigraph.MultiGraphPlus.adjacency_list', this);">Show source &equiv;</a></p>
-  <div id="source-gitnet.multigraph.MultiGraphPlus.adjacency_list" class="source">
-    <div class="codehilite"><pre><span></span><span class="k">def</span> <span class="nf">adjacency_list</span><span class="p">(</span><span class="bp">self</span><span class="p">):</span>
-    <span class="sd">&quot;&quot;&quot;Return an adjacency list representation of the graph.</span>
-<span class="sd">    The output adjacency list is in the order of G.nodes().</span>
-<span class="sd">    For directed graphs, only outgoing adjacencies are included.</span>
-<span class="sd">    Returns</span>
-<span class="sd">    -------</span>
-<span class="sd">    adj_list : lists of lists</span>
-<span class="sd">        The adjacency structure of the graph as a list of lists.</span>
-<span class="sd">    See Also</span>
-<span class="sd">    --------</span>
-<span class="sd">    adjacency_iter</span>
-<span class="sd">    Examples</span>
-<span class="sd">    --------</span>
-<span class="sd">    &gt;&gt;&gt; G = nx.Graph()   # or DiGraph, MultiGraph, MultiDiGraph, etc</span>
-<span class="sd">    &gt;&gt;&gt; G.add_path([0,1,2,3])</span>
-<span class="sd">    &gt;&gt;&gt; G.adjacency_list() # in order given by G.nodes()</span>
-<span class="sd">    [[1], [0, 2], [1, 3], [2]]</span>
-<span class="sd">    &quot;&quot;&quot;</span>
-    <span class="k">return</span> <span class="nb">list</span><span class="p">(</span><span class="nb">map</span><span class="p">(</span><span class="nb">list</span><span class="p">,</span> <span class="nb">iter</span><span class="p">(</span><span class="bp">self</span><span class="o">.</span><span class="n">adj</span><span class="o">.</span><span class="n">values</span><span class="p">())))</span>
-</pre></div>
-
-  </div>
-</div>
-
-  </div>
-  
-            
-  <div class="item">
-    <div class="name def" id="gitnet.multigraph.MultiGraphPlus.clear">
-    <p>def <span class="ident">clear</span>(</p><p>self)</p>
-    </div>
-    
-
-    
-  
-    <div class="desc"><p>Remove all nodes and edges from the graph.</p>
-<p>This also removes the name, and all graph, node, and edge attributes.</p>
-<h2>Examples</h2>
-<blockquote>
-<blockquote>
-<blockquote>
-<p>G = nx.Graph()   # or DiGraph, MultiGraph, MultiDiGraph, etc
-G.add_path([0,1,2,3])
-G.clear()
-G.nodes()
-[]
-G.edges()
-[]</p>
-</blockquote>
-</blockquote>
-</blockquote></div>
-  <div class="source_cont">
-  <p class="source_link"><a href="javascript:void(0);" onclick="toggle('source-gitnet.multigraph.MultiGraphPlus.clear', this);">Show source &equiv;</a></p>
-  <div id="source-gitnet.multigraph.MultiGraphPlus.clear" class="source">
-    <div class="codehilite"><pre><span></span><span class="k">def</span> <span class="nf">clear</span><span class="p">(</span><span class="bp">self</span><span class="p">):</span>
-    <span class="sd">&quot;&quot;&quot;Remove all nodes and edges from the graph.</span>
-<span class="sd">    This also removes the name, and all graph, node, and edge attributes.</span>
-<span class="sd">    Examples</span>
-<span class="sd">    --------</span>
-<span class="sd">    &gt;&gt;&gt; G = nx.Graph()   # or DiGraph, MultiGraph, MultiDiGraph, etc</span>
-<span class="sd">    &gt;&gt;&gt; G.add_path([0,1,2,3])</span>
-<span class="sd">    &gt;&gt;&gt; G.clear()</span>
-<span class="sd">    &gt;&gt;&gt; G.nodes()</span>
-<span class="sd">    []</span>
-<span class="sd">    &gt;&gt;&gt; G.edges()</span>
-<span class="sd">    []</span>
-<span class="sd">    &quot;&quot;&quot;</span>
-    <span class="bp">self</span><span class="o">.</span><span class="n">name</span> <span class="o">=</span> <span class="s1">&#39;&#39;</span>
-    <span class="bp">self</span><span class="o">.</span><span class="n">adj</span><span class="o">.</span><span class="n">clear</span><span class="p">()</span>
-    <span class="bp">self</span><span class="o">.</span><span class="n">node</span><span class="o">.</span><span class="n">clear</span><span class="p">()</span>
-    <span class="bp">self</span><span class="o">.</span><span class="n">graph</span><span class="o">.</span><span class="n">clear</span><span class="p">()</span>
-</pre></div>
-
-  </div>
-</div>
-
-  </div>
-  
-            
-  <div class="item">
-    <div class="name def" id="gitnet.multigraph.MultiGraphPlus.collapse_edges">
-    <p>def <span class="ident">collapse_edges</span>(</p><p>self, sum_weights=False)</p>
-    </div>
-    
-
-    
-  
-    <div class="desc"><p>Collapses all edges which share nodes into one edge, with a new weight assigned to it. How this weight is
-assigned depends on the sum_weights parameter.</p>
-<p>:param sum_weights: An optional boolean parameter. Determines how weights will be assigned to the final edges.
-If False, the weight will be the number of edges which were collapsed. If True, the weight will be the sum of
-the weights of collapsed edges.</p>
-<p>:return: A new MultiGraphPlus object, which has collapsed all duplicate edges, assigned a new weight, and
-stores other edge data in lists.</p>
-<p>Note: The default weight of an edge is 1. Thus, if sum_weights is set to True, but an edge does not have a
-weight attribute, this method assumes the weight of the edge is 1.</p></div>
-  <div class="source_cont">
-  <p class="source_link"><a href="javascript:void(0);" onclick="toggle('source-gitnet.multigraph.MultiGraphPlus.collapse_edges', this);">Show source &equiv;</a></p>
-  <div id="source-gitnet.multigraph.MultiGraphPlus.collapse_edges" class="source">
-    <div class="codehilite"><pre><span></span><span class="k">def</span> <span class="nf">collapse_edges</span><span class="p">(</span><span class="bp">self</span><span class="p">,</span> <span class="n">sum_weights</span><span class="o">=</span><span class="bp">False</span><span class="p">):</span>
-    <span class="sd">&quot;&quot;&quot;</span>
-<span class="sd">    Collapses all edges which share nodes into one edge, with a new weight assigned to it. How this weight is</span>
-<span class="sd">    assigned depends on the sum_weights parameter.</span>
-<span class="sd">    :param sum_weights: An optional boolean parameter. Determines how weights will be assigned to the final edges.</span>
-<span class="sd">    If False, the weight will be the number of edges which were collapsed. If True, the weight will be the sum of</span>
-<span class="sd">    the weights of collapsed edges.</span>
-<span class="sd">    :return: A new MultiGraphPlus object, which has collapsed all duplicate edges, assigned a new weight, and</span>
-<span class="sd">    stores other edge data in lists.</span>
-<span class="sd">    Note: The default weight of an edge is 1. Thus, if sum_weights is set to True, but an edge does not have a</span>
-<span class="sd">    weight attribute, this method assumes the weight of the edge is 1.</span>
-<span class="sd">    &quot;&quot;&quot;</span>
-    <span class="n">gnew</span> <span class="o">=</span> <span class="n">MultiGraphPlus</span><span class="p">()</span>
-    <span class="k">for</span> <span class="n">n1</span><span class="p">,</span> <span class="n">n2</span><span class="p">,</span> <span class="n">data</span> <span class="ow">in</span> <span class="bp">self</span><span class="o">.</span><span class="n">edges</span><span class="p">(</span><span class="n">data</span><span class="o">=</span><span class="bp">True</span><span class="p">):</span>
-        <span class="k">if</span> <span class="n">gnew</span><span class="o">.</span><span class="n">has_edge</span><span class="p">(</span><span class="n">n1</span><span class="p">,</span> <span class="n">n2</span><span class="p">):</span>
-            <span class="n">gnew_data</span> <span class="o">=</span> <span class="n">gnew</span><span class="o">.</span><span class="n">edge</span><span class="p">[</span><span class="n">n1</span><span class="p">][</span><span class="n">n2</span><span class="p">][</span><span class="mi">0</span><span class="p">]</span>
-            <span class="k">if</span> <span class="s1">&#39;weight&#39;</span> <span class="ow">not</span> <span class="ow">in</span> <span class="n">data</span><span class="p">:</span>
-                <span class="n">gnew_data</span><span class="p">[</span><span class="s1">&#39;weight&#39;</span><span class="p">]</span> <span class="o">+=</span> <span class="mi">1</span>
-            <span class="k">for</span> <span class="n">k</span> <span class="ow">in</span> <span class="n">data</span><span class="p">:</span>
-                <span class="k">if</span> <span class="n">k</span> <span class="ow">in</span> <span class="n">gnew_data</span><span class="p">:</span>
-                    <span class="k">if</span> <span class="n">k</span> <span class="o">==</span> <span class="s1">&#39;weight&#39;</span><span class="p">:</span>
-                        <span class="k">if</span> <span class="n">sum_weights</span><span class="p">:</span>
-                            <span class="n">gnew_data</span><span class="p">[</span><span class="n">k</span><span class="p">]</span> <span class="o">+=</span> <span class="n">data</span><span class="p">[</span><span class="n">k</span><span class="p">]</span>
-                        <span class="k">else</span><span class="p">:</span>
-                            <span class="n">gnew_data</span><span class="p">[</span><span class="n">k</span><span class="p">]</span> <span class="o">+=</span> <span class="mi">1</span>
-                    <span class="k">elif</span> <span class="nb">isinstance</span><span class="p">(</span><span class="n">data</span><span class="p">[</span><span class="n">k</span><span class="p">],</span> <span class="nb">list</span><span class="p">):</span>
-                        <span class="n">gnew_data</span><span class="p">[</span><span class="n">k</span><span class="p">]</span> <span class="o">+=</span> <span class="n">data</span><span class="p">[</span><span class="n">k</span><span class="p">]</span>
-                    <span class="k">else</span><span class="p">:</span>
-                        <span class="k">if</span> <span class="nb">isinstance</span><span class="p">(</span><span class="n">gnew_data</span><span class="p">[</span><span class="n">k</span><span class="p">],</span> <span class="nb">list</span><span class="p">):</span>
-                            <span class="n">gnew_data</span><span class="p">[</span><span class="n">k</span><span class="p">]</span> <span class="o">+=</span> <span class="p">[</span><span class="n">data</span><span class="p">[</span><span class="n">k</span><span class="p">]]</span>
-                        <span class="k">else</span><span class="p">:</span>
-                            <span class="n">gnew_data</span><span class="p">[</span><span class="n">k</span><span class="p">]</span> <span class="o">=</span> <span class="p">[</span><span class="n">gnew_data</span><span class="p">[</span><span class="n">k</span><span class="p">],</span> <span class="n">data</span><span class="p">[</span><span class="n">k</span><span class="p">]]</span>
-                <span class="k">else</span><span class="p">:</span>
-                    <span class="n">gnew_data</span><span class="p">[</span><span class="n">k</span><span class="p">]</span> <span class="o">=</span> <span class="n">data</span><span class="p">[</span><span class="n">k</span><span class="p">]</span>
-        <span class="k">else</span><span class="p">:</span>
-            <span class="n">edge_attr</span> <span class="o">=</span> <span class="p">{</span><span class="s1">&#39;weight&#39;</span><span class="p">:</span> <span class="mi">1</span><span class="p">}</span>
-            <span class="k">for</span> <span class="n">k</span> <span class="ow">in</span> <span class="n">data</span><span class="p">:</span>
-                <span class="k">if</span> <span class="n">k</span> <span class="o">==</span> <span class="s1">&#39;weight&#39;</span><span class="p">:</span>
-                    <span class="k">if</span> <span class="n">sum_weights</span><span class="p">:</span>
-                        <span class="n">edge_attr</span><span class="p">[</span><span class="n">k</span><span class="p">]</span> <span class="o">=</span> <span class="n">data</span><span class="p">[</span><span class="n">k</span><span class="p">]</span>
-                <span class="k">elif</span> <span class="nb">isinstance</span><span class="p">(</span><span class="n">data</span><span class="p">[</span><span class="n">k</span><span class="p">],</span> <span class="nb">list</span><span class="p">):</span>
-                    <span class="n">edge_attr</span><span class="p">[</span><span class="n">k</span><span class="p">]</span> <span class="o">=</span> <span class="n">data</span><span class="p">[</span><span class="n">k</span><span class="p">]</span>
-                <span class="k">else</span><span class="p">:</span>
-                    <span class="n">edge_attr</span><span class="p">[</span><span class="n">k</span><span class="p">]</span> <span class="o">=</span> <span class="n">data</span><span class="p">[</span><span class="n">k</span><span class="p">]</span>
-            <span class="n">gnew</span><span class="o">.</span><span class="n">add_edge</span><span class="p">(</span><span class="n">n1</span><span class="p">,</span> <span class="n">n2</span><span class="p">,</span> <span class="n">attr_dict</span><span class="o">=</span><span class="n">edge_attr</span><span class="p">)</span>
-    <span class="k">return</span> <span class="n">gnew</span>
-</pre></div>
-
-  </div>
-</div>
-
-  </div>
-  
-            
-  <div class="item">
-    <div class="name def" id="gitnet.multigraph.MultiGraphPlus.copy">
-    <p>def <span class="ident">copy</span>(</p><p>self)</p>
-    </div>
-    
-
-    
-  
-    <div class="desc"><p>Return a copy of the graph.</p>
-<h2>Returns</h2>
-<p>G : Graph
-    A copy of the graph.</p>
-<h2>See Also</h2>
-<p>to_directed: return a directed copy of the graph.</p>
-<h2>Notes</h2>
-<p>This makes a complete copy of the graph including all of the
-node or edge attributes.</p>
-<h2>Examples</h2>
-<blockquote>
-<blockquote>
-<blockquote>
-<p>G = nx.Graph()   # or DiGraph, MultiGraph, MultiDiGraph, etc
-G.add_path([0,1,2,3])
-H = G.copy()</p>
-</blockquote>
-</blockquote>
-</blockquote></div>
-  <div class="source_cont">
-  <p class="source_link"><a href="javascript:void(0);" onclick="toggle('source-gitnet.multigraph.MultiGraphPlus.copy', this);">Show source &equiv;</a></p>
-  <div id="source-gitnet.multigraph.MultiGraphPlus.copy" class="source">
-    <div class="codehilite"><pre><span></span><span class="k">def</span> <span class="nf">copy</span><span class="p">(</span><span class="bp">self</span><span class="p">):</span>
-    <span class="sd">&quot;&quot;&quot;Return a copy of the graph.</span>
-<span class="sd">    Returns</span>
-<span class="sd">    -------</span>
-<span class="sd">    G : Graph</span>
-<span class="sd">        A copy of the graph.</span>
-<span class="sd">    See Also</span>
-<span class="sd">    --------</span>
-<span class="sd">    to_directed: return a directed copy of the graph.</span>
-<span class="sd">    Notes</span>
-<span class="sd">    -----</span>
-<span class="sd">    This makes a complete copy of the graph including all of the</span>
-<span class="sd">    node or edge attributes.</span>
-<span class="sd">    Examples</span>
-<span class="sd">    --------</span>
-<span class="sd">    &gt;&gt;&gt; G = nx.Graph()   # or DiGraph, MultiGraph, MultiDiGraph, etc</span>
-<span class="sd">    &gt;&gt;&gt; G.add_path([0,1,2,3])</span>
-<span class="sd">    &gt;&gt;&gt; H = G.copy()</span>
-<span class="sd">    &quot;&quot;&quot;</span>
-    <span class="k">return</span> <span class="n">deepcopy</span><span class="p">(</span><span class="bp">self</span><span class="p">)</span>
-</pre></div>
-
-  </div>
-</div>
-
-  </div>
-  
-            
-  <div class="item">
-    <div class="name def" id="gitnet.multigraph.MultiGraphPlus.degree">
-    <p>def <span class="ident">degree</span>(</p><p>self, nbunch=None, weight=None)</p>
-    </div>
-    
-
-    
-  
-    <div class="desc"><p>Return the degree of a node or nodes.</p>
-<p>The node degree is the number of edges adjacent to that node.</p>
-<h2>Parameters</h2>
-<p>nbunch : iterable container, optional (default=all nodes)
-    A container of nodes.  The container will be iterated
-    through once.</p>
-<p>weight : string or None, optional (default=None)
-   The edge attribute that holds the numerical value used
-   as a weight.  If None, then each edge has weight 1.
-   The degree is the sum of the edge weights adjacent to the node.</p>
-<h2>Returns</h2>
-<p>nd : dictionary, or number
-    A dictionary with nodes as keys and degree as values or
-    a number if a single node is specified.</p>
-<h2>Examples</h2>
-<blockquote>
-<blockquote>
-<blockquote>
-<p>G = nx.Graph()   # or DiGraph, MultiGraph, MultiDiGraph, etc
-G.add_path([0,1,2,3])
-G.degree(0)
-1
-G.degree([0,1])
-{0: 1, 1: 2}
-list(G.degree([0,1]).values())
-[1, 2]</p>
-</blockquote>
-</blockquote>
-</blockquote></div>
-  <div class="source_cont">
-  <p class="source_link"><a href="javascript:void(0);" onclick="toggle('source-gitnet.multigraph.MultiGraphPlus.degree', this);">Show source &equiv;</a></p>
-  <div id="source-gitnet.multigraph.MultiGraphPlus.degree" class="source">
-    <div class="codehilite"><pre><span></span><span class="k">def</span> <span class="nf">degree</span><span class="p">(</span><span class="bp">self</span><span class="p">,</span> <span class="n">nbunch</span><span class="o">=</span><span class="bp">None</span><span class="p">,</span> <span class="n">weight</span><span class="o">=</span><span class="bp">None</span><span class="p">):</span>
-    <span class="sd">&quot;&quot;&quot;Return the degree of a node or nodes.</span>
-<span class="sd">    The node degree is the number of edges adjacent to that node.</span>
-<span class="sd">    Parameters</span>
-<span class="sd">    ----------</span>
-<span class="sd">    nbunch : iterable container, optional (default=all nodes)</span>
-<span class="sd">        A container of nodes.  The container will be iterated</span>
-<span class="sd">        through once.</span>
-<span class="sd">    weight : string or None, optional (default=None)</span>
-<span class="sd">       The edge attribute that holds the numerical value used</span>
-<span class="sd">       as a weight.  If None, then each edge has weight 1.</span>
-<span class="sd">       The degree is the sum of the edge weights adjacent to the node.</span>
-<span class="sd">    Returns</span>
-<span class="sd">    -------</span>
-<span class="sd">    nd : dictionary, or number</span>
-<span class="sd">        A dictionary with nodes as keys and degree as values or</span>
-<span class="sd">        a number if a single node is specified.</span>
-<span class="sd">    Examples</span>
-<span class="sd">    --------</span>
-<span class="sd">    &gt;&gt;&gt; G = nx.Graph()   # or DiGraph, MultiGraph, MultiDiGraph, etc</span>
-<span class="sd">    &gt;&gt;&gt; G.add_path([0,1,2,3])</span>
-<span class="sd">    &gt;&gt;&gt; G.degree(0)</span>
-<span class="sd">    1</span>
-<span class="sd">    &gt;&gt;&gt; G.degree([0,1])</span>
-<span class="sd">    {0: 1, 1: 2}</span>
-<span class="sd">    &gt;&gt;&gt; list(G.degree([0,1]).values())</span>
-<span class="sd">    [1, 2]</span>
-<span class="sd">    &quot;&quot;&quot;</span>
-    <span class="k">if</span> <span class="n">nbunch</span> <span class="ow">in</span> <span class="bp">self</span><span class="p">:</span>      <span class="c1"># return a single node</span>
-        <span class="k">return</span> <span class="nb">next</span><span class="p">(</span><span class="bp">self</span><span class="o">.</span><span class="n">degree_iter</span><span class="p">(</span><span class="n">nbunch</span><span class="p">,</span> <span class="n">weight</span><span class="p">))[</span><span class="mi">1</span><span class="p">]</span>
-    <span class="k">else</span><span class="p">:</span>           <span class="c1"># return a dict</span>
-        <span class="k">return</span> <span class="nb">dict</span><span class="p">(</span><span class="bp">self</span><span class="o">.</span><span class="n">degree_iter</span><span class="p">(</span><span class="n">nbunch</span><span class="p">,</span> <span class="n">weight</span><span class="p">))</span>
-</pre></div>
-
-  </div>
-</div>
-
-  </div>
-  
-            
-  <div class="item">
-    <div class="name def" id="gitnet.multigraph.MultiGraphPlus.degree_iter">
-    <p>def <span class="ident">degree_iter</span>(</p><p>self, nbunch=None, weight=None)</p>
-    </div>
-    
-
-    
-  
-    <div class="desc"><p>Return an iterator for (node, degree).</p>
-<p>The node degree is the number of edges adjacent to the node.</p>
-<h2>Parameters</h2>
-<p>nbunch : iterable container, optional (default=all nodes)
-    A container of nodes.  The container will be iterated
-    through once.</p>
-<p>weight : string or None, optional (default=None)
-   The edge attribute that holds the numerical value used
-   as a weight.  If None, then each edge has weight 1.
-   The degree is the sum of the edge weights adjacent to the node.</p>
-<h2>Returns</h2>
-<p>nd_iter : an iterator
-    The iterator returns two-tuples of (node, degree).</p>
-<h2>See Also</h2>
-<p>degree</p>
-<h2>Examples</h2>
-<blockquote>
-<blockquote>
-<blockquote>
-<p>G = nx.Graph()   # or DiGraph, MultiGraph, MultiDiGraph, etc
-G.add_path([0,1,2,3])
-list(G.degree_iter(0)) # node 0 with degree 1
-[(0, 1)]
-list(G.degree_iter([0,1]))
-[(0, 1), (1, 2)]</p>
-</blockquote>
-</blockquote>
-</blockquote></div>
-  <div class="source_cont">
-  <p class="source_link"><a href="javascript:void(0);" onclick="toggle('source-gitnet.multigraph.MultiGraphPlus.degree_iter', this);">Show source &equiv;</a></p>
-  <div id="source-gitnet.multigraph.MultiGraphPlus.degree_iter" class="source">
-    <div class="codehilite"><pre><span></span><span class="k">def</span> <span class="nf">degree_iter</span><span class="p">(</span><span class="bp">self</span><span class="p">,</span> <span class="n">nbunch</span><span class="o">=</span><span class="bp">None</span><span class="p">,</span> <span class="n">weight</span><span class="o">=</span><span class="bp">None</span><span class="p">):</span>
-    <span class="sd">&quot;&quot;&quot;Return an iterator for (node, degree).</span>
-<span class="sd">    The node degree is the number of edges adjacent to the node.</span>
-<span class="sd">    Parameters</span>
-<span class="sd">    ----------</span>
-<span class="sd">    nbunch : iterable container, optional (default=all nodes)</span>
-<span class="sd">        A container of nodes.  The container will be iterated</span>
-<span class="sd">        through once.</span>
-<span class="sd">    weight : string or None, optional (default=None)</span>
-<span class="sd">       The edge attribute that holds the numerical value used</span>
-<span class="sd">       as a weight.  If None, then each edge has weight 1.</span>
-<span class="sd">       The degree is the sum of the edge weights adjacent to the node.</span>
-<span class="sd">    Returns</span>
-<span class="sd">    -------</span>
-<span class="sd">    nd_iter : an iterator</span>
-<span class="sd">        The iterator returns two-tuples of (node, degree).</span>
-<span class="sd">    See Also</span>
-<span class="sd">    --------</span>
-<span class="sd">    degree</span>
-<span class="sd">    Examples</span>
-<span class="sd">    --------</span>
-<span class="sd">    &gt;&gt;&gt; G = nx.Graph()   # or DiGraph, MultiGraph, MultiDiGraph, etc</span>
-<span class="sd">    &gt;&gt;&gt; G.add_path([0,1,2,3])</span>
-<span class="sd">    &gt;&gt;&gt; list(G.degree_iter(0)) # node 0 with degree 1</span>
-<span class="sd">    [(0, 1)]</span>
-<span class="sd">    &gt;&gt;&gt; list(G.degree_iter([0,1]))</span>
-<span class="sd">    [(0, 1), (1, 2)]</span>
-<span class="sd">    &quot;&quot;&quot;</span>
-    <span class="k">if</span> <span class="n">nbunch</span> <span class="ow">is</span> <span class="bp">None</span><span class="p">:</span>
-        <span class="n">nodes_nbrs</span> <span class="o">=</span> <span class="bp">self</span><span class="o">.</span><span class="n">adj</span><span class="o">.</span><span class="n">items</span><span class="p">()</span>
-    <span class="k">else</span><span class="p">:</span>
-        <span class="n">nodes_nbrs</span> <span class="o">=</span> <span class="p">((</span><span class="n">n</span><span class="p">,</span> <span class="bp">self</span><span class="o">.</span><span class="n">adj</span><span class="p">[</span><span class="n">n</span><span class="p">])</span> <span class="k">for</span> <span class="n">n</span> <span class="ow">in</span> <span class="bp">self</span><span class="o">.</span><span class="n">nbunch_iter</span><span class="p">(</span><span class="n">nbunch</span><span class="p">))</span>
-    <span class="k">if</span> <span class="n">weight</span> <span class="ow">is</span> <span class="bp">None</span><span class="p">:</span>
-        <span class="k">for</span> <span class="n">n</span><span class="p">,</span> <span class="n">nbrs</span> <span class="ow">in</span> <span class="n">nodes_nbrs</span><span class="p">:</span>
-            <span class="n">deg</span> <span class="o">=</span> <span class="nb">sum</span><span class="p">([</span><span class="nb">len</span><span class="p">(</span><span class="n">data</span><span class="p">)</span> <span class="k">for</span> <span class="n">data</span> <span class="ow">in</span> <span class="n">nbrs</span><span class="o">.</span><span class="n">values</span><span class="p">()])</span>
-            <span class="k">yield</span> <span class="p">(</span><span class="n">n</span><span class="p">,</span> <span class="n">deg</span> <span class="o">+</span> <span class="p">(</span><span class="n">n</span> <span class="ow">in</span> <span class="n">nbrs</span> <span class="ow">and</span> <span class="nb">len</span><span class="p">(</span><span class="n">nbrs</span><span class="p">[</span><span class="n">n</span><span class="p">])))</span>
-    <span class="k">else</span><span class="p">:</span>
-        <span class="c1"># edge weighted graph - degree is sum of nbr edge weights</span>
-        <span class="k">for</span> <span class="n">n</span><span class="p">,</span> <span class="n">nbrs</span> <span class="ow">in</span> <span class="n">nodes_nbrs</span><span class="p">:</span>
-            <span class="n">deg</span> <span class="o">=</span> <span class="nb">sum</span><span class="p">([</span><span class="n">d</span><span class="o">.</span><span class="n">get</span><span class="p">(</span><span class="n">weight</span><span class="p">,</span> <span class="mi">1</span><span class="p">)</span>
-                       <span class="k">for</span> <span class="n">data</span> <span class="ow">in</span> <span class="n">nbrs</span><span class="o">.</span><span class="n">values</span><span class="p">()</span>
-                       <span class="k">for</span> <span class="n">d</span> <span class="ow">in</span> <span class="n">data</span><span class="o">.</span><span class="n">values</span><span class="p">()])</span>
-            <span class="k">if</span> <span class="n">n</span> <span class="ow">in</span> <span class="n">nbrs</span><span class="p">:</span>
-                <span class="n">deg</span> <span class="o">+=</span> <span class="nb">sum</span><span class="p">([</span><span class="n">d</span><span class="o">.</span><span class="n">get</span><span class="p">(</span><span class="n">weight</span><span class="p">,</span> <span class="mi">1</span><span class="p">)</span>
-                            <span class="k">for</span> <span class="n">key</span><span class="p">,</span> <span class="n">d</span> <span class="ow">in</span> <span class="n">nbrs</span><span class="p">[</span><span class="n">n</span><span class="p">]</span><span class="o">.</span><span class="n">items</span><span class="p">()])</span>
-            <span class="k">yield</span> <span class="p">(</span><span class="n">n</span><span class="p">,</span> <span class="n">deg</span><span class="p">)</span>
-</pre></div>
-
-  </div>
-</div>
-
-  </div>
-  
-            
-  <div class="item">
-    <div class="name def" id="gitnet.multigraph.MultiGraphPlus.describe">
-    <p>def <span class="ident">describe</span>(</p><p>self, extra=False)</p>
-    </div>
-    
-
-    
-  
-    <div class="desc"><p>Provides a summary of graph statistics. Includes basic statistics like the number of nodes, edges,
-denstiy, and the average degree for one mode.
-Prints a string that contains each of the items that make up the summary.
-Density is calculated using one of the modes of the original bipartite network graph.</p>
-<p>:param extra: runs the low efficiency algorithms, which can be resource-intensive on large networks. Recommended
-    maximum network size for the low efficiency algorithms is around 100 nodes.</p></div>
-  <div class="source_cont">
-  <p class="source_link"><a href="javascript:void(0);" onclick="toggle('source-gitnet.multigraph.MultiGraphPlus.describe', this);">Show source &equiv;</a></p>
-  <div id="source-gitnet.multigraph.MultiGraphPlus.describe" class="source">
-    <div class="codehilite"><pre><span></span><span class="k">def</span> <span class="nf">describe</span><span class="p">(</span><span class="bp">self</span><span class="p">,</span> <span class="n">extra</span><span class="o">=</span><span class="bp">False</span><span class="p">):</span>
-    <span class="sd">&quot;&quot;&quot;</span>
-<span class="sd">    Provides a summary of graph statistics. Includes basic statistics like the number of nodes, edges,</span>
-<span class="sd">    denstiy, and the average degree for one mode.</span>
-<span class="sd">    Prints a string that contains each of the items that make up the summary.</span>
-<span class="sd">    Density is calculated using one of the modes of the original bipartite network graph.</span>
-<span class="sd">    :param extra: runs the low efficiency algorithms, which can be resource-intensive on large networks. Recommended</span>
-<span class="sd">        maximum network size for the low efficiency algorithms is around 100 nodes.</span>
-<span class="sd">    &quot;&quot;&quot;</span>
-    <span class="n">mode1</span> <span class="o">=</span> <span class="bp">self</span><span class="o">.</span><span class="n">mode1</span>
-    <span class="n">mode2</span> <span class="o">=</span> <span class="bp">self</span><span class="o">.</span><span class="n">mode2</span>
-    <span class="n">density</span> <span class="o">=</span> <span class="n">bipartite</span><span class="o">.</span><span class="n">density</span><span class="p">(</span><span class="bp">self</span><span class="p">,</span> <span class="n">bipartite</span><span class="o">.</span><span class="n">sets</span><span class="p">(</span><span class="bp">self</span><span class="p">)[</span><span class="mi">0</span><span class="p">])</span>
-    <span class="n">edges</span> <span class="o">=</span> <span class="bp">self</span><span class="o">.</span><span class="n">number_of_edges</span><span class="p">()</span>
-    <span class="n">nodes_mode1</span> <span class="o">=</span> <span class="mi">0</span>
-    <span class="n">nodes_mode2</span> <span class="o">=</span> <span class="mi">0</span>
-    <span class="k">for</span> <span class="n">n</span> <span class="ow">in</span> <span class="bp">self</span><span class="o">.</span><span class="n">nodes</span><span class="p">():</span>
-        <span class="k">if</span> <span class="bp">self</span><span class="o">.</span><span class="n">node</span><span class="p">[</span><span class="n">n</span><span class="p">][</span><span class="s1">&#39;type&#39;</span><span class="p">]</span> <span class="o">==</span> <span class="n">mode1</span><span class="p">:</span>
-            <span class="n">nodes_mode1</span> <span class="o">+=</span> <span class="mi">1</span>
-        <span class="k">elif</span> <span class="bp">self</span><span class="o">.</span><span class="n">node</span><span class="p">[</span><span class="n">n</span><span class="p">][</span><span class="s1">&#39;type&#39;</span><span class="p">]</span> <span class="o">==</span> <span class="n">mode2</span><span class="p">:</span>
-            <span class="n">nodes_mode2</span> <span class="o">+=</span> <span class="mi">1</span>
-    <span class="n">descriptives_nodes</span> <span class="o">=</span> <span class="s2">&quot;This is a bipartite network of types &#39;{}&#39; and &#39;{}&#39;.</span><span class="se">\n</span><span class="s2"> &quot;</span> \
-                         <span class="s2">&quot;{} nodes are of the type &#39;{}&#39;.</span><span class="se">\n</span><span class="s2"> &quot;</span> \
-                         <span class="s2">&quot;{} nodes are of the type &#39;{}&#39;.</span><span class="se">\n</span><span class="s2">&quot;</span><span class="o">.</span><span class="n">format</span><span class="p">(</span><span class="nb">str</span><span class="p">(</span><span class="n">mode1</span><span class="p">),</span> <span class="nb">str</span><span class="p">(</span><span class="n">mode2</span><span class="p">),</span> <span class="nb">str</span><span class="p">(</span><span class="n">nodes_mode1</span><span class="p">),</span>
-                                                                   <span class="nb">str</span><span class="p">(</span><span class="n">mode1</span><span class="p">),</span> <span class="nb">str</span><span class="p">(</span><span class="n">nodes_mode2</span><span class="p">),</span> <span class="nb">str</span><span class="p">(</span><span class="n">mode2</span><span class="p">))</span>
-    <span class="n">descriptives_edges</span> <span class="o">=</span> <span class="s2">&quot;There are {} edges.</span><span class="se">\n</span><span class="s2">&quot;</span><span class="o">.</span><span class="n">format</span><span class="p">(</span><span class="nb">str</span><span class="p">(</span><span class="n">edges</span><span class="p">))</span>
-    <span class="n">descriptives_density</span> <span class="o">=</span> <span class="s2">&quot;Density: {}.</span><span class="se">\n</span><span class="s2">&quot;</span><span class="o">.</span><span class="n">format</span><span class="p">(</span><span class="nb">str</span><span class="p">(</span><span class="n">density</span><span class="p">))</span>
-    <span class="n">descriptives</span> <span class="o">=</span> <span class="n">descriptives_nodes</span> <span class="o">+</span> <span class="n">descriptives_edges</span> <span class="o">+</span> <span class="n">descriptives_density</span>
-    <span class="k">if</span> <span class="n">extra</span><span class="p">:</span>
-        <span class="c1"># Note: for each mode of the bipartite graph, degree and betweenness centrality are the same.</span>
-        <span class="c1"># Keeping them both makes it easy to compare them and make sure they are the same.</span>
-        <span class="n">degree_mode1</span> <span class="o">=</span> <span class="n">bipartite</span><span class="o">.</span><span class="n">degree_centrality</span><span class="p">(</span><span class="bp">self</span><span class="p">,</span> <span class="n">bipartite</span><span class="o">.</span><span class="n">sets</span><span class="p">(</span><span class="bp">self</span><span class="p">)[</span><span class="mi">0</span><span class="p">])</span>
-        <span class="n">degree_mode2</span> <span class="o">=</span> <span class="n">bipartite</span><span class="o">.</span><span class="n">degree_centrality</span><span class="p">(</span><span class="bp">self</span><span class="p">,</span> <span class="n">bipartite</span><span class="o">.</span><span class="n">sets</span><span class="p">(</span><span class="bp">self</span><span class="p">)[</span><span class="mi">1</span><span class="p">])</span>
-        <span class="n">degree_mode1</span> <span class="o">=</span> <span class="nb">list</span><span class="p">(</span><span class="n">degree_mode1</span><span class="o">.</span><span class="n">values</span><span class="p">())</span>
-        <span class="n">degree_mode2</span> <span class="o">=</span> <span class="nb">list</span><span class="p">(</span><span class="n">degree_mode2</span><span class="o">.</span><span class="n">values</span><span class="p">())</span>
-        <span class="n">degree_mode1</span> <span class="o">=</span> <span class="n">np</span><span class="o">.</span><span class="n">mean</span><span class="p">(</span><span class="n">degree_mode1</span><span class="p">)</span>
-        <span class="n">degree_mode2</span> <span class="o">=</span> <span class="n">np</span><span class="o">.</span><span class="n">mean</span><span class="p">(</span><span class="n">degree_mode2</span><span class="p">)</span>
-        <span class="n">betweenness_mode1</span> <span class="o">=</span> <span class="n">bipartite</span><span class="o">.</span><span class="n">betweenness_centrality</span><span class="p">(</span><span class="bp">self</span><span class="p">,</span> <span class="n">bipartite</span><span class="o">.</span><span class="n">sets</span><span class="p">(</span><span class="bp">self</span><span class="p">)[</span><span class="mi">0</span><span class="p">])</span>
-        <span class="n">betweenness_mode1</span> <span class="o">=</span> <span class="nb">list</span><span class="p">(</span><span class="n">betweenness_mode1</span><span class="o">.</span><span class="n">values</span><span class="p">())</span>
-        <span class="n">betweenness_mode1</span> <span class="o">=</span> <span class="n">np</span><span class="o">.</span><span class="n">mean</span><span class="p">(</span><span class="n">betweenness_mode1</span><span class="p">)</span>
-        <span class="n">betweenness_mode2</span> <span class="o">=</span> <span class="n">bipartite</span><span class="o">.</span><span class="n">betweenness_centrality</span><span class="p">(</span><span class="bp">self</span><span class="p">,</span> <span class="n">bipartite</span><span class="o">.</span><span class="n">sets</span><span class="p">(</span><span class="bp">self</span><span class="p">)[</span><span class="mi">1</span><span class="p">])</span>
-        <span class="n">betweenness_mode2</span> <span class="o">=</span> <span class="nb">list</span><span class="p">(</span><span class="n">betweenness_mode2</span><span class="o">.</span><span class="n">values</span><span class="p">())</span>
-        <span class="n">betweenness_mode2</span> <span class="o">=</span> <span class="n">np</span><span class="o">.</span><span class="n">mean</span><span class="p">(</span><span class="n">betweenness_mode2</span><span class="p">)</span>
-        <span class="n">g</span> <span class="o">=</span> <span class="n">nx</span><span class="o">.</span><span class="n">Graph</span><span class="p">(</span><span class="bp">self</span><span class="p">)</span>
-        <span class="n">projection</span> <span class="o">=</span> <span class="n">bipartite</span><span class="o">.</span><span class="n">projected_graph</span><span class="p">(</span><span class="n">g</span><span class="p">,</span> <span class="n">bipartite</span><span class="o">.</span><span class="n">sets</span><span class="p">(</span><span class="n">g</span><span class="p">)[</span><span class="mi">0</span><span class="p">])</span>
-        <span class="n">transitivity</span> <span class="o">=</span> <span class="n">nx</span><span class="o">.</span><span class="n">transitivity</span><span class="p">(</span><span class="n">projection</span><span class="p">)</span>
-        <span class="n">descriptives_transitivity</span> <span class="o">=</span> <span class="s2">&quot;Transitivity: {}.</span><span class="se">\n</span><span class="s2">&quot;</span><span class="o">.</span><span class="n">format</span><span class="p">(</span><span class="nb">str</span><span class="p">(</span><span class="n">transitivity</span><span class="p">))</span>
-        <span class="n">descriptives_degree_centrality</span> <span class="o">=</span> <span class="s2">&quot;Mean Degree Centrality for &#39;{}&#39;: {}.</span><span class="se">\n</span><span class="s2">&quot;</span> \
-                                         <span class="s2">&quot;Mean Degree Centrality for &#39;{}&#39;: {}.</span><span class="se">\n</span><span class="s2">&quot;</span><span class="o">.</span><span class="n">format</span><span class="p">(</span><span class="nb">str</span><span class="p">(</span><span class="n">mode1</span><span class="p">),</span>
-                                                                                         <span class="nb">str</span><span class="p">(</span><span class="n">degree_mode1</span><span class="p">),</span>
-                                                                                         <span class="nb">str</span><span class="p">(</span><span class="n">mode2</span><span class="p">),</span>
-                                                                                         <span class="nb">str</span><span class="p">(</span><span class="n">degree_mode2</span><span class="p">))</span>
-        <span class="n">descriptives_btwn_centrality</span> <span class="o">=</span> <span class="s2">&quot;Mean Betweenness Centrality for &#39;{}&#39;: {}.</span><span class="se">\n</span><span class="s2">&quot;</span>\
-                                       <span class="s2">&quot;Mean Betweenness Centrality for &#39;{}&#39;: {}.</span><span class="se">\n</span><span class="s2">&quot;</span><span class="o">.</span><span class="n">format</span><span class="p">(</span><span class="nb">str</span><span class="p">(</span><span class="n">mode1</span><span class="p">),</span>
-                                                                                            <span class="nb">str</span><span class="p">(</span><span class="n">betweenness_mode1</span><span class="p">),</span>
-                                                                                            <span class="nb">str</span><span class="p">(</span><span class="n">mode2</span><span class="p">),</span>
-                                                                                            <span class="nb">str</span><span class="p">(</span><span class="n">betweenness_mode2</span><span class="p">))</span>
-        <span class="n">descriptives</span> <span class="o">=</span> <span class="n">descriptives</span> <span class="o">+</span> <span class="n">descriptives_transitivity</span> <span class="o">+</span>\
-            <span class="n">descriptives_degree_centrality</span> <span class="o">+</span> <span class="n">descriptives_btwn_centrality</span>
-    <span class="k">print</span><span class="p">(</span><span class="n">descriptives</span><span class="p">)</span>
-    <span class="k">return</span> <span class="n">descriptives</span>
-</pre></div>
-
-  </div>
-</div>
-
-  </div>
-  
-            
-  <div class="item">
-    <div class="name def" id="gitnet.multigraph.MultiGraphPlus.edges">
-    <p>def <span class="ident">edges</span>(</p><p>self, nbunch=None, data=False, keys=False, default=None)</p>
-    </div>
-    
-
-    
-  
-    <div class="desc"><p>Return a list of edges.</p>
-<p>Edges are returned as tuples with optional data and keys
-in the order (node, neighbor, key, data).</p>
-<h2>Parameters</h2>
-<p>nbunch : iterable container, optional (default= all nodes)
-    A container of nodes.  The container will be iterated
-    through once.
-data : bool, optional (default=False)
-    Return two tuples (u,v) (False) or three-tuples (u,v,data) (True).
-keys : bool, optional (default=False)
-    Return two tuples (u,v) (False) or three-tuples (u,v,key) (True).</p>
-<h2>Returns</h2>
-<p>edge_list: list of edge tuples
-    Edges that are adjacent to any node in nbunch, or a list
-    of all edges if nbunch is not specified.</p>
-<h2>See Also</h2>
-<p>edges_iter : return an iterator over the edges</p>
-<h2>Notes</h2>
-<p>Nodes in nbunch that are not in the graph will be (quietly) ignored.
-For directed graphs this returns the out-edges.</p>
-<h2>Examples</h2>
-<blockquote>
-<blockquote>
-<blockquote>
-<p>G = nx.MultiGraph()  # or MultiDiGraph
-G.add_path([0,1,2])
-G.add_edge(2,3,weight=5)
-G.edges()
-[(0, 1), (1, 2), (2, 3)]
-G.edges(data=True) # default edge data is {} (empty dictionary)
-[(0, 1, {}), (1, 2, {}), (2, 3, {'weight': 5})]
-list(G.edges_iter(data='weight', default=1))
-[(0, 1, 1), (1, 2, 1), (2, 3, 5)]
-G.edges(keys=True) # default keys are integers
-[(0, 1, 0), (1, 2, 0), (2, 3, 0)]
-G.edges(data=True,keys=True) # default keys are integers
-[(0, 1, 0, {}), (1, 2, 0, {}), (2, 3, 0, {'weight': 5})]
-list(G.edges(data='weight',default=1,keys=True))
-[(0, 1, 0, 1), (1, 2, 0, 1), (2, 3, 0, 5)]
-G.edges([0,3])
-[(0, 1), (3, 2)]
-G.edges(0)
-[(0, 1)]</p>
-</blockquote>
-</blockquote>
-</blockquote></div>
-  <div class="source_cont">
-  <p class="source_link"><a href="javascript:void(0);" onclick="toggle('source-gitnet.multigraph.MultiGraphPlus.edges', this);">Show source &equiv;</a></p>
-  <div id="source-gitnet.multigraph.MultiGraphPlus.edges" class="source">
-    <div class="codehilite"><pre><span></span><span class="k">def</span> <span class="nf">edges</span><span class="p">(</span><span class="bp">self</span><span class="p">,</span> <span class="n">nbunch</span><span class="o">=</span><span class="bp">None</span><span class="p">,</span> <span class="n">data</span><span class="o">=</span><span class="bp">False</span><span class="p">,</span> <span class="n">keys</span><span class="o">=</span><span class="bp">False</span><span class="p">,</span> <span class="n">default</span><span class="o">=</span><span class="bp">None</span><span class="p">):</span>
-    <span class="sd">&quot;&quot;&quot;Return a list of edges.</span>
-<span class="sd">    Edges are returned as tuples with optional data and keys</span>
-<span class="sd">    in the order (node, neighbor, key, data).</span>
-<span class="sd">    Parameters</span>
-<span class="sd">    ----------</span>
-<span class="sd">    nbunch : iterable container, optional (default= all nodes)</span>
-<span class="sd">        A container of nodes.  The container will be iterated</span>
-<span class="sd">        through once.</span>
-<span class="sd">    data : bool, optional (default=False)</span>
-<span class="sd">        Return two tuples (u,v) (False) or three-tuples (u,v,data) (True).</span>
-<span class="sd">    keys : bool, optional (default=False)</span>
-<span class="sd">        Return two tuples (u,v) (False) or three-tuples (u,v,key) (True).</span>
-<span class="sd">    Returns</span>
-<span class="sd">    --------</span>
-<span class="sd">    edge_list: list of edge tuples</span>
-<span class="sd">        Edges that are adjacent to any node in nbunch, or a list</span>
-<span class="sd">        of all edges if nbunch is not specified.</span>
-<span class="sd">    See Also</span>
-<span class="sd">    --------</span>
-<span class="sd">    edges_iter : return an iterator over the edges</span>
-<span class="sd">    Notes</span>
-<span class="sd">    -----</span>
-<span class="sd">    Nodes in nbunch that are not in the graph will be (quietly) ignored.</span>
-<span class="sd">    For directed graphs this returns the out-edges.</span>
-<span class="sd">    Examples</span>
-<span class="sd">    --------</span>
-<span class="sd">    &gt;&gt;&gt; G = nx.MultiGraph()  # or MultiDiGraph</span>
-<span class="sd">    &gt;&gt;&gt; G.add_path([0,1,2])</span>
-<span class="sd">    &gt;&gt;&gt; G.add_edge(2,3,weight=5)</span>
-<span class="sd">    &gt;&gt;&gt; G.edges()</span>
-<span class="sd">    [(0, 1), (1, 2), (2, 3)]</span>
-<span class="sd">    &gt;&gt;&gt; G.edges(data=True) # default edge data is {} (empty dictionary)</span>
-<span class="sd">    [(0, 1, {}), (1, 2, {}), (2, 3, {&#39;weight&#39;: 5})]</span>
-<span class="sd">    &gt;&gt;&gt; list(G.edges_iter(data=&#39;weight&#39;, default=1))</span>
-<span class="sd">    [(0, 1, 1), (1, 2, 1), (2, 3, 5)]</span>
-<span class="sd">    &gt;&gt;&gt; G.edges(keys=True) # default keys are integers</span>
-<span class="sd">    [(0, 1, 0), (1, 2, 0), (2, 3, 0)]</span>
-<span class="sd">    &gt;&gt;&gt; G.edges(data=True,keys=True) # default keys are integers</span>
-<span class="sd">    [(0, 1, 0, {}), (1, 2, 0, {}), (2, 3, 0, {&#39;weight&#39;: 5})]</span>
-<span class="sd">    &gt;&gt;&gt; list(G.edges(data=&#39;weight&#39;,default=1,keys=True))</span>
-<span class="sd">    [(0, 1, 0, 1), (1, 2, 0, 1), (2, 3, 0, 5)]</span>
-<span class="sd">    &gt;&gt;&gt; G.edges([0,3])</span>
-<span class="sd">    [(0, 1), (3, 2)]</span>
-<span class="sd">    &gt;&gt;&gt; G.edges(0)</span>
-<span class="sd">    [(0, 1)]</span>
-<span class="sd">    &quot;&quot;&quot;</span>
-    <span class="k">return</span> <span class="nb">list</span><span class="p">(</span><span class="bp">self</span><span class="o">.</span><span class="n">edges_iter</span><span class="p">(</span><span class="n">nbunch</span><span class="p">,</span> <span class="n">data</span><span class="p">,</span> <span class="n">keys</span><span class="p">,</span> <span class="n">default</span><span class="p">))</span>
-</pre></div>
-
-  </div>
-</div>
-
-  </div>
-  
-            
-  <div class="item">
-    <div class="name def" id="gitnet.multigraph.MultiGraphPlus.edges_iter">
-    <p>def <span class="ident">edges_iter</span>(</p><p>self, nbunch=None, data=False, keys=False, default=None)</p>
-    </div>
-    
-
-    
-  
-    <div class="desc"><p>Return an iterator over the edges.</p>
-<p>Edges are returned as tuples with optional data and keys
-in the order (node, neighbor, key, data).</p>
-<h2>Parameters</h2>
-<p>nbunch : iterable container, optional (default= all nodes)
-    A container of nodes.  The container will be iterated
-    through once.
-data : string or bool, optional (default=False)
-    The edge attribute returned in 3-tuple (u,v,ddict[data]).
-    If True, return edge attribute dict in 3-tuple (u,v,ddict).
-    If False, return 2-tuple (u,v).
-default : value, optional (default=None)
-    Value used for edges that dont have the requested attribute.
-    Only relevant if data is not True or False.
-keys : bool, optional (default=False)
-    If True, return edge keys with each edge.</p>
-<h2>Returns</h2>
-<p>edge_iter : iterator
-    An iterator of (u,v), (u,v,d) or (u,v,key,d) tuples of edges.</p>
-<h2>See Also</h2>
-<p>edges : return a list of edges</p>
-<h2>Notes</h2>
-<p>Nodes in nbunch that are not in the graph will be (quietly) ignored.
-For directed graphs this returns the out-edges.</p>
-<h2>Examples</h2>
-<blockquote>
-<blockquote>
-<blockquote>
-<p>G = nx.MultiGraph()   # or MultiDiGraph
-G.add_path([0,1,2])
-G.add_edge(2,3,weight=5)
-[e for e in G.edges_iter()]
-[(0, 1), (1, 2), (2, 3)]
-list(G.edges_iter(data=True)) # default data is {} (empty dict)
-[(0, 1, {}), (1, 2, {}), (2, 3, {'weight': 5})]
-list(G.edges_iter(data='weight', default=1))
-[(0, 1, 1), (1, 2, 1), (2, 3, 5)]
-list(G.edges(keys=True)) # default keys are integers
-[(0, 1, 0), (1, 2, 0), (2, 3, 0)]
-list(G.edges(data=True,keys=True)) # default keys are integers
-[(0, 1, 0, {}), (1, 2, 0, {}), (2, 3, 0, {'weight': 5})]
-list(G.edges(data='weight',default=1,keys=True))
-[(0, 1, 0, 1), (1, 2, 0, 1), (2, 3, 0, 5)]
-list(G.edges_iter([0,3]))
-[(0, 1), (3, 2)]
-list(G.edges_iter(0))
-[(0, 1)]</p>
-</blockquote>
-</blockquote>
-</blockquote></div>
-  <div class="source_cont">
-  <p class="source_link"><a href="javascript:void(0);" onclick="toggle('source-gitnet.multigraph.MultiGraphPlus.edges_iter', this);">Show source &equiv;</a></p>
-  <div id="source-gitnet.multigraph.MultiGraphPlus.edges_iter" class="source">
-    <div class="codehilite"><pre><span></span><span class="k">def</span> <span class="nf">edges_iter</span><span class="p">(</span><span class="bp">self</span><span class="p">,</span> <span class="n">nbunch</span><span class="o">=</span><span class="bp">None</span><span class="p">,</span> <span class="n">data</span><span class="o">=</span><span class="bp">False</span><span class="p">,</span> <span class="n">keys</span><span class="o">=</span><span class="bp">False</span><span class="p">,</span> <span class="n">default</span><span class="o">=</span><span class="bp">None</span><span class="p">):</span>
-    <span class="sd">&quot;&quot;&quot;Return an iterator over the edges.</span>
-<span class="sd">    Edges are returned as tuples with optional data and keys</span>
-<span class="sd">    in the order (node, neighbor, key, data).</span>
-<span class="sd">    Parameters</span>
-<span class="sd">    ----------</span>
-<span class="sd">    nbunch : iterable container, optional (default= all nodes)</span>
-<span class="sd">        A container of nodes.  The container will be iterated</span>
-<span class="sd">        through once.</span>
-<span class="sd">    data : string or bool, optional (default=False)</span>
-<span class="sd">        The edge attribute returned in 3-tuple (u,v,ddict[data]).</span>
-<span class="sd">        If True, return edge attribute dict in 3-tuple (u,v,ddict).</span>
-<span class="sd">        If False, return 2-tuple (u,v).</span>
-<span class="sd">    default : value, optional (default=None)</span>
-<span class="sd">        Value used for edges that dont have the requested attribute.</span>
-<span class="sd">        Only relevant if data is not True or False.</span>
-<span class="sd">    keys : bool, optional (default=False)</span>
-<span class="sd">        If True, return edge keys with each edge.</span>
-<span class="sd">    Returns</span>
-<span class="sd">    -------</span>
-<span class="sd">    edge_iter : iterator</span>
-<span class="sd">        An iterator of (u,v), (u,v,d) or (u,v,key,d) tuples of edges.</span>
-<span class="sd">    See Also</span>
-<span class="sd">    --------</span>
-<span class="sd">    edges : return a list of edges</span>
-<span class="sd">    Notes</span>
-<span class="sd">    -----</span>
-<span class="sd">    Nodes in nbunch that are not in the graph will be (quietly) ignored.</span>
-<span class="sd">    For directed graphs this returns the out-edges.</span>
-<span class="sd">    Examples</span>
-<span class="sd">    --------</span>
-<span class="sd">    &gt;&gt;&gt; G = nx.MultiGraph()   # or MultiDiGraph</span>
-<span class="sd">    &gt;&gt;&gt; G.add_path([0,1,2])</span>
-<span class="sd">    &gt;&gt;&gt; G.add_edge(2,3,weight=5)</span>
-<span class="sd">    &gt;&gt;&gt; [e for e in G.edges_iter()]</span>
-<span class="sd">    [(0, 1), (1, 2), (2, 3)]</span>
-<span class="sd">    &gt;&gt;&gt; list(G.edges_iter(data=True)) # default data is {} (empty dict)</span>
-<span class="sd">    [(0, 1, {}), (1, 2, {}), (2, 3, {&#39;weight&#39;: 5})]</span>
-<span class="sd">    &gt;&gt;&gt; list(G.edges_iter(data=&#39;weight&#39;, default=1))</span>
-<span class="sd">    [(0, 1, 1), (1, 2, 1), (2, 3, 5)]</span>
-<span class="sd">    &gt;&gt;&gt; list(G.edges(keys=True)) # default keys are integers</span>
-<span class="sd">    [(0, 1, 0), (1, 2, 0), (2, 3, 0)]</span>
-<span class="sd">    &gt;&gt;&gt; list(G.edges(data=True,keys=True)) # default keys are integers</span>
-<span class="sd">    [(0, 1, 0, {}), (1, 2, 0, {}), (2, 3, 0, {&#39;weight&#39;: 5})]</span>
-<span class="sd">    &gt;&gt;&gt; list(G.edges(data=&#39;weight&#39;,default=1,keys=True))</span>
-<span class="sd">    [(0, 1, 0, 1), (1, 2, 0, 1), (2, 3, 0, 5)]</span>
-<span class="sd">    &gt;&gt;&gt; list(G.edges_iter([0,3]))</span>
-<span class="sd">    [(0, 1), (3, 2)]</span>
-<span class="sd">    &gt;&gt;&gt; list(G.edges_iter(0))</span>
-<span class="sd">    [(0, 1)]</span>
-<span class="sd">    &quot;&quot;&quot;</span>
-    <span class="n">seen</span> <span class="o">=</span> <span class="p">{}</span>     <span class="c1"># helper dict to keep track of multiply stored edges</span>
-    <span class="k">if</span> <span class="n">nbunch</span> <span class="ow">is</span> <span class="bp">None</span><span class="p">:</span>
-        <span class="n">nodes_nbrs</span> <span class="o">=</span> <span class="bp">self</span><span class="o">.</span><span class="n">adj</span><span class="o">.</span><span class="n">items</span><span class="p">()</span>
-    <span class="k">else</span><span class="p">:</span>
-        <span class="n">nodes_nbrs</span> <span class="o">=</span> <span class="p">((</span><span class="n">n</span><span class="p">,</span> <span class="bp">self</span><span class="o">.</span><span class="n">adj</span><span class="p">[</span><span class="n">n</span><span class="p">])</span> <span class="k">for</span> <span class="n">n</span> <span class="ow">in</span> <span class="bp">self</span><span class="o">.</span><span class="n">nbunch_iter</span><span class="p">(</span><span class="n">nbunch</span><span class="p">))</span>
-    <span class="k">if</span> <span class="n">data</span> <span class="ow">is</span> <span class="bp">True</span><span class="p">:</span>
-        <span class="k">for</span> <span class="n">n</span><span class="p">,</span> <span class="n">nbrs</span> <span class="ow">in</span> <span class="n">nodes_nbrs</span><span class="p">:</span>
-            <span class="k">for</span> <span class="n">nbr</span><span class="p">,</span> <span class="n">keydict</span> <span class="ow">in</span> <span class="n">nbrs</span><span class="o">.</span><span class="n">items</span><span class="p">():</span>
-                <span class="k">if</span> <span class="n">nbr</span> <span class="ow">not</span> <span class="ow">in</span> <span class="n">seen</span><span class="p">:</span>
-                    <span class="k">for</span> <span class="n">key</span><span class="p">,</span> <span class="n">ddict</span> <span class="ow">in</span> <span class="n">keydict</span><span class="o">.</span><span class="n">items</span><span class="p">():</span>
-                        <span class="k">yield</span> <span class="p">(</span><span class="n">n</span><span class="p">,</span> <span class="n">nbr</span><span class="p">,</span> <span class="n">key</span><span class="p">,</span> <span class="n">ddict</span><span class="p">)</span> <span class="k">if</span> <span class="n">keys</span> <span class="k">else</span> <span class="p">(</span><span class="n">n</span><span class="p">,</span> <span class="n">nbr</span><span class="p">,</span> <span class="n">ddict</span><span class="p">)</span>
-            <span class="n">seen</span><span class="p">[</span><span class="n">n</span><span class="p">]</span> <span class="o">=</span> <span class="mi">1</span>
-    <span class="k">elif</span> <span class="n">data</span> <span class="ow">is</span> <span class="ow">not</span> <span class="bp">False</span><span class="p">:</span>
-        <span class="k">for</span> <span class="n">n</span><span class="p">,</span> <span class="n">nbrs</span> <span class="ow">in</span> <span class="n">nodes_nbrs</span><span class="p">:</span>
-            <span class="k">for</span> <span class="n">nbr</span><span class="p">,</span> <span class="n">keydict</span> <span class="ow">in</span> <span class="n">nbrs</span><span class="o">.</span><span class="n">items</span><span class="p">():</span>
-                <span class="k">if</span> <span class="n">nbr</span> <span class="ow">not</span> <span class="ow">in</span> <span class="n">seen</span><span class="p">:</span>
-                    <span class="k">for</span> <span class="n">key</span><span class="p">,</span> <span class="n">ddict</span> <span class="ow">in</span> <span class="n">keydict</span><span class="o">.</span><span class="n">items</span><span class="p">():</span>
-                        <span class="n">d</span> <span class="o">=</span> <span class="n">ddict</span><span class="p">[</span><span class="n">data</span><span class="p">]</span> <span class="k">if</span> <span class="n">data</span> <span class="ow">in</span> <span class="n">ddict</span> <span class="k">else</span> <span class="n">default</span>
-                        <span class="k">yield</span> <span class="p">(</span><span class="n">n</span><span class="p">,</span> <span class="n">nbr</span><span class="p">,</span> <span class="n">key</span><span class="p">,</span> <span class="n">d</span><span class="p">)</span> <span class="k">if</span> <span class="n">keys</span> <span class="k">else</span> <span class="p">(</span><span class="n">n</span><span class="p">,</span> <span class="n">nbr</span><span class="p">,</span> <span class="n">d</span><span class="p">)</span>
-            <span class="n">seen</span><span class="p">[</span><span class="n">n</span><span class="p">]</span> <span class="o">=</span> <span class="mi">1</span>
-    <span class="k">else</span><span class="p">:</span>
-        <span class="k">for</span> <span class="n">n</span><span class="p">,</span> <span class="n">nbrs</span> <span class="ow">in</span> <span class="n">nodes_nbrs</span><span class="p">:</span>
-            <span class="k">for</span> <span class="n">nbr</span><span class="p">,</span> <span class="n">keydict</span> <span class="ow">in</span> <span class="n">nbrs</span><span class="o">.</span><span class="n">items</span><span class="p">():</span>
-                <span class="k">if</span> <span class="n">nbr</span> <span class="ow">not</span> <span class="ow">in</span> <span class="n">seen</span><span class="p">:</span>
-                    <span class="k">for</span> <span class="n">key</span> <span class="ow">in</span> <span class="n">keydict</span><span class="p">:</span>
-                        <span class="k">yield</span> <span class="p">(</span><span class="n">n</span><span class="p">,</span> <span class="n">nbr</span><span class="p">,</span> <span class="n">key</span><span class="p">)</span> <span class="k">if</span> <span class="n">keys</span> <span class="k">else</span> <span class="p">(</span><span class="n">n</span><span class="p">,</span> <span class="n">nbr</span><span class="p">)</span>
-            <span class="n">seen</span><span class="p">[</span><span class="n">n</span><span class="p">]</span> <span class="o">=</span> <span class="mi">1</span>
-    <span class="k">del</span> <span class="n">seen</span>
-</pre></div>
-
-  </div>
-</div>
-
-  </div>
-  
-            
-  <div class="item">
-    <div class="name def" id="gitnet.multigraph.MultiGraphPlus.get_edge_data">
-    <p>def <span class="ident">get_edge_data</span>(</p><p>self, u, v, key=None, default=None)</p>
-    </div>
-    
-
-    
-  
-    <div class="desc"><p>Return the attribute dictionary associated with edge (u,v).</p>
-<h2>Parameters</h2>
-<p>u, v : nodes</p>
-<p>default :  any Python object (default=None)
-    Value to return if the edge (u,v) is not found.</p>
-<p>key : hashable identifier, optional (default=None)
-    Return data only for the edge with specified key.</p>
-<h2>Returns</h2>
-<p>edge_dict : dictionary
-    The edge attribute dictionary.</p>
-<h2>Notes</h2>
-<p>It is faster to use G[u][v][key].</p>
-<blockquote>
-<blockquote>
-<blockquote>
-<p>G = nx.MultiGraph() # or MultiDiGraph
-G.add_edge(0,1,key='a',weight=7)
-G[0][1]['a']  # key='a'
-{'weight': 7}</p>
-</blockquote>
-</blockquote>
-</blockquote>
-<p>Warning: Assigning G[u][v][key] corrupts the graph data structure.
-But it is safe to assign attributes to that dictionary,</p>
-<blockquote>
-<blockquote>
-<blockquote>
-<p>G[0][1]['a']['weight'] = 10
-G[0][1]['a']['weight']
-10
-G[1][0]['a']['weight']
-10</p>
-</blockquote>
-</blockquote>
-</blockquote>
-<h2>Examples</h2>
-<blockquote>
-<blockquote>
-<blockquote>
-<p>G = nx.MultiGraph() # or MultiDiGraph
-G.add_path([0,1,2,3])
-G.get_edge_data(0,1)
-{0: {}}
-e = (0,1)
-G.get_edge_data(*e) # tuple form
-{0: {}}
-G.get_edge_data('a','b',default=0) # edge not in graph, return 0
-0</p>
-</blockquote>
-</blockquote>
-</blockquote></div>
-  <div class="source_cont">
-  <p class="source_link"><a href="javascript:void(0);" onclick="toggle('source-gitnet.multigraph.MultiGraphPlus.get_edge_data', this);">Show source &equiv;</a></p>
-  <div id="source-gitnet.multigraph.MultiGraphPlus.get_edge_data" class="source">
-    <div class="codehilite"><pre><span></span><span class="k">def</span> <span class="nf">get_edge_data</span><span class="p">(</span><span class="bp">self</span><span class="p">,</span> <span class="n">u</span><span class="p">,</span> <span class="n">v</span><span class="p">,</span> <span class="n">key</span><span class="o">=</span><span class="bp">None</span><span class="p">,</span> <span class="n">default</span><span class="o">=</span><span class="bp">None</span><span class="p">):</span>
-    <span class="sd">&quot;&quot;&quot;Return the attribute dictionary associated with edge (u,v).</span>
-<span class="sd">    Parameters</span>
-<span class="sd">    ----------</span>
-<span class="sd">    u, v : nodes</span>
-<span class="sd">    default :  any Python object (default=None)</span>
-<span class="sd">        Value to return if the edge (u,v) is not found.</span>
-<span class="sd">    key : hashable identifier, optional (default=None)</span>
-<span class="sd">        Return data only for the edge with specified key.</span>
-<span class="sd">    Returns</span>
-<span class="sd">    -------</span>
-<span class="sd">    edge_dict : dictionary</span>
-<span class="sd">        The edge attribute dictionary.</span>
-<span class="sd">    Notes</span>
-<span class="sd">    -----</span>
-<span class="sd">    It is faster to use G[u][v][key].</span>
-<span class="sd">    &gt;&gt;&gt; G = nx.MultiGraph() # or MultiDiGraph</span>
-<span class="sd">    &gt;&gt;&gt; G.add_edge(0,1,key=&#39;a&#39;,weight=7)</span>
-<span class="sd">    &gt;&gt;&gt; G[0][1][&#39;a&#39;]  # key=&#39;a&#39;</span>
-<span class="sd">    {&#39;weight&#39;: 7}</span>
-<span class="sd">    Warning: Assigning G[u][v][key] corrupts the graph data structure.</span>
-<span class="sd">    But it is safe to assign attributes to that dictionary,</span>
-<span class="sd">    &gt;&gt;&gt; G[0][1][&#39;a&#39;][&#39;weight&#39;] = 10</span>
-<span class="sd">    &gt;&gt;&gt; G[0][1][&#39;a&#39;][&#39;weight&#39;]</span>
-<span class="sd">    10</span>
-<span class="sd">    &gt;&gt;&gt; G[1][0][&#39;a&#39;][&#39;weight&#39;]</span>
-<span class="sd">    10</span>
-<span class="sd">    Examples</span>
-<span class="sd">    --------</span>
-<span class="sd">    &gt;&gt;&gt; G = nx.MultiGraph() # or MultiDiGraph</span>
-<span class="sd">    &gt;&gt;&gt; G.add_path([0,1,2,3])</span>
-<span class="sd">    &gt;&gt;&gt; G.get_edge_data(0,1)</span>
-<span class="sd">    {0: {}}</span>
-<span class="sd">    &gt;&gt;&gt; e = (0,1)</span>
-<span class="sd">    &gt;&gt;&gt; G.get_edge_data(*e) # tuple form</span>
-<span class="sd">    {0: {}}</span>
-<span class="sd">    &gt;&gt;&gt; G.get_edge_data(&#39;a&#39;,&#39;b&#39;,default=0) # edge not in graph, return 0</span>
-<span class="sd">    0</span>
-<span class="sd">    &quot;&quot;&quot;</span>
-    <span class="k">try</span><span class="p">:</span>
-        <span class="k">if</span> <span class="n">key</span> <span class="ow">is</span> <span class="bp">None</span><span class="p">:</span>
-            <span class="k">return</span> <span class="bp">self</span><span class="o">.</span><span class="n">adj</span><span class="p">[</span><span class="n">u</span><span class="p">][</span><span class="n">v</span><span class="p">]</span>
-        <span class="k">else</span><span class="p">:</span>
-            <span class="k">return</span> <span class="bp">self</span><span class="o">.</span><span class="n">adj</span><span class="p">[</span><span class="n">u</span><span class="p">][</span><span class="n">v</span><span class="p">][</span><span class="n">key</span><span class="p">]</span>
-    <span class="k">except</span> <span class="ne">KeyError</span><span class="p">:</span>
-        <span class="k">return</span> <span class="n">default</span>
-</pre></div>
-
-  </div>
-</div>
-
-  </div>
-  
-            
-  <div class="item">
-    <div class="name def" id="gitnet.multigraph.MultiGraphPlus.has_edge">
-    <p>def <span class="ident">has_edge</span>(</p><p>self, u, v, key=None)</p>
-    </div>
-    
-
-    
-  
-    <div class="desc"><p>Return True if the graph has an edge between nodes u and v.</p>
-<h2>Parameters</h2>
-<p>u, v : nodes
-    Nodes can be, for example, strings or numbers.</p>
-<p>key : hashable identifier, optional (default=None)
-    If specified return True only if the edge with
-    key is found.</p>
-<h2>Returns</h2>
-<p>edge_ind : bool
-    True if edge is in the graph, False otherwise.</p>
-<h2>Examples</h2>
-<p>Can be called either using two nodes u,v, an edge tuple (u,v),
-or an edge tuple (u,v,key).</p>
-<blockquote>
-<blockquote>
-<blockquote>
-<p>G = nx.MultiGraph()   # or MultiDiGraph
-G.add_path([0,1,2,3])
-G.has_edge(0,1)  # using two nodes
-True
-e = (0,1)
-G.has_edge(<em>e)  #  e is a 2-tuple (u,v)
-True
-G.add_edge(0,1,key='a')
-G.has_edge(0,1,key='a')  # specify key
-True
-e=(0,1,'a')
-G.has_edge(</em>e) # e is a 3-tuple (u,v,'a')
-True</p>
-</blockquote>
-</blockquote>
-</blockquote>
-<p>The following syntax are equivalent:</p>
-<blockquote>
-<blockquote>
-<blockquote>
-<p>G.has_edge(0,1)
-True
-1 in G[0]  # though this gives KeyError if 0 not in G
-True</p>
-</blockquote>
-</blockquote>
-</blockquote></div>
-  <div class="source_cont">
-  <p class="source_link"><a href="javascript:void(0);" onclick="toggle('source-gitnet.multigraph.MultiGraphPlus.has_edge', this);">Show source &equiv;</a></p>
-  <div id="source-gitnet.multigraph.MultiGraphPlus.has_edge" class="source">
-    <div class="codehilite"><pre><span></span><span class="k">def</span> <span class="nf">has_edge</span><span class="p">(</span><span class="bp">self</span><span class="p">,</span> <span class="n">u</span><span class="p">,</span> <span class="n">v</span><span class="p">,</span> <span class="n">key</span><span class="o">=</span><span class="bp">None</span><span class="p">):</span>
-    <span class="sd">&quot;&quot;&quot;Return True if the graph has an edge between nodes u and v.</span>
-<span class="sd">    Parameters</span>
-<span class="sd">    ----------</span>
-<span class="sd">    u, v : nodes</span>
-<span class="sd">        Nodes can be, for example, strings or numbers.</span>
-<span class="sd">    key : hashable identifier, optional (default=None)</span>
-<span class="sd">        If specified return True only if the edge with</span>
-<span class="sd">        key is found.</span>
-<span class="sd">    Returns</span>
-<span class="sd">    -------</span>
-<span class="sd">    edge_ind : bool</span>
-<span class="sd">        True if edge is in the graph, False otherwise.</span>
-<span class="sd">    Examples</span>
-<span class="sd">    --------</span>
-<span class="sd">    Can be called either using two nodes u,v, an edge tuple (u,v),</span>
-<span class="sd">    or an edge tuple (u,v,key).</span>
-<span class="sd">    &gt;&gt;&gt; G = nx.MultiGraph()   # or MultiDiGraph</span>
-<span class="sd">    &gt;&gt;&gt; G.add_path([0,1,2,3])</span>
-<span class="sd">    &gt;&gt;&gt; G.has_edge(0,1)  # using two nodes</span>
-<span class="sd">    True</span>
-<span class="sd">    &gt;&gt;&gt; e = (0,1)</span>
-<span class="sd">    &gt;&gt;&gt; G.has_edge(*e)  #  e is a 2-tuple (u,v)</span>
-<span class="sd">    True</span>
-<span class="sd">    &gt;&gt;&gt; G.add_edge(0,1,key=&#39;a&#39;)</span>
-<span class="sd">    &gt;&gt;&gt; G.has_edge(0,1,key=&#39;a&#39;)  # specify key</span>
-<span class="sd">    True</span>
-<span class="sd">    &gt;&gt;&gt; e=(0,1,&#39;a&#39;)</span>
-<span class="sd">    &gt;&gt;&gt; G.has_edge(*e) # e is a 3-tuple (u,v,&#39;a&#39;)</span>
-<span class="sd">    True</span>
-<span class="sd">    The following syntax are equivalent:</span>
-<span class="sd">    &gt;&gt;&gt; G.has_edge(0,1)</span>
-<span class="sd">    True</span>
-<span class="sd">    &gt;&gt;&gt; 1 in G[0]  # though this gives KeyError if 0 not in G</span>
-<span class="sd">    True</span>
-<span class="sd">    &quot;&quot;&quot;</span>
-    <span class="k">try</span><span class="p">:</span>
-        <span class="k">if</span> <span class="n">key</span> <span class="ow">is</span> <span class="bp">None</span><span class="p">:</span>
-            <span class="k">return</span> <span class="n">v</span> <span class="ow">in</span> <span class="bp">self</span><span class="o">.</span><span class="n">adj</span><span class="p">[</span><span class="n">u</span><span class="p">]</span>
-        <span class="k">else</span><span class="p">:</span>
-            <span class="k">return</span> <span class="n">key</span> <span class="ow">in</span> <span class="bp">self</span><span class="o">.</span><span class="n">adj</span><span class="p">[</span><span class="n">u</span><span class="p">][</span><span class="n">v</span><span class="p">]</span>
-    <span class="k">except</span> <span class="ne">KeyError</span><span class="p">:</span>
-        <span class="k">return</span> <span class="bp">False</span>
-</pre></div>
-
-  </div>
-</div>
-
-  </div>
-  
-            
-  <div class="item">
-    <div class="name def" id="gitnet.multigraph.MultiGraphPlus.has_node">
-    <p>def <span class="ident">has_node</span>(</p><p>self, n)</p>
-    </div>
-    
-
-    
-  
-    <div class="desc"><p>Return True if the graph contains the node n.</p>
-<h2>Parameters</h2>
-<p>n : node</p>
-<h2>Examples</h2>
-<blockquote>
-<blockquote>
-<blockquote>
-<p>G = nx.Graph()   # or DiGraph, MultiGraph, MultiDiGraph, etc
-G.add_path([0,1,2])
-G.has_node(0)
-True</p>
-</blockquote>
-</blockquote>
-</blockquote>
-<p>It is more readable and simpler to use</p>
-<blockquote>
-<blockquote>
-<blockquote>
-<p>0 in G
-True</p>
-</blockquote>
-</blockquote>
-</blockquote></div>
-  <div class="source_cont">
-  <p class="source_link"><a href="javascript:void(0);" onclick="toggle('source-gitnet.multigraph.MultiGraphPlus.has_node', this);">Show source &equiv;</a></p>
-  <div id="source-gitnet.multigraph.MultiGraphPlus.has_node" class="source">
-    <div class="codehilite"><pre><span></span><span class="k">def</span> <span class="nf">has_node</span><span class="p">(</span><span class="bp">self</span><span class="p">,</span> <span class="n">n</span><span class="p">):</span>
-    <span class="sd">&quot;&quot;&quot;Return True if the graph contains the node n.</span>
-<span class="sd">    Parameters</span>
-<span class="sd">    ----------</span>
-<span class="sd">    n : node</span>
-<span class="sd">    Examples</span>
-<span class="sd">    --------</span>
-<span class="sd">    &gt;&gt;&gt; G = nx.Graph()   # or DiGraph, MultiGraph, MultiDiGraph, etc</span>
-<span class="sd">    &gt;&gt;&gt; G.add_path([0,1,2])</span>
-<span class="sd">    &gt;&gt;&gt; G.has_node(0)</span>
-<span class="sd">    True</span>
-<span class="sd">    It is more readable and simpler to use</span>
-<span class="sd">    &gt;&gt;&gt; 0 in G</span>
-<span class="sd">    True</span>
-<span class="sd">    &quot;&quot;&quot;</span>
-    <span class="k">try</span><span class="p">:</span>
-        <span class="k">return</span> <span class="n">n</span> <span class="ow">in</span> <span class="bp">self</span><span class="o">.</span><span class="n">node</span>
-    <span class="k">except</span> <span class="ne">TypeError</span><span class="p">:</span>
-        <span class="k">return</span> <span class="bp">False</span>
-</pre></div>
-
-  </div>
-</div>
-
-  </div>
-  
-            
-  <div class="item">
-    <div class="name def" id="gitnet.multigraph.MultiGraphPlus.is_directed">
-    <p>def <span class="ident">is_directed</span>(</p><p>self)</p>
-    </div>
-    
-
-    
-  
-    <div class="desc"><p>Return True if graph is directed, False otherwise.</p></div>
-  <div class="source_cont">
-  <p class="source_link"><a href="javascript:void(0);" onclick="toggle('source-gitnet.multigraph.MultiGraphPlus.is_directed', this);">Show source &equiv;</a></p>
-  <div id="source-gitnet.multigraph.MultiGraphPlus.is_directed" class="source">
-    <div class="codehilite"><pre><span></span><span class="k">def</span> <span class="nf">is_directed</span><span class="p">(</span><span class="bp">self</span><span class="p">):</span>
-    <span class="sd">&quot;&quot;&quot;Return True if graph is directed, False otherwise.&quot;&quot;&quot;</span>
-    <span class="k">return</span> <span class="bp">False</span>
-</pre></div>
-
-  </div>
-</div>
-
-  </div>
-  
-            
-  <div class="item">
-    <div class="name def" id="gitnet.multigraph.MultiGraphPlus.is_multigraph">
-    <p>def <span class="ident">is_multigraph</span>(</p><p>self)</p>
-    </div>
-    
-
-    
-  
-    <div class="desc"><p>Return True if graph is a multigraph, False otherwise.</p></div>
-  <div class="source_cont">
-  <p class="source_link"><a href="javascript:void(0);" onclick="toggle('source-gitnet.multigraph.MultiGraphPlus.is_multigraph', this);">Show source &equiv;</a></p>
-  <div id="source-gitnet.multigraph.MultiGraphPlus.is_multigraph" class="source">
-    <div class="codehilite"><pre><span></span><span class="k">def</span> <span class="nf">is_multigraph</span><span class="p">(</span><span class="bp">self</span><span class="p">):</span>
-    <span class="sd">&quot;&quot;&quot;Return True if graph is a multigraph, False otherwise.&quot;&quot;&quot;</span>
-    <span class="k">return</span> <span class="bp">True</span>
-</pre></div>
-
-  </div>
-</div>
-
-  </div>
-  
-            
-  <div class="item">
-    <div class="name def" id="gitnet.multigraph.MultiGraphPlus.nbunch_iter">
-    <p>def <span class="ident">nbunch_iter</span>(</p><p>self, nbunch=None)</p>
-    </div>
-    
-
-    
-  
-    <div class="desc"><p>Return an iterator of nodes contained in nbunch that are
-also in the graph.</p>
-<p>The nodes in nbunch are checked for membership in the graph
-and if not are silently ignored.</p>
-<h2>Parameters</h2>
-<p>nbunch : iterable container, optional (default=all nodes)
-    A container of nodes.  The container will be iterated
-    through once.</p>
-<h2>Returns</h2>
-<p>niter : iterator
-    An iterator over nodes in nbunch that are also in the graph.
-    If nbunch is None, iterate over all nodes in the graph.</p>
-<h2>Raises</h2>
-<p>NetworkXError
-    If nbunch is not a node or or sequence of nodes.
-    If a node in nbunch is not hashable.</p>
-<h2>See Also</h2>
-<p>Graph.<strong>iter</strong></p>
-<h2>Notes</h2>
-<p>When nbunch is an iterator, the returned iterator yields values
-directly from nbunch, becoming exhausted when nbunch is exhausted.</p>
-<p>To test whether nbunch is a single node, one can use
-"if nbunch in self:", even after processing with this routine.</p>
-<p>If nbunch is not a node or a (possibly empty) sequence/iterator
-or None, a NetworkXError is raised.  Also, if any object in
-nbunch is not hashable, a NetworkXError is raised.</p></div>
-  <div class="source_cont">
-  <p class="source_link"><a href="javascript:void(0);" onclick="toggle('source-gitnet.multigraph.MultiGraphPlus.nbunch_iter', this);">Show source &equiv;</a></p>
-  <div id="source-gitnet.multigraph.MultiGraphPlus.nbunch_iter" class="source">
-    <div class="codehilite"><pre><span></span><span class="k">def</span> <span class="nf">nbunch_iter</span><span class="p">(</span><span class="bp">self</span><span class="p">,</span> <span class="n">nbunch</span><span class="o">=</span><span class="bp">None</span><span class="p">):</span>
-    <span class="sd">&quot;&quot;&quot;Return an iterator of nodes contained in nbunch that are</span>
-<span class="sd">    also in the graph.</span>
-<span class="sd">    The nodes in nbunch are checked for membership in the graph</span>
-<span class="sd">    and if not are silently ignored.</span>
-<span class="sd">    Parameters</span>
-<span class="sd">    ----------</span>
-<span class="sd">    nbunch : iterable container, optional (default=all nodes)</span>
-<span class="sd">        A container of nodes.  The container will be iterated</span>
-<span class="sd">        through once.</span>
-<span class="sd">    Returns</span>
-<span class="sd">    -------</span>
-<span class="sd">    niter : iterator</span>
-<span class="sd">        An iterator over nodes in nbunch that are also in the graph.</span>
-<span class="sd">        If nbunch is None, iterate over all nodes in the graph.</span>
-<span class="sd">    Raises</span>
-<span class="sd">    ------</span>
-<span class="sd">    NetworkXError</span>
-<span class="sd">        If nbunch is not a node or or sequence of nodes.</span>
-<span class="sd">        If a node in nbunch is not hashable.</span>
-<span class="sd">    See Also</span>
-<span class="sd">    --------</span>
-<span class="sd">    Graph.__iter__</span>
-<span class="sd">    Notes</span>
-<span class="sd">    -----</span>
-<span class="sd">    When nbunch is an iterator, the returned iterator yields values</span>
-<span class="sd">    directly from nbunch, becoming exhausted when nbunch is exhausted.</span>
-<span class="sd">    To test whether nbunch is a single node, one can use</span>
-<span class="sd">    &quot;if nbunch in self:&quot;, even after processing with this routine.</span>
-<span class="sd">    If nbunch is not a node or a (possibly empty) sequence/iterator</span>
-<span class="sd">    or None, a NetworkXError is raised.  Also, if any object in</span>
-<span class="sd">    nbunch is not hashable, a NetworkXError is raised.</span>
-<span class="sd">    &quot;&quot;&quot;</span>
-    <span class="k">if</span> <span class="n">nbunch</span> <span class="ow">is</span> <span class="bp">None</span><span class="p">:</span>   <span class="c1"># include all nodes via iterator</span>
-        <span class="n">bunch</span> <span class="o">=</span> <span class="nb">iter</span><span class="p">(</span><span class="bp">self</span><span class="o">.</span><span class="n">adj</span><span class="o">.</span><span class="n">keys</span><span class="p">())</span>
-    <span class="k">elif</span> <span class="n">nbunch</span> <span class="ow">in</span> <span class="bp">self</span><span class="p">:</span>  <span class="c1"># if nbunch is a single node</span>
-        <span class="n">bunch</span> <span class="o">=</span> <span class="nb">iter</span><span class="p">([</span><span class="n">nbunch</span><span class="p">])</span>
-    <span class="k">else</span><span class="p">:</span>                <span class="c1"># if nbunch is a sequence of nodes</span>
-        <span class="k">def</span> <span class="nf">bunch_iter</span><span class="p">(</span><span class="n">nlist</span><span class="p">,</span> <span class="n">adj</span><span class="p">):</span>
-            <span class="k">try</span><span class="p">:</span>
-                <span class="k">for</span> <span class="n">n</span> <span class="ow">in</span> <span class="n">nlist</span><span class="p">:</span>
-                    <span class="k">if</span> <span class="n">n</span> <span class="ow">in</span> <span class="n">adj</span><span class="p">:</span>
-                        <span class="k">yield</span> <span class="n">n</span>
-            <span class="k">except</span> <span class="ne">TypeError</span> <span class="k">as</span> <span class="n">e</span><span class="p">:</span>
-                <span class="n">message</span> <span class="o">=</span> <span class="n">e</span><span class="o">.</span><span class="n">args</span><span class="p">[</span><span class="mi">0</span><span class="p">]</span>
-                <span class="c1"># capture error for non-sequence/iterator nbunch.</span>
-                <span class="k">if</span> <span class="s1">&#39;iter&#39;</span> <span class="ow">in</span> <span class="n">message</span><span class="p">:</span>
-                    <span class="k">raise</span> <span class="n">NetworkXError</span><span class="p">(</span>
-                        <span class="s2">&quot;nbunch is not a node or a sequence of nodes.&quot;</span><span class="p">)</span>
-                <span class="c1"># capture error for unhashable node.</span>
-                <span class="k">elif</span> <span class="s1">&#39;hashable&#39;</span> <span class="ow">in</span> <span class="n">message</span><span class="p">:</span>
-                    <span class="k">raise</span> <span class="n">NetworkXError</span><span class="p">(</span>
-                        <span class="s2">&quot;Node </span><span class="si">%s</span><span class="s2"> in the sequence nbunch is not a valid node.&quot;</span><span class="o">%</span><span class="n">n</span><span class="p">)</span>
-                <span class="k">else</span><span class="p">:</span>
-                    <span class="k">raise</span>
-        <span class="n">bunch</span> <span class="o">=</span> <span class="n">bunch_iter</span><span class="p">(</span><span class="n">nbunch</span><span class="p">,</span> <span class="bp">self</span><span class="o">.</span><span class="n">adj</span><span class="p">)</span>
-    <span class="k">return</span> <span class="n">bunch</span>
-</pre></div>
-
-  </div>
-</div>
-
-  </div>
-  
-            
-  <div class="item">
-    <div class="name def" id="gitnet.multigraph.MultiGraphPlus.neighbors">
-    <p>def <span class="ident">neighbors</span>(</p><p>self, n)</p>
-    </div>
-    
-
-    
-  
-    <div class="desc"><p>Return a list of the nodes connected to the node n.</p>
-<h2>Parameters</h2>
-<p>n : node
-   A node in the graph</p>
-<h2>Returns</h2>
-<p>nlist : list
-    A list of nodes that are adjacent to n.</p>
-<h2>Raises</h2>
-<p>NetworkXError
-    If the node n is not in the graph.</p>
-<h2>Notes</h2>
-<p>It is usually more convenient (and faster) to access the
-adjacency dictionary as G[n]:</p>
-<blockquote>
-<blockquote>
-<blockquote>
-<p>G = nx.Graph()   # or DiGraph, MultiGraph, MultiDiGraph, etc
-G.add_edge('a','b',weight=7)
-G['a']
-{'b': {'weight': 7}}</p>
-</blockquote>
-</blockquote>
-</blockquote>
-<h2>Examples</h2>
-<blockquote>
-<blockquote>
-<blockquote>
-<p>G = nx.Graph()   # or DiGraph, MultiGraph, MultiDiGraph, etc
-G.add_path([0,1,2,3])
-G.neighbors(0)
-[1]</p>
-</blockquote>
-</blockquote>
-</blockquote></div>
-  <div class="source_cont">
-  <p class="source_link"><a href="javascript:void(0);" onclick="toggle('source-gitnet.multigraph.MultiGraphPlus.neighbors', this);">Show source &equiv;</a></p>
-  <div id="source-gitnet.multigraph.MultiGraphPlus.neighbors" class="source">
-    <div class="codehilite"><pre><span></span><span class="k">def</span> <span class="nf">neighbors</span><span class="p">(</span><span class="bp">self</span><span class="p">,</span> <span class="n">n</span><span class="p">):</span>
-    <span class="sd">&quot;&quot;&quot;Return a list of the nodes connected to the node n.</span>
-<span class="sd">    Parameters</span>
-<span class="sd">    ----------</span>
-<span class="sd">    n : node</span>
-<span class="sd">       A node in the graph</span>
-<span class="sd">    Returns</span>
-<span class="sd">    -------</span>
-<span class="sd">    nlist : list</span>
-<span class="sd">        A list of nodes that are adjacent to n.</span>
-<span class="sd">    Raises</span>
-<span class="sd">    ------</span>
-<span class="sd">    NetworkXError</span>
-<span class="sd">        If the node n is not in the graph.</span>
-<span class="sd">    Notes</span>
-<span class="sd">    -----</span>
-<span class="sd">    It is usually more convenient (and faster) to access the</span>
-<span class="sd">    adjacency dictionary as G[n]:</span>
-<span class="sd">    &gt;&gt;&gt; G = nx.Graph()   # or DiGraph, MultiGraph, MultiDiGraph, etc</span>
-<span class="sd">    &gt;&gt;&gt; G.add_edge(&#39;a&#39;,&#39;b&#39;,weight=7)</span>
-<span class="sd">    &gt;&gt;&gt; G[&#39;a&#39;]</span>
-<span class="sd">    {&#39;b&#39;: {&#39;weight&#39;: 7}}</span>
-<span class="sd">    Examples</span>
-<span class="sd">    --------</span>
-<span class="sd">    &gt;&gt;&gt; G = nx.Graph()   # or DiGraph, MultiGraph, MultiDiGraph, etc</span>
-<span class="sd">    &gt;&gt;&gt; G.add_path([0,1,2,3])</span>
-<span class="sd">    &gt;&gt;&gt; G.neighbors(0)</span>
-<span class="sd">    [1]</span>
-<span class="sd">    &quot;&quot;&quot;</span>
-    <span class="k">try</span><span class="p">:</span>
-        <span class="k">return</span> <span class="nb">list</span><span class="p">(</span><span class="bp">self</span><span class="o">.</span><span class="n">adj</span><span class="p">[</span><span class="n">n</span><span class="p">])</span>
-    <span class="k">except</span> <span class="ne">KeyError</span><span class="p">:</span>
-        <span class="k">raise</span> <span class="n">NetworkXError</span><span class="p">(</span><span class="s2">&quot;The node </span><span class="si">%s</span><span class="s2"> is not in the graph.&quot;</span> <span class="o">%</span> <span class="p">(</span><span class="n">n</span><span class="p">,))</span>
-</pre></div>
-
-  </div>
-</div>
-
-  </div>
-  
-            
-  <div class="item">
-    <div class="name def" id="gitnet.multigraph.MultiGraphPlus.neighbors_iter">
-    <p>def <span class="ident">neighbors_iter</span>(</p><p>self, n)</p>
-    </div>
-    
-
-    
-  
-    <div class="desc"><p>Return an iterator over all neighbors of node n.</p>
-<h2>Examples</h2>
-<blockquote>
-<blockquote>
-<blockquote>
-<p>G = nx.Graph()   # or DiGraph, MultiGraph, MultiDiGraph, etc
-G.add_path([0,1,2,3])
-[n for n in G.neighbors_iter(0)]
-[1]</p>
-</blockquote>
-</blockquote>
-</blockquote>
-<h2>Notes</h2>
-<p>It is faster to use the idiom "in G[0]", e.g.</p>
-<blockquote>
-<blockquote>
-<blockquote>
-<p>G = nx.path_graph(4)
-[n for n in G[0]]
-[1]</p>
-</blockquote>
-</blockquote>
-</blockquote></div>
-  <div class="source_cont">
-  <p class="source_link"><a href="javascript:void(0);" onclick="toggle('source-gitnet.multigraph.MultiGraphPlus.neighbors_iter', this);">Show source &equiv;</a></p>
-  <div id="source-gitnet.multigraph.MultiGraphPlus.neighbors_iter" class="source">
-    <div class="codehilite"><pre><span></span><span class="k">def</span> <span class="nf">neighbors_iter</span><span class="p">(</span><span class="bp">self</span><span class="p">,</span> <span class="n">n</span><span class="p">):</span>
-    <span class="sd">&quot;&quot;&quot;Return an iterator over all neighbors of node n.</span>
-<span class="sd">    Examples</span>
-<span class="sd">    --------</span>
-<span class="sd">    &gt;&gt;&gt; G = nx.Graph()   # or DiGraph, MultiGraph, MultiDiGraph, etc</span>
-<span class="sd">    &gt;&gt;&gt; G.add_path([0,1,2,3])</span>
-<span class="sd">    &gt;&gt;&gt; [n for n in G.neighbors_iter(0)]</span>
-<span class="sd">    [1]</span>
-<span class="sd">    Notes</span>
-<span class="sd">    -----</span>
-<span class="sd">    It is faster to use the idiom &quot;in G[0]&quot;, e.g.</span>
-<span class="sd">    &gt;&gt;&gt; G = nx.path_graph(4)</span>
-<span class="sd">    &gt;&gt;&gt; [n for n in G[0]]</span>
-<span class="sd">    [1]</span>
-<span class="sd">    &quot;&quot;&quot;</span>
-    <span class="k">try</span><span class="p">:</span>
-        <span class="k">return</span> <span class="nb">iter</span><span class="p">(</span><span class="bp">self</span><span class="o">.</span><span class="n">adj</span><span class="p">[</span><span class="n">n</span><span class="p">])</span>
-    <span class="k">except</span> <span class="ne">KeyError</span><span class="p">:</span>
-        <span class="k">raise</span> <span class="n">NetworkXError</span><span class="p">(</span><span class="s2">&quot;The node </span><span class="si">%s</span><span class="s2"> is not in the graph.&quot;</span> <span class="o">%</span> <span class="p">(</span><span class="n">n</span><span class="p">,))</span>
-</pre></div>
-
-  </div>
-</div>
-
-  </div>
-  
-            
-  <div class="item">
-    <div class="name def" id="gitnet.multigraph.MultiGraphPlus.node_attributes">
-    <p>def <span class="ident">node_attributes</span>(</p><p>self, name, helper)</p>
-    </div>
-    
-
-    
-  
-    <div class="desc"><p>Creates a new node attribute.
-:param name: The name of the new attribute.
-:param helper: A helper function, which takes an attribute dict and produces the new attribute.
-:return: A new MultiGraphPlus object, identical to self but with the desired attribute.</p></div>
-  <div class="source_cont">
-  <p class="source_link"><a href="javascript:void(0);" onclick="toggle('source-gitnet.multigraph.MultiGraphPlus.node_attributes', this);">Show source &equiv;</a></p>
-  <div id="source-gitnet.multigraph.MultiGraphPlus.node_attributes" class="source">
-    <div class="codehilite"><pre><span></span><span class="k">def</span> <span class="nf">node_attributes</span><span class="p">(</span><span class="bp">self</span><span class="p">,</span> <span class="n">name</span><span class="p">,</span> <span class="n">helper</span><span class="p">):</span>
-    <span class="sd">&quot;&quot;&quot;</span>
-<span class="sd">    Creates a new node attribute.</span>
-<span class="sd">    :param name: The name of the new attribute.</span>
-<span class="sd">    :param helper: A helper function, which takes an attribute dict and produces the new attribute.</span>
-<span class="sd">    :return: A new MultiGraphPlus object, identical to self but with the desired attribute.</span>
-<span class="sd">    &quot;&quot;&quot;</span>
-    <span class="n">self_copy</span> <span class="o">=</span> <span class="n">copy</span><span class="o">.</span><span class="n">deepcopy</span><span class="p">(</span><span class="bp">self</span><span class="p">)</span>
-    <span class="k">for</span> <span class="n">n</span> <span class="ow">in</span> <span class="n">self_copy</span><span class="o">.</span><span class="n">nodes</span><span class="p">():</span>
-        <span class="n">self_copy</span><span class="o">.</span><span class="n">node</span><span class="p">[</span><span class="n">n</span><span class="p">][</span><span class="n">name</span><span class="p">]</span> <span class="o">=</span> <span class="n">helper</span><span class="p">(</span><span class="n">self_copy</span><span class="o">.</span><span class="n">node</span><span class="p">[</span><span class="n">n</span><span class="p">])</span>
-    <span class="k">return</span> <span class="n">self_copy</span>
-</pre></div>
-
-  </div>
-</div>
-
-  </div>
-  
-            
-  <div class="item">
-    <div class="name def" id="gitnet.multigraph.MultiGraphPlus.node_merge">
-    <p>def <span class="ident">node_merge</span>(</p><p>self, node1, node2, show_warning=True)</p>
-    </div>
-    
-
-    
-  
-    <div class="desc"><p>Combines node1 and node2. After merge, node1 will remain, while node2 will be removed. node2's edges will become
-    node1 edges, while retaining all their edge attributes. Vector attributes of node1 and node2 whose
-    identifiers match will be combined, retaining all values. Atomic attributes which exist in only one of the
-    two nodes will be included in the merge node. Finally, if node1 and node2 contain a conflicting atomic
-    attribute, node1's value will overwrite node2's value.
-:param node1: The identifier for a node. This node's attributes will persist to the merged node.
-:param node2: The identifier for a second node. Any non-conflicting attributes will persist to the merged node.
-:param show_warning: A boolean parameter indicating whether overwrite warnings should be displayed
-:return: a new multigraphplus object which has merged nodes 1 and 2 together into node1, which will also have
-gained node2's edges.</p></div>
-  <div class="source_cont">
-  <p class="source_link"><a href="javascript:void(0);" onclick="toggle('source-gitnet.multigraph.MultiGraphPlus.node_merge', this);">Show source &equiv;</a></p>
-  <div id="source-gitnet.multigraph.MultiGraphPlus.node_merge" class="source">
-    <div class="codehilite"><pre><span></span><span class="k">def</span> <span class="nf">node_merge</span><span class="p">(</span><span class="bp">self</span><span class="p">,</span> <span class="n">node1</span><span class="p">,</span> <span class="n">node2</span><span class="p">,</span> <span class="n">show_warning</span><span class="o">=</span><span class="bp">True</span><span class="p">):</span>
-    <span class="sd">&quot;&quot;&quot;</span>
-<span class="sd">    Combines node1 and node2. After merge, node1 will remain, while node2 will be removed. node2&#39;s edges will become</span>
-<span class="sd">        node1 edges, while retaining all their edge attributes. Vector attributes of node1 and node2 whose</span>
-<span class="sd">        identifiers match will be combined, retaining all values. Atomic attributes which exist in only one of the</span>
-<span class="sd">        two nodes will be included in the merge node. Finally, if node1 and node2 contain a conflicting atomic</span>
-<span class="sd">        attribute, node1&#39;s value will overwrite node2&#39;s value.</span>
-<span class="sd">    :param node1: The identifier for a node. This node&#39;s attributes will persist to the merged node.</span>
-<span class="sd">    :param node2: The identifier for a second node. Any non-conflicting attributes will persist to the merged node.</span>
-<span class="sd">    :param show_warning: A boolean parameter indicating whether overwrite warnings should be displayed</span>
-<span class="sd">    :return: a new multigraphplus object which has merged nodes 1 and 2 together into node1, which will also have</span>
-<span class="sd">    gained node2&#39;s edges.</span>
-<span class="sd">    &quot;&quot;&quot;</span>
-    <span class="n">merged_graph</span> <span class="o">=</span> <span class="n">copy</span><span class="o">.</span><span class="n">deepcopy</span><span class="p">(</span><span class="bp">self</span><span class="p">)</span>
-    <span class="c1"># Check: Both node1 and node2 exist in merged_graph</span>
-    <span class="k">if</span> <span class="n">node1</span> <span class="ow">not</span> <span class="ow">in</span> <span class="n">merged_graph</span><span class="o">.</span><span class="n">nodes</span><span class="p">():</span>
-        <span class="k">raise</span> <span class="n">MergeError</span><span class="p">(</span><span class="n">node1</span> <span class="o">+</span> <span class="s2">&quot; is not a valid node&quot;</span><span class="p">)</span>
-    <span class="k">if</span> <span class="n">node2</span> <span class="ow">not</span> <span class="ow">in</span> <span class="n">merged_graph</span><span class="o">.</span><span class="n">nodes</span><span class="p">():</span>
-        <span class="k">raise</span> <span class="n">MergeError</span><span class="p">(</span><span class="n">node2</span> <span class="o">+</span> <span class="s2">&quot; is not a valid node&quot;</span><span class="p">)</span>
-    <span class="c1"># Check: node1 and node2&#39;s types are the same</span>
-    <span class="k">if</span> <span class="s1">&#39;type&#39;</span> <span class="ow">in</span> <span class="n">merged_graph</span><span class="o">.</span><span class="n">node</span><span class="p">[</span><span class="n">node1</span><span class="p">]</span> <span class="ow">and</span> <span class="s1">&#39;type&#39;</span> <span class="ow">in</span> <span class="n">merged_graph</span><span class="o">.</span><span class="n">node</span><span class="p">[</span><span class="n">node2</span><span class="p">]:</span>
-        <span class="k">if</span> <span class="n">merged_graph</span><span class="o">.</span><span class="n">node</span><span class="p">[</span><span class="n">node1</span><span class="p">][</span><span class="s1">&#39;type&#39;</span><span class="p">]</span> <span class="o">!=</span> <span class="n">merged_graph</span><span class="o">.</span><span class="n">node</span><span class="p">[</span><span class="n">node2</span><span class="p">][</span><span class="s1">&#39;type&#39;</span><span class="p">]:</span>
-            <span class="k">raise</span> <span class="n">MergeError</span><span class="p">(</span><span class="s2">&quot;node1 and node2&#39;s types do not match&quot;</span><span class="p">)</span>
-    <span class="c1"># Moves all edges from node2 to node1</span>
-    <span class="k">for</span> <span class="n">e</span> <span class="ow">in</span> <span class="n">merged_graph</span><span class="o">.</span><span class="n">edges</span><span class="p">(</span><span class="n">node2</span><span class="p">,</span> <span class="n">data</span><span class="o">=</span><span class="bp">True</span><span class="p">):</span>
-        <span class="n">merged_graph</span><span class="o">.</span><span class="n">add_edge</span><span class="p">(</span><span class="n">node1</span><span class="p">,</span> <span class="n">e</span><span class="p">[</span><span class="mi">1</span><span class="p">],</span> <span class="n">attr_dict</span><span class="o">=</span><span class="n">e</span><span class="p">[</span><span class="mi">2</span><span class="p">])</span>
-        <span class="n">merged_graph</span><span class="o">.</span><span class="n">remove_edge</span><span class="p">(</span><span class="n">e</span><span class="p">[</span><span class="mi">0</span><span class="p">],</span> <span class="n">e</span><span class="p">[</span><span class="mi">1</span><span class="p">])</span>
-    <span class="c1"># Adds node2&#39;s attributes to node1. There are three cases for this:</span>
-        <span class="c1"># 1. Vector attributes are joined to create one larger vector</span>
-        <span class="c1"># 2. Non-conflicting Atomic attributes are kept and preserved in the final node</span>
-        <span class="c1"># 3. Conflicting Atomic attributes are not added from node2 (node1 values persist)</span>
-    <span class="n">node_merge_warn</span> <span class="o">=</span> <span class="bp">False</span>
-    <span class="n">node_merge_warn_list</span> <span class="o">=</span> <span class="p">[]</span>
-    <span class="k">for</span> <span class="n">na</span> <span class="ow">in</span> <span class="n">merged_graph</span><span class="o">.</span><span class="n">node</span><span class="p">[</span><span class="n">node2</span><span class="p">]:</span>
-        <span class="k">if</span> <span class="n">na</span> <span class="ow">not</span> <span class="ow">in</span> <span class="n">merged_graph</span><span class="o">.</span><span class="n">node</span><span class="p">[</span><span class="n">node1</span><span class="p">]:</span>  <span class="c1"># Deals with case 2</span>
-            <span class="n">merged_graph</span><span class="o">.</span><span class="n">node</span><span class="p">[</span><span class="n">node1</span><span class="p">][</span><span class="n">na</span><span class="p">]</span> <span class="o">=</span> <span class="n">merged_graph</span><span class="o">.</span><span class="n">node</span><span class="p">[</span><span class="n">node2</span><span class="p">][</span><span class="n">na</span><span class="p">]</span>
-        <span class="k">elif</span> <span class="nb">isinstance</span><span class="p">(</span><span class="n">merged_graph</span><span class="o">.</span><span class="n">node</span><span class="p">[</span><span class="n">node2</span><span class="p">][</span><span class="n">na</span><span class="p">],</span> <span class="nb">list</span><span class="p">):</span>  <span class="c1"># Deals with case 1</span>
-            <span class="n">merged_graph</span><span class="o">.</span><span class="n">node</span><span class="p">[</span><span class="n">node1</span><span class="p">][</span><span class="n">na</span><span class="p">]</span> <span class="o">=</span> <span class="n">merged_graph</span><span class="o">.</span><span class="n">node</span><span class="p">[</span><span class="n">node1</span><span class="p">][</span><span class="n">na</span><span class="p">]</span> <span class="o">+</span> <span class="n">merged_graph</span><span class="o">.</span><span class="n">node</span><span class="p">[</span><span class="n">node2</span><span class="p">][</span><span class="n">na</span><span class="p">]</span>
-        <span class="k">elif</span> <span class="n">merged_graph</span><span class="o">.</span><span class="n">node</span><span class="p">[</span><span class="n">node1</span><span class="p">][</span><span class="n">na</span><span class="p">]</span> <span class="o">!=</span> <span class="n">merged_graph</span><span class="o">.</span><span class="n">node</span><span class="p">[</span><span class="n">node2</span><span class="p">][</span><span class="n">na</span><span class="p">]:</span>
-            <span class="n">node_merge_warn</span> <span class="o">=</span> <span class="bp">True</span>
-            <span class="n">node_merge_warn_list</span><span class="o">.</span><span class="n">append</span><span class="p">(</span><span class="n">na</span><span class="p">)</span>
-    <span class="n">merged_graph</span><span class="o">.</span><span class="n">remove_node</span><span class="p">(</span><span class="n">node2</span><span class="p">)</span>  <span class="c1"># Removes node2</span>
-    <span class="k">if</span> <span class="n">node_merge_warn</span> <span class="ow">and</span> <span class="n">show_warning</span><span class="p">:</span>
-        <span class="k">print</span><span class="p">(</span><span class="s2">&quot;Note: nodes &#39;{}&#39; and &#39;{}&#39; have the following conflicting atomic attributes: {}. In these cases, &quot;</span>
-              <span class="s2">&quot;&#39;{}&#39; attribute values have been retained, while &#39;{}&#39; values have been ignored. If you would rather &quot;</span>
-              <span class="s2">&quot;retain &#39;{}&#39; attributes, set &#39;{}&#39; to node1 and &#39;{}&#39; to node2.&quot;</span>
-              <span class="o">.</span><span class="n">format</span><span class="p">(</span><span class="n">node1</span><span class="p">,</span> <span class="n">node2</span><span class="p">,</span> <span class="n">node_merge_warn_list</span><span class="p">,</span> <span class="n">node1</span><span class="p">,</span> <span class="n">node2</span><span class="p">,</span> <span class="n">node2</span><span class="p">,</span> <span class="n">node2</span><span class="p">,</span> <span class="n">node1</span><span class="p">))</span>
-    <span class="k">return</span> <span class="n">merged_graph</span>
-</pre></div>
-
-  </div>
-</div>
-
-  </div>
-  
-            
-  <div class="item">
-    <div class="name def" id="gitnet.multigraph.MultiGraphPlus.nodes">
-    <p>def <span class="ident">nodes</span>(</p><p>self, data=False)</p>
-    </div>
-    
-
-    
-  
-    <div class="desc"><p>Return a list of the nodes in the graph.</p>
-<h2>Parameters</h2>
-<p>data : boolean, optional (default=False)
-       If False return a list of nodes.  If True return a
-       two-tuple of node and node data dictionary</p>
-<h2>Returns</h2>
-<p>nlist : list
-    A list of nodes.  If data=True a list of two-tuples containing
-    (node, node data dictionary).</p>
-<h2>Examples</h2>
-<blockquote>
-<blockquote>
-<blockquote>
-<p>G = nx.Graph()   # or DiGraph, MultiGraph, MultiDiGraph, etc
-G.add_path([0,1,2])
-G.nodes()
-[0, 1, 2]
-G.add_node(1, time='5pm')
-G.nodes(data=True)
-[(0, {}), (1, {'time': '5pm'}), (2, {})]</p>
-</blockquote>
-</blockquote>
-</blockquote></div>
-  <div class="source_cont">
-  <p class="source_link"><a href="javascript:void(0);" onclick="toggle('source-gitnet.multigraph.MultiGraphPlus.nodes', this);">Show source &equiv;</a></p>
-  <div id="source-gitnet.multigraph.MultiGraphPlus.nodes" class="source">
-    <div class="codehilite"><pre><span></span><span class="k">def</span> <span class="nf">nodes</span><span class="p">(</span><span class="bp">self</span><span class="p">,</span> <span class="n">data</span><span class="o">=</span><span class="bp">False</span><span class="p">):</span>
-    <span class="sd">&quot;&quot;&quot;Return a list of the nodes in the graph.</span>
-<span class="sd">    Parameters</span>
-<span class="sd">    ----------</span>
-<span class="sd">    data : boolean, optional (default=False)</span>
-<span class="sd">           If False return a list of nodes.  If True return a</span>
-<span class="sd">           two-tuple of node and node data dictionary</span>
-<span class="sd">    Returns</span>
-<span class="sd">    -------</span>
-<span class="sd">    nlist : list</span>
-<span class="sd">        A list of nodes.  If data=True a list of two-tuples containing</span>
-<span class="sd">        (node, node data dictionary).</span>
-<span class="sd">    Examples</span>
-<span class="sd">    --------</span>
-<span class="sd">    &gt;&gt;&gt; G = nx.Graph()   # or DiGraph, MultiGraph, MultiDiGraph, etc</span>
-<span class="sd">    &gt;&gt;&gt; G.add_path([0,1,2])</span>
-<span class="sd">    &gt;&gt;&gt; G.nodes()</span>
-<span class="sd">    [0, 1, 2]</span>
-<span class="sd">    &gt;&gt;&gt; G.add_node(1, time=&#39;5pm&#39;)</span>
-<span class="sd">    &gt;&gt;&gt; G.nodes(data=True)</span>
-<span class="sd">    [(0, {}), (1, {&#39;time&#39;: &#39;5pm&#39;}), (2, {})]</span>
-<span class="sd">    &quot;&quot;&quot;</span>
-    <span class="k">return</span> <span class="nb">list</span><span class="p">(</span><span class="bp">self</span><span class="o">.</span><span class="n">nodes_iter</span><span class="p">(</span><span class="n">data</span><span class="o">=</span><span class="n">data</span><span class="p">))</span>
-</pre></div>
-
-  </div>
-</div>
-
-  </div>
-  
-            
-  <div class="item">
-    <div class="name def" id="gitnet.multigraph.MultiGraphPlus.nodes_iter">
-    <p>def <span class="ident">nodes_iter</span>(</p><p>self, data=False)</p>
-    </div>
-    
-
-    
-  
-    <div class="desc"><p>Return an iterator over the nodes.</p>
-<h2>Parameters</h2>
-<p>data : boolean, optional (default=False)
-       If False the iterator returns nodes.  If True
-       return a two-tuple of node and node data dictionary</p>
-<h2>Returns</h2>
-<p>niter : iterator
-    An iterator over nodes.  If data=True the iterator gives
-    two-tuples containing (node, node data, dictionary)</p>
-<h2>Notes</h2>
-<p>If the node data is not required it is simpler and equivalent
-to use the expression 'for n in G'.</p>
-<blockquote>
-<blockquote>
-<blockquote>
-<p>G = nx.Graph()   # or DiGraph, MultiGraph, MultiDiGraph, etc
-G.add_path([0,1,2])</p>
-</blockquote>
-</blockquote>
-</blockquote>
-<h2>Examples</h2>
-<blockquote>
-<blockquote>
-<blockquote>
-<p>G = nx.Graph()   # or DiGraph, MultiGraph, MultiDiGraph, etc
-G.add_path([0,1,2])</p>
-<p>[d for n,d in G.nodes_iter(data=True)]
-[{}, {}, {}]</p>
-</blockquote>
-</blockquote>
-</blockquote></div>
-  <div class="source_cont">
-  <p class="source_link"><a href="javascript:void(0);" onclick="toggle('source-gitnet.multigraph.MultiGraphPlus.nodes_iter', this);">Show source &equiv;</a></p>
-  <div id="source-gitnet.multigraph.MultiGraphPlus.nodes_iter" class="source">
-    <div class="codehilite"><pre><span></span><span class="k">def</span> <span class="nf">nodes_iter</span><span class="p">(</span><span class="bp">self</span><span class="p">,</span> <span class="n">data</span><span class="o">=</span><span class="bp">False</span><span class="p">):</span>
-    <span class="sd">&quot;&quot;&quot;Return an iterator over the nodes.</span>
-<span class="sd">    Parameters</span>
-<span class="sd">    ----------</span>
-<span class="sd">    data : boolean, optional (default=False)</span>
-<span class="sd">           If False the iterator returns nodes.  If True</span>
-<span class="sd">           return a two-tuple of node and node data dictionary</span>
-<span class="sd">    Returns</span>
-<span class="sd">    -------</span>
-<span class="sd">    niter : iterator</span>
-<span class="sd">        An iterator over nodes.  If data=True the iterator gives</span>
-<span class="sd">        two-tuples containing (node, node data, dictionary)</span>
-<span class="sd">    Notes</span>
-<span class="sd">    -----</span>
-<span class="sd">    If the node data is not required it is simpler and equivalent</span>
-<span class="sd">    to use the expression &#39;for n in G&#39;.</span>
-<span class="sd">    &gt;&gt;&gt; G = nx.Graph()   # or DiGraph, MultiGraph, MultiDiGraph, etc</span>
-<span class="sd">    &gt;&gt;&gt; G.add_path([0,1,2])</span>
-<span class="sd">    Examples</span>
-<span class="sd">    --------</span>
-<span class="sd">    &gt;&gt;&gt; G = nx.Graph()   # or DiGraph, MultiGraph, MultiDiGraph, etc</span>
-<span class="sd">    &gt;&gt;&gt; G.add_path([0,1,2])</span>
-<span class="sd">    &gt;&gt;&gt; [d for n,d in G.nodes_iter(data=True)]</span>
-<span class="sd">    [{}, {}, {}]</span>
-<span class="sd">    &quot;&quot;&quot;</span>
-    <span class="k">if</span> <span class="n">data</span><span class="p">:</span>
-        <span class="k">return</span> <span class="nb">iter</span><span class="p">(</span><span class="bp">self</span><span class="o">.</span><span class="n">node</span><span class="o">.</span><span class="n">items</span><span class="p">())</span>
-    <span class="k">return</span> <span class="nb">iter</span><span class="p">(</span><span class="bp">self</span><span class="o">.</span><span class="n">node</span><span class="p">)</span>
-</pre></div>
-
-  </div>
-</div>
-
-  </div>
-  
-            
-  <div class="item">
-    <div class="name def" id="gitnet.multigraph.MultiGraphPlus.nodes_with_selfloops">
-    <p>def <span class="ident">nodes_with_selfloops</span>(</p><p>self)</p>
-    </div>
-    
-
-    
-  
-    <div class="desc"><p>Return a list of nodes with self loops.</p>
-<p>A node with a self loop has an edge with both ends adjacent
-to that node.</p>
-<h2>Returns</h2>
-<p>nodelist : list
-    A list of nodes with self loops.</p>
-<h2>See Also</h2>
-<p>selfloop_edges, number_of_selfloops</p>
-<h2>Examples</h2>
-<blockquote>
-<blockquote>
-<blockquote>
-<p>G = nx.Graph()   # or DiGraph, MultiGraph, MultiDiGraph, etc
-G.add_edge(1,1)
-G.add_edge(1,2)
-G.nodes_with_selfloops()
-[1]</p>
-</blockquote>
-</blockquote>
-</blockquote></div>
-  <div class="source_cont">
-  <p class="source_link"><a href="javascript:void(0);" onclick="toggle('source-gitnet.multigraph.MultiGraphPlus.nodes_with_selfloops', this);">Show source &equiv;</a></p>
-  <div id="source-gitnet.multigraph.MultiGraphPlus.nodes_with_selfloops" class="source">
-    <div class="codehilite"><pre><span></span><span class="k">def</span> <span class="nf">nodes_with_selfloops</span><span class="p">(</span><span class="bp">self</span><span class="p">):</span>
-    <span class="sd">&quot;&quot;&quot;Return a list of nodes with self loops.</span>
-<span class="sd">    A node with a self loop has an edge with both ends adjacent</span>
-<span class="sd">    to that node.</span>
-<span class="sd">    Returns</span>
-<span class="sd">    -------</span>
-<span class="sd">    nodelist : list</span>
-<span class="sd">        A list of nodes with self loops.</span>
-<span class="sd">    See Also</span>
-<span class="sd">    --------</span>
-<span class="sd">    selfloop_edges, number_of_selfloops</span>
-<span class="sd">    Examples</span>
-<span class="sd">    --------</span>
-<span class="sd">    &gt;&gt;&gt; G = nx.Graph()   # or DiGraph, MultiGraph, MultiDiGraph, etc</span>
-<span class="sd">    &gt;&gt;&gt; G.add_edge(1,1)</span>
-<span class="sd">    &gt;&gt;&gt; G.add_edge(1,2)</span>
-<span class="sd">    &gt;&gt;&gt; G.nodes_with_selfloops()</span>
-<span class="sd">    [1]</span>
-<span class="sd">    &quot;&quot;&quot;</span>
-    <span class="k">return</span> <span class="p">[</span><span class="n">n</span> <span class="k">for</span> <span class="n">n</span><span class="p">,</span> <span class="n">nbrs</span> <span class="ow">in</span> <span class="bp">self</span><span class="o">.</span><span class="n">adj</span><span class="o">.</span><span class="n">items</span><span class="p">()</span> <span class="k">if</span> <span class="n">n</span> <span class="ow">in</span> <span class="n">nbrs</span><span class="p">]</span>
-</pre></div>
-
-  </div>
-</div>
-
-  </div>
-  
-            
-  <div class="item">
-    <div class="name def" id="gitnet.multigraph.MultiGraphPlus.number_of_edges">
-    <p>def <span class="ident">number_of_edges</span>(</p><p>self, u=None, v=None)</p>
-    </div>
-    
-
-    
-  
-    <div class="desc"><p>Return the number of edges between two nodes.</p>
-<h2>Parameters</h2>
-<p>u, v : nodes, optional (default=all edges)
-    If u and v are specified, return the number of edges between
-    u and v. Otherwise return the total number of all edges.</p>
-<h2>Returns</h2>
-<p>nedges : int
-    The number of edges in the graph.  If nodes u and v are specified
-    return the number of edges between those nodes.</p>
-<h2>See Also</h2>
-<p>size</p>
-<h2>Examples</h2>
-<blockquote>
-<blockquote>
-<blockquote>
-<p>G = nx.Graph()   # or DiGraph, MultiGraph, MultiDiGraph, etc
-G.add_path([0,1,2,3])
-G.number_of_edges()
-3
-G.number_of_edges(0,1)
-1
-e = (0,1)
-G.number_of_edges(*e)
-1</p>
-</blockquote>
-</blockquote>
-</blockquote></div>
-  <div class="source_cont">
-  <p class="source_link"><a href="javascript:void(0);" onclick="toggle('source-gitnet.multigraph.MultiGraphPlus.number_of_edges', this);">Show source &equiv;</a></p>
-  <div id="source-gitnet.multigraph.MultiGraphPlus.number_of_edges" class="source">
-    <div class="codehilite"><pre><span></span><span class="k">def</span> <span class="nf">number_of_edges</span><span class="p">(</span><span class="bp">self</span><span class="p">,</span> <span class="n">u</span><span class="o">=</span><span class="bp">None</span><span class="p">,</span> <span class="n">v</span><span class="o">=</span><span class="bp">None</span><span class="p">):</span>
-    <span class="sd">&quot;&quot;&quot;Return the number of edges between two nodes.</span>
-<span class="sd">    Parameters</span>
-<span class="sd">    ----------</span>
-<span class="sd">    u, v : nodes, optional (default=all edges)</span>
-<span class="sd">        If u and v are specified, return the number of edges between</span>
-<span class="sd">        u and v. Otherwise return the total number of all edges.</span>
-<span class="sd">    Returns</span>
-<span class="sd">    -------</span>
-<span class="sd">    nedges : int</span>
-<span class="sd">        The number of edges in the graph.  If nodes u and v are specified</span>
-<span class="sd">        return the number of edges between those nodes.</span>
-<span class="sd">    See Also</span>
-<span class="sd">    --------</span>
-<span class="sd">    size</span>
-<span class="sd">    Examples</span>
-<span class="sd">    --------</span>
-<span class="sd">    &gt;&gt;&gt; G = nx.Graph()   # or DiGraph, MultiGraph, MultiDiGraph, etc</span>
-<span class="sd">    &gt;&gt;&gt; G.add_path([0,1,2,3])</span>
-<span class="sd">    &gt;&gt;&gt; G.number_of_edges()</span>
-<span class="sd">    3</span>
-<span class="sd">    &gt;&gt;&gt; G.number_of_edges(0,1)</span>
-<span class="sd">    1</span>
-<span class="sd">    &gt;&gt;&gt; e = (0,1)</span>
-<span class="sd">    &gt;&gt;&gt; G.number_of_edges(*e)</span>
-<span class="sd">    1</span>
-<span class="sd">    &quot;&quot;&quot;</span>
-    <span class="k">if</span> <span class="n">u</span> <span class="ow">is</span> <span class="bp">None</span><span class="p">:</span> <span class="k">return</span> <span class="bp">self</span><span class="o">.</span><span class="n">size</span><span class="p">()</span>
-    <span class="k">try</span><span class="p">:</span>
-        <span class="n">edgedata</span> <span class="o">=</span> <span class="bp">self</span><span class="o">.</span><span class="n">adj</span><span class="p">[</span><span class="n">u</span><span class="p">][</span><span class="n">v</span><span class="p">]</span>
-    <span class="k">except</span> <span class="ne">KeyError</span><span class="p">:</span>
-        <span class="k">return</span> <span class="mi">0</span>  <span class="c1"># no such edge</span>
-    <span class="k">return</span> <span class="nb">len</span><span class="p">(</span><span class="n">edgedata</span><span class="p">)</span>
-</pre></div>
-
-  </div>
-</div>
-
-  </div>
-  
-            
-  <div class="item">
-    <div class="name def" id="gitnet.multigraph.MultiGraphPlus.number_of_nodes">
-    <p>def <span class="ident">number_of_nodes</span>(</p><p>self)</p>
-    </div>
-    
-
-    
-  
-    <div class="desc"><p>Return the number of nodes in the graph.</p>
-<h2>Returns</h2>
-<p>nnodes : int
-    The number of nodes in the graph.</p>
-<h2>See Also</h2>
-<p>order, <strong>len</strong>  which are identical</p>
-<h2>Examples</h2>
-<blockquote>
-<blockquote>
-<blockquote>
-<p>G = nx.Graph()   # or DiGraph, MultiGraph, MultiDiGraph, etc
-G.add_path([0,1,2])
-len(G)
-3</p>
-</blockquote>
-</blockquote>
-</blockquote></div>
-  <div class="source_cont">
-  <p class="source_link"><a href="javascript:void(0);" onclick="toggle('source-gitnet.multigraph.MultiGraphPlus.number_of_nodes', this);">Show source &equiv;</a></p>
-  <div id="source-gitnet.multigraph.MultiGraphPlus.number_of_nodes" class="source">
-    <div class="codehilite"><pre><span></span><span class="k">def</span> <span class="nf">number_of_nodes</span><span class="p">(</span><span class="bp">self</span><span class="p">):</span>
-    <span class="sd">&quot;&quot;&quot;Return the number of nodes in the graph.</span>
-<span class="sd">    Returns</span>
-<span class="sd">    -------</span>
-<span class="sd">    nnodes : int</span>
-<span class="sd">        The number of nodes in the graph.</span>
-<span class="sd">    See Also</span>
-<span class="sd">    --------</span>
-<span class="sd">    order, __len__  which are identical</span>
-<span class="sd">    Examples</span>
-<span class="sd">    --------</span>
-<span class="sd">    &gt;&gt;&gt; G = nx.Graph()   # or DiGraph, MultiGraph, MultiDiGraph, etc</span>
-<span class="sd">    &gt;&gt;&gt; G.add_path([0,1,2])</span>
-<span class="sd">    &gt;&gt;&gt; len(G)</span>
-<span class="sd">    3</span>
-<span class="sd">    &quot;&quot;&quot;</span>
-    <span class="k">return</span> <span class="nb">len</span><span class="p">(</span><span class="bp">self</span><span class="o">.</span><span class="n">node</span><span class="p">)</span>
-</pre></div>
-
-  </div>
-</div>
-
-  </div>
-  
-            
-  <div class="item">
-    <div class="name def" id="gitnet.multigraph.MultiGraphPlus.number_of_selfloops">
-    <p>def <span class="ident">number_of_selfloops</span>(</p><p>self)</p>
-    </div>
-    
-
-    
-  
-    <div class="desc"><p>Return the number of selfloop edges.</p>
-<p>A selfloop edge has the same node at both ends.</p>
-<h2>Returns</h2>
-<p>nloops : int
-    The number of selfloops.</p>
-<h2>See Also</h2>
-<p>nodes_with_selfloops, selfloop_edges</p>
-<h2>Examples</h2>
-<blockquote>
-<blockquote>
-<blockquote>
-<p>G=nx.Graph()   # or DiGraph, MultiGraph, MultiDiGraph, etc
-G.add_edge(1,1)
-G.add_edge(1,2)
-G.number_of_selfloops()
-1</p>
-</blockquote>
-</blockquote>
-</blockquote></div>
-  <div class="source_cont">
-  <p class="source_link"><a href="javascript:void(0);" onclick="toggle('source-gitnet.multigraph.MultiGraphPlus.number_of_selfloops', this);">Show source &equiv;</a></p>
-  <div id="source-gitnet.multigraph.MultiGraphPlus.number_of_selfloops" class="source">
-    <div class="codehilite"><pre><span></span><span class="k">def</span> <span class="nf">number_of_selfloops</span><span class="p">(</span><span class="bp">self</span><span class="p">):</span>
-    <span class="sd">&quot;&quot;&quot;Return the number of selfloop edges.</span>
-<span class="sd">    A selfloop edge has the same node at both ends.</span>
-<span class="sd">    Returns</span>
-<span class="sd">    -------</span>
-<span class="sd">    nloops : int</span>
-<span class="sd">        The number of selfloops.</span>
-<span class="sd">    See Also</span>
-<span class="sd">    --------</span>
-<span class="sd">    nodes_with_selfloops, selfloop_edges</span>
-<span class="sd">    Examples</span>
-<span class="sd">    --------</span>
-<span class="sd">    &gt;&gt;&gt; G=nx.Graph()   # or DiGraph, MultiGraph, MultiDiGraph, etc</span>
-<span class="sd">    &gt;&gt;&gt; G.add_edge(1,1)</span>
-<span class="sd">    &gt;&gt;&gt; G.add_edge(1,2)</span>
-<span class="sd">    &gt;&gt;&gt; G.number_of_selfloops()</span>
-<span class="sd">    1</span>
-<span class="sd">    &quot;&quot;&quot;</span>
-    <span class="k">return</span> <span class="nb">len</span><span class="p">(</span><span class="bp">self</span><span class="o">.</span><span class="n">selfloop_edges</span><span class="p">())</span>
-</pre></div>
-
-  </div>
-</div>
-
-  </div>
-  
-            
-  <div class="item">
-    <div class="name def" id="gitnet.multigraph.MultiGraphPlus.order">
-    <p>def <span class="ident">order</span>(</p><p>self)</p>
-    </div>
-    
-
-    
-  
-    <div class="desc"><p>Return the number of nodes in the graph.</p>
-<h2>Returns</h2>
-<p>nnodes : int
-    The number of nodes in the graph.</p>
-<h2>See Also</h2>
-<p>number_of_nodes, <strong>len</strong>  which are identical</p></div>
-  <div class="source_cont">
-  <p class="source_link"><a href="javascript:void(0);" onclick="toggle('source-gitnet.multigraph.MultiGraphPlus.order', this);">Show source &equiv;</a></p>
-  <div id="source-gitnet.multigraph.MultiGraphPlus.order" class="source">
-    <div class="codehilite"><pre><span></span><span class="k">def</span> <span class="nf">order</span><span class="p">(</span><span class="bp">self</span><span class="p">):</span>
-    <span class="sd">&quot;&quot;&quot;Return the number of nodes in the graph.</span>
-<span class="sd">    Returns</span>
-<span class="sd">    -------</span>
-<span class="sd">    nnodes : int</span>
-<span class="sd">        The number of nodes in the graph.</span>
-<span class="sd">    See Also</span>
-<span class="sd">    --------</span>
-<span class="sd">    number_of_nodes, __len__  which are identical</span>
-<span class="sd">    &quot;&quot;&quot;</span>
-    <span class="k">return</span> <span class="nb">len</span><span class="p">(</span><span class="bp">self</span><span class="o">.</span><span class="n">node</span><span class="p">)</span>
-</pre></div>
-
-  </div>
-</div>
-
-  </div>
-  
-            
-  <div class="item">
-    <div class="name def" id="gitnet.multigraph.MultiGraphPlus.quickplot">
-    <p>def <span class="ident">quickplot</span>(</p><p>self, fname, k=&#39;4/sqrt(n)&#39;, iterations=50, layout=&#39;neato&#39;, size=20, default_colour=&#39;lightgrey&#39;)</p>
-    </div>
-    
-
-    
-  
-    <div class="desc"><p>Makes a quick visualization of the network.
-:param fname: A string indicating the path or file name to write to.
-:param k:
-:param iterations:
-:param layout: The type of layout to draw. ("spring", "circular", "shell", "spectral", or "random")
-:param size: The size of the nodes. Default is 20.
-:param default_colour:
-:return: None</p></div>
-  <div class="source_cont">
-  <p class="source_link"><a href="javascript:void(0);" onclick="toggle('source-gitnet.multigraph.MultiGraphPlus.quickplot', this);">Show source &equiv;</a></p>
-  <div id="source-gitnet.multigraph.MultiGraphPlus.quickplot" class="source">
-    <div class="codehilite"><pre><span></span><span class="k">def</span> <span class="nf">quickplot</span><span class="p">(</span><span class="bp">self</span><span class="p">,</span> <span class="n">fname</span><span class="p">,</span> <span class="n">k</span><span class="o">=</span><span class="s2">&quot;4/sqrt(n)&quot;</span><span class="p">,</span> <span class="n">iterations</span><span class="o">=</span><span class="mi">50</span><span class="p">,</span> <span class="n">layout</span><span class="o">=</span><span class="s2">&quot;neato&quot;</span><span class="p">,</span> <span class="n">size</span><span class="o">=</span><span class="mi">20</span><span class="p">,</span> <span class="n">default_colour</span><span class="o">=</span><span class="s2">&quot;lightgrey&quot;</span><span class="p">):</span>
-    <span class="sd">&quot;&quot;&quot;</span>
-<span class="sd">    Makes a quick visualization of the network.</span>
-<span class="sd">    :param fname: A string indicating the path or file name to write to.</span>
-<span class="sd">    :param k:</span>
-<span class="sd">    :param iterations:</span>
-<span class="sd">    :param layout: The type of layout to draw. (&quot;spring&quot;, &quot;circular&quot;, &quot;shell&quot;, &quot;spectral&quot;, or &quot;random&quot;)</span>
-<span class="sd">    :param size: The size of the nodes. Default is 20.</span>
-<span class="sd">    :param default_colour:</span>
-<span class="sd">    :return: None</span>
-<span class="sd">    &quot;&quot;&quot;</span>
-    <span class="k">if</span> <span class="nb">type</span><span class="p">(</span><span class="n">k</span><span class="p">)</span> <span class="ow">is</span> <span class="nb">str</span><span class="p">:</span>
-        <span class="n">k</span> <span class="o">=</span> <span class="mi">4</span><span class="o">/</span><span class="n">np</span><span class="o">.</span><span class="n">sqrt</span><span class="p">(</span><span class="bp">self</span><span class="o">.</span><span class="n">number_of_nodes</span><span class="p">())</span>
-    <span class="c1"># Make a copy</span>
-    <span class="n">copy_net</span> <span class="o">=</span> <span class="n">copy</span><span class="o">.</span><span class="n">deepcopy</span><span class="p">(</span><span class="bp">self</span><span class="p">)</span>
-    <span class="c1"># Remove isolates</span>
-    <span class="n">copy_net</span><span class="o">.</span><span class="n">remove_nodes_from</span><span class="p">(</span><span class="n">nx</span><span class="o">.</span><span class="n">isolates</span><span class="p">(</span><span class="n">copy_net</span><span class="p">))</span>
-    <span class="c1"># Add detect colour attribute</span>
-    <span class="n">colour_data</span> <span class="o">=</span> <span class="p">{}</span>
-    <span class="k">for</span> <span class="n">n</span> <span class="ow">in</span> <span class="n">copy_net</span><span class="o">.</span><span class="n">nodes</span><span class="p">():</span>
-        <span class="k">if</span> <span class="s2">&quot;colour&quot;</span> <span class="ow">in</span> <span class="n">copy_net</span><span class="o">.</span><span class="n">node</span><span class="p">[</span><span class="n">n</span><span class="p">]</span><span class="o">.</span><span class="n">keys</span><span class="p">():</span>
-            <span class="n">colour_data</span><span class="p">[</span><span class="n">n</span><span class="p">]</span> <span class="o">=</span> <span class="n">copy_net</span><span class="o">.</span><span class="n">node</span><span class="p">[</span><span class="n">n</span><span class="p">][</span><span class="s2">&quot;colour&quot;</span><span class="p">]</span>
-        <span class="k">elif</span> <span class="s2">&quot;color&quot;</span> <span class="ow">in</span> <span class="n">copy_net</span><span class="o">.</span><span class="n">node</span><span class="p">[</span><span class="n">n</span><span class="p">]</span><span class="o">.</span><span class="n">keys</span><span class="p">():</span>
-            <span class="n">colour_data</span><span class="p">[</span><span class="n">n</span><span class="p">]</span> <span class="o">=</span> <span class="n">copy_net</span><span class="o">.</span><span class="n">node</span><span class="p">[</span><span class="n">n</span><span class="p">][</span><span class="s2">&quot;color&quot;</span><span class="p">]</span>
-        <span class="k">else</span><span class="p">:</span>
-            <span class="n">colour_data</span><span class="p">[</span><span class="n">n</span><span class="p">]</span> <span class="o">=</span> <span class="n">default_colour</span>
-    <span class="n">colour_list</span> <span class="o">=</span> <span class="p">[</span><span class="n">colour_data</span><span class="p">[</span><span class="n">node</span><span class="p">]</span> <span class="k">for</span> <span class="n">node</span> <span class="ow">in</span> <span class="n">copy_net</span><span class="o">.</span><span class="n">nodes</span><span class="p">()]</span>
-    <span class="c1"># Plot the network</span>
-    <span class="k">print</span><span class="p">(</span><span class="s2">&quot;Plotting...&quot;</span><span class="p">)</span>
-    <span class="k">if</span> <span class="n">layout</span> <span class="ow">in</span> <span class="p">[</span><span class="s2">&quot;dot&quot;</span><span class="p">,</span> <span class="s2">&quot;neato&quot;</span><span class="p">,</span> <span class="s2">&quot;fdp&quot;</span><span class="p">,</span> <span class="s2">&quot;circo&quot;</span><span class="p">]:</span>
-        <span class="n">nx</span><span class="o">.</span><span class="n">draw</span><span class="p">(</span><span class="n">copy_net</span><span class="p">,</span>
-                <span class="n">pos</span><span class="o">=</span><span class="n">graphviz_layout</span><span class="p">(</span><span class="n">copy_net</span><span class="p">,</span> <span class="n">prog</span><span class="o">=</span><span class="n">layout</span><span class="p">),</span>
-                <span class="n">node_size</span><span class="o">=</span><span class="n">size</span><span class="p">,</span>
-                <span class="n">font_size</span><span class="o">=</span><span class="mi">5</span><span class="p">,</span>
-                <span class="n">node_color</span><span class="o">=</span><span class="n">colour_list</span><span class="p">,</span>
-                <span class="n">linewidths</span><span class="o">=.</span><span class="mi">5</span><span class="p">,</span>
-                <span class="n">edge_color</span><span class="o">=</span><span class="s2">&quot;DarkGray&quot;</span><span class="p">,</span>
-                <span class="n">width</span><span class="o">=.</span><span class="mi">1</span><span class="p">)</span>
-    <span class="k">if</span> <span class="n">layout</span> <span class="o">==</span> <span class="s2">&quot;spring&quot;</span><span class="p">:</span>
-        <span class="n">nx</span><span class="o">.</span><span class="n">draw</span><span class="p">(</span><span class="n">copy_net</span><span class="p">,</span>
-                <span class="n">pos</span><span class="o">=</span><span class="n">nx</span><span class="o">.</span><span class="n">spring_layout</span><span class="p">(</span><span class="n">copy_net</span><span class="p">,</span> <span class="n">k</span><span class="o">=</span><span class="n">k</span><span class="p">,</span> <span class="n">iterations</span><span class="o">=</span><span class="n">iterations</span><span class="p">),</span>
-                <span class="n">node_size</span><span class="o">=</span><span class="n">size</span><span class="p">,</span>
-                <span class="n">font_size</span><span class="o">=</span><span class="mi">5</span><span class="p">,</span>
-                <span class="n">node_color</span><span class="o">=</span><span class="n">colour_list</span><span class="p">,</span>
-                <span class="n">linewidths</span><span class="o">=.</span><span class="mi">5</span><span class="p">,</span>
-                <span class="n">edge_color</span><span class="o">=</span><span class="s2">&quot;DarkGray&quot;</span><span class="p">,</span>
-                <span class="n">width</span><span class="o">=.</span><span class="mi">1</span><span class="p">)</span>
-    <span class="k">elif</span> <span class="n">layout</span> <span class="o">==</span> <span class="s2">&quot;circular&quot;</span><span class="p">:</span>
-        <span class="n">nx</span><span class="o">.</span><span class="n">draw_circular</span><span class="p">(</span><span class="n">copy_net</span><span class="p">,</span>
-                         <span class="n">node_size</span><span class="o">=</span><span class="n">size</span><span class="p">,</span>
-                         <span class="n">font_size</span><span class="o">=</span><span class="mi">5</span><span class="p">,</span>
-                         <span class="n">node_color</span><span class="o">=</span><span class="n">colour_list</span><span class="p">,</span>
-                         <span class="n">linewidths</span><span class="o">=.</span><span class="mi">5</span><span class="p">,</span>
-                         <span class="n">edge_color</span><span class="o">=</span><span class="s2">&quot;DarkGray&quot;</span><span class="p">,</span>
-                         <span class="n">width</span><span class="o">=.</span><span class="mi">1</span><span class="p">)</span>
-    <span class="k">elif</span> <span class="n">layout</span> <span class="o">==</span> <span class="s2">&quot;shell&quot;</span><span class="p">:</span>
-        <span class="n">nx</span><span class="o">.</span><span class="n">draw_shell</span><span class="p">(</span><span class="n">copy_net</span><span class="p">,</span>
-                      <span class="n">node_size</span><span class="o">=</span><span class="n">size</span><span class="p">,</span>
-                      <span class="n">font_size</span><span class="o">=</span><span class="mi">5</span><span class="p">,</span>
-                      <span class="n">node_color</span><span class="o">=</span><span class="n">colour_list</span><span class="p">,</span>
-                      <span class="n">linewidths</span><span class="o">=.</span><span class="mi">5</span><span class="p">,</span>
-                      <span class="n">edge_color</span><span class="o">=</span><span class="s2">&quot;DarkGray&quot;</span><span class="p">,</span>
-                      <span class="n">width</span><span class="o">=.</span><span class="mi">1</span><span class="p">)</span>
-    <span class="k">elif</span> <span class="n">layout</span> <span class="o">==</span> <span class="s2">&quot;spectral&quot;</span><span class="p">:</span>
-        <span class="n">nx</span><span class="o">.</span><span class="n">draw_spectral</span><span class="p">(</span><span class="n">copy_net</span><span class="p">,</span>
-                         <span class="n">node_size</span><span class="o">=</span><span class="n">size</span><span class="p">,</span>
-                         <span class="n">font_size</span><span class="o">=</span><span class="mi">5</span><span class="p">,</span>
-                         <span class="n">node_color</span><span class="o">=</span><span class="n">colour_list</span><span class="p">,</span>
-                         <span class="n">linewidths</span><span class="o">=.</span><span class="mi">5</span><span class="p">,</span>
-                         <span class="n">edge_color</span><span class="o">=</span><span class="s2">&quot;DarkGray&quot;</span><span class="p">,</span>
-                         <span class="n">width</span><span class="o">=.</span><span class="mi">1</span><span class="p">)</span>
-    <span class="k">elif</span> <span class="n">layout</span> <span class="o">==</span> <span class="s2">&quot;random&quot;</span><span class="p">:</span>
-        <span class="n">nx</span><span class="o">.</span><span class="n">draw_random</span><span class="p">(</span><span class="n">copy_net</span><span class="p">,</span>
-                       <span class="n">node_size</span><span class="o">=</span><span class="n">size</span><span class="p">,</span>
-                       <span class="n">font_size</span><span class="o">=</span><span class="mi">5</span><span class="p">,</span>
-                       <span class="n">node_color</span><span class="o">=</span><span class="n">colour_list</span><span class="p">,</span>
-                       <span class="n">linewidths</span><span class="o">=.</span><span class="mi">5</span><span class="p">,</span>
-                       <span class="n">edge_color</span><span class="o">=</span><span class="s2">&quot;DarkGray&quot;</span><span class="p">,</span>
-                       <span class="n">width</span><span class="o">=.</span><span class="mi">1</span><span class="p">)</span>
-    <span class="c1"># Save figure if applicable</span>
-    <span class="k">if</span> <span class="n">fname</span> <span class="ow">is</span> <span class="ow">not</span> <span class="bp">None</span><span class="p">:</span>
-        <span class="n">plt</span><span class="o">.</span><span class="n">savefig</span><span class="p">(</span><span class="n">fname</span><span class="p">,</span> <span class="n">bbox_inches</span><span class="o">=</span><span class="s2">&quot;tight&quot;</span><span class="p">)</span>
-        <span class="k">print</span><span class="p">(</span><span class="s2">&quot;Wrote file: {}&quot;</span><span class="o">.</span><span class="n">format</span><span class="p">(</span><span class="n">fname</span><span class="p">))</span>
-</pre></div>
-
-  </div>
-</div>
-
-  </div>
-  
-            
-  <div class="item">
-    <div class="name def" id="gitnet.multigraph.MultiGraphPlus.remove_edge">
-    <p>def <span class="ident">remove_edge</span>(</p><p>self, u, v, key=None)</p>
-    </div>
-    
-
-    
-  
-    <div class="desc"><p>Remove an edge between u and v.</p>
-<h2>Parameters</h2>
-<p>u, v : nodes
-    Remove an edge between nodes u and v.
-key : hashable identifier, optional (default=None)
-    Used to distinguish multiple edges between a pair of nodes.
-    If None remove a single (abritrary) edge between u and v.</p>
-<h2>Raises</h2>
-<p>NetworkXError
-    If there is not an edge between u and v, or
-    if there is no edge with the specified key.</p>
-<h2>See Also</h2>
-<p>remove_edges_from : remove a collection of edges</p>
-<h2>Examples</h2>
-<blockquote>
-<blockquote>
-<blockquote>
-<p>G = nx.MultiGraph()
-G.add_path([0,1,2,3])
-G.remove_edge(0,1)
-e = (1,2)
-G.remove_edge(*e) # unpacks e from an edge tuple</p>
-</blockquote>
-</blockquote>
-</blockquote>
-<p>For multiple edges</p>
-<blockquote>
-<blockquote>
-<blockquote>
-<p>G = nx.MultiGraph()   # or MultiDiGraph, etc
-G.add_edges_from([(1,2),(1,2),(1,2)])
-G.remove_edge(1,2) # remove a single (arbitrary) edge</p>
-</blockquote>
-</blockquote>
-</blockquote>
-<p>For edges with keys</p>
-<blockquote>
-<blockquote>
-<blockquote>
-<p>G = nx.MultiGraph()   # or MultiDiGraph, etc
-G.add_edge(1,2,key='first')
-G.add_edge(1,2,key='second')
-G.remove_edge(1,2,key='second')</p>
-</blockquote>
-</blockquote>
-</blockquote></div>
-  <div class="source_cont">
-  <p class="source_link"><a href="javascript:void(0);" onclick="toggle('source-gitnet.multigraph.MultiGraphPlus.remove_edge', this);">Show source &equiv;</a></p>
-  <div id="source-gitnet.multigraph.MultiGraphPlus.remove_edge" class="source">
-    <div class="codehilite"><pre><span></span><span class="k">def</span> <span class="nf">remove_edge</span><span class="p">(</span><span class="bp">self</span><span class="p">,</span> <span class="n">u</span><span class="p">,</span> <span class="n">v</span><span class="p">,</span> <span class="n">key</span><span class="o">=</span><span class="bp">None</span><span class="p">):</span>
-    <span class="sd">&quot;&quot;&quot;Remove an edge between u and v.</span>
-<span class="sd">    Parameters</span>
-<span class="sd">    ----------</span>
-<span class="sd">    u, v : nodes</span>
-<span class="sd">        Remove an edge between nodes u and v.</span>
-<span class="sd">    key : hashable identifier, optional (default=None)</span>
-<span class="sd">        Used to distinguish multiple edges between a pair of nodes.</span>
-<span class="sd">        If None remove a single (abritrary) edge between u and v.</span>
-<span class="sd">    Raises</span>
-<span class="sd">    ------</span>
-<span class="sd">    NetworkXError</span>
-<span class="sd">        If there is not an edge between u and v, or</span>
-<span class="sd">        if there is no edge with the specified key.</span>
-<span class="sd">    See Also</span>
-<span class="sd">    --------</span>
-<span class="sd">    remove_edges_from : remove a collection of edges</span>
-<span class="sd">    Examples</span>
-<span class="sd">    --------</span>
-<span class="sd">    &gt;&gt;&gt; G = nx.MultiGraph()</span>
-<span class="sd">    &gt;&gt;&gt; G.add_path([0,1,2,3])</span>
-<span class="sd">    &gt;&gt;&gt; G.remove_edge(0,1)</span>
-<span class="sd">    &gt;&gt;&gt; e = (1,2)</span>
-<span class="sd">    &gt;&gt;&gt; G.remove_edge(*e) # unpacks e from an edge tuple</span>
-<span class="sd">    For multiple edges</span>
-<span class="sd">    &gt;&gt;&gt; G = nx.MultiGraph()   # or MultiDiGraph, etc</span>
-<span class="sd">    &gt;&gt;&gt; G.add_edges_from([(1,2),(1,2),(1,2)])</span>
-<span class="sd">    &gt;&gt;&gt; G.remove_edge(1,2) # remove a single (arbitrary) edge</span>
-<span class="sd">    For edges with keys</span>
-<span class="sd">    &gt;&gt;&gt; G = nx.MultiGraph()   # or MultiDiGraph, etc</span>
-<span class="sd">    &gt;&gt;&gt; G.add_edge(1,2,key=&#39;first&#39;)</span>
-<span class="sd">    &gt;&gt;&gt; G.add_edge(1,2,key=&#39;second&#39;)</span>
-<span class="sd">    &gt;&gt;&gt; G.remove_edge(1,2,key=&#39;second&#39;)</span>
-<span class="sd">    &quot;&quot;&quot;</span>
-    <span class="k">try</span><span class="p">:</span>
-        <span class="n">d</span> <span class="o">=</span> <span class="bp">self</span><span class="o">.</span><span class="n">adj</span><span class="p">[</span><span class="n">u</span><span class="p">][</span><span class="n">v</span><span class="p">]</span>
-    <span class="k">except</span> <span class="p">(</span><span class="ne">KeyError</span><span class="p">):</span>
-        <span class="k">raise</span> <span class="n">NetworkXError</span><span class="p">(</span>
-            <span class="s2">&quot;The edge </span><span class="si">%s</span><span class="s2">-</span><span class="si">%s</span><span class="s2"> is not in the graph.&quot;</span> <span class="o">%</span> <span class="p">(</span><span class="n">u</span><span class="p">,</span> <span class="n">v</span><span class="p">))</span>
-    <span class="c1"># remove the edge with specified data</span>
-    <span class="k">if</span> <span class="n">key</span> <span class="ow">is</span> <span class="bp">None</span><span class="p">:</span>
-        <span class="n">d</span><span class="o">.</span><span class="n">popitem</span><span class="p">()</span>
-    <span class="k">else</span><span class="p">:</span>
-        <span class="k">try</span><span class="p">:</span>
-            <span class="k">del</span> <span class="n">d</span><span class="p">[</span><span class="n">key</span><span class="p">]</span>
-        <span class="k">except</span> <span class="p">(</span><span class="ne">KeyError</span><span class="p">):</span>
-            <span class="k">raise</span> <span class="n">NetworkXError</span><span class="p">(</span>
-                <span class="s2">&quot;The edge </span><span class="si">%s</span><span class="s2">-</span><span class="si">%s</span><span class="s2"> with key </span><span class="si">%s</span><span class="s2"> is not in the graph.&quot;</span> <span class="o">%</span> <span class="p">(</span>
-                    <span class="n">u</span><span class="p">,</span> <span class="n">v</span><span class="p">,</span> <span class="n">key</span><span class="p">))</span>
-    <span class="k">if</span> <span class="nb">len</span><span class="p">(</span><span class="n">d</span><span class="p">)</span> <span class="o">==</span> <span class="mi">0</span><span class="p">:</span>
-        <span class="c1"># remove the key entries if last edge</span>
-        <span class="k">del</span> <span class="bp">self</span><span class="o">.</span><span class="n">adj</span><span class="p">[</span><span class="n">u</span><span class="p">][</span><span class="n">v</span><span class="p">]</span>
-        <span class="k">if</span> <span class="n">u</span><span class="o">!=</span><span class="n">v</span><span class="p">:</span>  <span class="c1"># check for selfloop</span>
-            <span class="k">del</span> <span class="bp">self</span><span class="o">.</span><span class="n">adj</span><span class="p">[</span><span class="n">v</span><span class="p">][</span><span class="n">u</span><span class="p">]</span>
-</pre></div>
-
-  </div>
-</div>
-
-  </div>
-  
-            
-  <div class="item">
-    <div class="name def" id="gitnet.multigraph.MultiGraphPlus.remove_edges_from">
-    <p>def <span class="ident">remove_edges_from</span>(</p><p>self, ebunch)</p>
-    </div>
-    
-
-    
-  
-    <div class="desc"><p>Remove all edges specified in ebunch.</p>
-<h2>Parameters</h2>
-<p>ebunch: list or container of edge tuples
-    Each edge given in the list or container will be removed
-    from the graph. The edges can be:</p>
-<div class="codehilite"><pre><span></span>    - 2-tuples (u,v) All edges between u and v are removed.
-    - 3-tuples (u,v,key) The edge identified by key is removed.
-    - 4-tuples (u,v,key,data) where data is ignored.
-</pre></div>
-
-
-<h2>See Also</h2>
-<p>remove_edge : remove a single edge</p>
-<h2>Notes</h2>
-<p>Will fail silently if an edge in ebunch is not in the graph.</p>
-<h2>Examples</h2>
-<blockquote>
-<blockquote>
-<blockquote>
-<p>G = nx.MultiGraph() # or MultiDiGraph
-G.add_path([0,1,2,3])
-ebunch=[(1,2),(2,3)]
-G.remove_edges_from(ebunch)</p>
-</blockquote>
-</blockquote>
-</blockquote>
-<p>Removing multiple copies of edges</p>
-<blockquote>
-<blockquote>
-<blockquote>
-<p>G = nx.MultiGraph()
-G.add_edges_from([(1,2),(1,2),(1,2)])
-G.remove_edges_from([(1,2),(1,2)])
-G.edges()
-[(1, 2)]
-G.remove_edges_from([(1,2),(1,2)]) # silently ignore extra copy
-G.edges() # now empty graph
-[]</p>
-</blockquote>
-</blockquote>
-</blockquote></div>
-  <div class="source_cont">
-  <p class="source_link"><a href="javascript:void(0);" onclick="toggle('source-gitnet.multigraph.MultiGraphPlus.remove_edges_from', this);">Show source &equiv;</a></p>
-  <div id="source-gitnet.multigraph.MultiGraphPlus.remove_edges_from" class="source">
-    <div class="codehilite"><pre><span></span><span class="k">def</span> <span class="nf">remove_edges_from</span><span class="p">(</span><span class="bp">self</span><span class="p">,</span> <span class="n">ebunch</span><span class="p">):</span>
-    <span class="sd">&quot;&quot;&quot;Remove all edges specified in ebunch.</span>
-<span class="sd">    Parameters</span>
-<span class="sd">    ----------</span>
-<span class="sd">    ebunch: list or container of edge tuples</span>
-<span class="sd">        Each edge given in the list or container will be removed</span>
-<span class="sd">        from the graph. The edges can be:</span>
-<span class="sd">            - 2-tuples (u,v) All edges between u and v are removed.</span>
-<span class="sd">            - 3-tuples (u,v,key) The edge identified by key is removed.</span>
-<span class="sd">            - 4-tuples (u,v,key,data) where data is ignored.</span>
-<span class="sd">    See Also</span>
-<span class="sd">    --------</span>
-<span class="sd">    remove_edge : remove a single edge</span>
-<span class="sd">    Notes</span>
-<span class="sd">    -----</span>
-<span class="sd">    Will fail silently if an edge in ebunch is not in the graph.</span>
-<span class="sd">    Examples</span>
-<span class="sd">    --------</span>
-<span class="sd">    &gt;&gt;&gt; G = nx.MultiGraph() # or MultiDiGraph</span>
-<span class="sd">    &gt;&gt;&gt; G.add_path([0,1,2,3])</span>
-<span class="sd">    &gt;&gt;&gt; ebunch=[(1,2),(2,3)]</span>
-<span class="sd">    &gt;&gt;&gt; G.remove_edges_from(ebunch)</span>
-<span class="sd">    Removing multiple copies of edges</span>
-<span class="sd">    &gt;&gt;&gt; G = nx.MultiGraph()</span>
-<span class="sd">    &gt;&gt;&gt; G.add_edges_from([(1,2),(1,2),(1,2)])</span>
-<span class="sd">    &gt;&gt;&gt; G.remove_edges_from([(1,2),(1,2)])</span>
-<span class="sd">    &gt;&gt;&gt; G.edges()</span>
-<span class="sd">    [(1, 2)]</span>
-<span class="sd">    &gt;&gt;&gt; G.remove_edges_from([(1,2),(1,2)]) # silently ignore extra copy</span>
-<span class="sd">    &gt;&gt;&gt; G.edges() # now empty graph</span>
-<span class="sd">    []</span>
-<span class="sd">    &quot;&quot;&quot;</span>
-    <span class="k">for</span> <span class="n">e</span> <span class="ow">in</span> <span class="n">ebunch</span><span class="p">:</span>
-        <span class="k">try</span><span class="p">:</span>
-            <span class="bp">self</span><span class="o">.</span><span class="n">remove_edge</span><span class="p">(</span><span class="o">*</span><span class="n">e</span><span class="p">[:</span><span class="mi">3</span><span class="p">])</span>
-        <span class="k">except</span> <span class="n">NetworkXError</span><span class="p">:</span>
-            <span class="k">pass</span>
-</pre></div>
-
-  </div>
-</div>
-
-  </div>
-  
-            
-  <div class="item">
-    <div class="name def" id="gitnet.multigraph.MultiGraphPlus.remove_node">
-    <p>def <span class="ident">remove_node</span>(</p><p>self, n)</p>
-    </div>
-    
-
-    
-  
-    <div class="desc"><p>Remove node n.</p>
-<p>Removes the node n and all adjacent edges.
-Attempting to remove a non-existent node will raise an exception.</p>
-<h2>Parameters</h2>
-<p>n : node
-   A node in the graph</p>
-<h2>Raises</h2>
-<p>NetworkXError
-   If n is not in the graph.</p>
-<h2>See Also</h2>
-<p>remove_nodes_from</p>
-<h2>Examples</h2>
-<blockquote>
-<blockquote>
-<blockquote>
-<p>G = nx.Graph()   # or DiGraph, MultiGraph, MultiDiGraph, etc
-G.add_path([0,1,2])
-G.edges()
-[(0, 1), (1, 2)]
-G.remove_node(1)
-G.edges()
-[]</p>
-</blockquote>
-</blockquote>
-</blockquote></div>
-  <div class="source_cont">
-  <p class="source_link"><a href="javascript:void(0);" onclick="toggle('source-gitnet.multigraph.MultiGraphPlus.remove_node', this);">Show source &equiv;</a></p>
-  <div id="source-gitnet.multigraph.MultiGraphPlus.remove_node" class="source">
-    <div class="codehilite"><pre><span></span><span class="k">def</span> <span class="nf">remove_node</span><span class="p">(</span><span class="bp">self</span><span class="p">,</span> <span class="n">n</span><span class="p">):</span>
-    <span class="sd">&quot;&quot;&quot;Remove node n.</span>
-<span class="sd">    Removes the node n and all adjacent edges.</span>
-<span class="sd">    Attempting to remove a non-existent node will raise an exception.</span>
-<span class="sd">    Parameters</span>
-<span class="sd">    ----------</span>
-<span class="sd">    n : node</span>
-<span class="sd">       A node in the graph</span>
-<span class="sd">    Raises</span>
-<span class="sd">    -------</span>
-<span class="sd">    NetworkXError</span>
-<span class="sd">       If n is not in the graph.</span>
-<span class="sd">    See Also</span>
-<span class="sd">    --------</span>
-<span class="sd">    remove_nodes_from</span>
-<span class="sd">    Examples</span>
-<span class="sd">    --------</span>
-<span class="sd">    &gt;&gt;&gt; G = nx.Graph()   # or DiGraph, MultiGraph, MultiDiGraph, etc</span>
-<span class="sd">    &gt;&gt;&gt; G.add_path([0,1,2])</span>
-<span class="sd">    &gt;&gt;&gt; G.edges()</span>
-<span class="sd">    [(0, 1), (1, 2)]</span>
-<span class="sd">    &gt;&gt;&gt; G.remove_node(1)</span>
-<span class="sd">    &gt;&gt;&gt; G.edges()</span>
-<span class="sd">    []</span>
-<span class="sd">    &quot;&quot;&quot;</span>
-    <span class="n">adj</span> <span class="o">=</span> <span class="bp">self</span><span class="o">.</span><span class="n">adj</span>
-    <span class="k">try</span><span class="p">:</span>
-        <span class="n">nbrs</span> <span class="o">=</span> <span class="nb">list</span><span class="p">(</span><span class="n">adj</span><span class="p">[</span><span class="n">n</span><span class="p">]</span><span class="o">.</span><span class="n">keys</span><span class="p">())</span>  <span class="c1"># keys handles self-loops (allow mutation later)</span>
-        <span class="k">del</span> <span class="bp">self</span><span class="o">.</span><span class="n">node</span><span class="p">[</span><span class="n">n</span><span class="p">]</span>
-    <span class="k">except</span> <span class="ne">KeyError</span><span class="p">:</span>  <span class="c1"># NetworkXError if n not in self</span>
-        <span class="k">raise</span> <span class="n">NetworkXError</span><span class="p">(</span><span class="s2">&quot;The node </span><span class="si">%s</span><span class="s2"> is not in the graph.&quot;</span> <span class="o">%</span> <span class="p">(</span><span class="n">n</span><span class="p">,))</span>
-    <span class="k">for</span> <span class="n">u</span> <span class="ow">in</span> <span class="n">nbrs</span><span class="p">:</span>
-        <span class="k">del</span> <span class="n">adj</span><span class="p">[</span><span class="n">u</span><span class="p">][</span><span class="n">n</span><span class="p">]</span>   <span class="c1"># remove all edges n-u in graph</span>
-    <span class="k">del</span> <span class="n">adj</span><span class="p">[</span><span class="n">n</span><span class="p">]</span>          <span class="c1"># now remove node</span>
-</pre></div>
-
-  </div>
-</div>
-
-  </div>
-  
-            
-  <div class="item">
-    <div class="name def" id="gitnet.multigraph.MultiGraphPlus.remove_nodes_from">
-    <p>def <span class="ident">remove_nodes_from</span>(</p><p>self, nodes)</p>
-    </div>
-    
-
-    
-  
-    <div class="desc"><p>Remove multiple nodes.</p>
-<h2>Parameters</h2>
-<p>nodes : iterable container
-    A container of nodes (list, dict, set, etc.).  If a node
-    in the container is not in the graph it is silently
-    ignored.</p>
-<h2>See Also</h2>
-<p>remove_node</p>
-<h2>Examples</h2>
-<blockquote>
-<blockquote>
-<blockquote>
-<p>G = nx.Graph()   # or DiGraph, MultiGraph, MultiDiGraph, etc
-G.add_path([0,1,2])
-e = G.nodes()
-e
-[0, 1, 2]
-G.remove_nodes_from(e)
-G.nodes()
-[]</p>
-</blockquote>
-</blockquote>
-</blockquote></div>
-  <div class="source_cont">
-  <p class="source_link"><a href="javascript:void(0);" onclick="toggle('source-gitnet.multigraph.MultiGraphPlus.remove_nodes_from', this);">Show source &equiv;</a></p>
-  <div id="source-gitnet.multigraph.MultiGraphPlus.remove_nodes_from" class="source">
-    <div class="codehilite"><pre><span></span><span class="k">def</span> <span class="nf">remove_nodes_from</span><span class="p">(</span><span class="bp">self</span><span class="p">,</span> <span class="n">nodes</span><span class="p">):</span>
-    <span class="sd">&quot;&quot;&quot;Remove multiple nodes.</span>
-<span class="sd">    Parameters</span>
-<span class="sd">    ----------</span>
-<span class="sd">    nodes : iterable container</span>
-<span class="sd">        A container of nodes (list, dict, set, etc.).  If a node</span>
-<span class="sd">        in the container is not in the graph it is silently</span>
-<span class="sd">        ignored.</span>
-<span class="sd">    See Also</span>
-<span class="sd">    --------</span>
-<span class="sd">    remove_node</span>
-<span class="sd">    Examples</span>
-<span class="sd">    --------</span>
-<span class="sd">    &gt;&gt;&gt; G = nx.Graph()   # or DiGraph, MultiGraph, MultiDiGraph, etc</span>
-<span class="sd">    &gt;&gt;&gt; G.add_path([0,1,2])</span>
-<span class="sd">    &gt;&gt;&gt; e = G.nodes()</span>
-<span class="sd">    &gt;&gt;&gt; e</span>
-<span class="sd">    [0, 1, 2]</span>
-<span class="sd">    &gt;&gt;&gt; G.remove_nodes_from(e)</span>
-<span class="sd">    &gt;&gt;&gt; G.nodes()</span>
-<span class="sd">    []</span>
-<span class="sd">    &quot;&quot;&quot;</span>
-    <span class="n">adj</span> <span class="o">=</span> <span class="bp">self</span><span class="o">.</span><span class="n">adj</span>
-    <span class="k">for</span> <span class="n">n</span> <span class="ow">in</span> <span class="n">nodes</span><span class="p">:</span>
-        <span class="k">try</span><span class="p">:</span>
-            <span class="k">del</span> <span class="bp">self</span><span class="o">.</span><span class="n">node</span><span class="p">[</span><span class="n">n</span><span class="p">]</span>
-            <span class="k">for</span> <span class="n">u</span> <span class="ow">in</span> <span class="nb">list</span><span class="p">(</span><span class="n">adj</span><span class="p">[</span><span class="n">n</span><span class="p">]</span><span class="o">.</span><span class="n">keys</span><span class="p">()):</span>   <span class="c1"># keys() handles self-loops</span>
-                <span class="k">del</span> <span class="n">adj</span><span class="p">[</span><span class="n">u</span><span class="p">][</span><span class="n">n</span><span class="p">]</span>  <span class="c1"># (allows mutation of dict in loop)</span>
-            <span class="k">del</span> <span class="n">adj</span><span class="p">[</span><span class="n">n</span><span class="p">]</span>
-        <span class="k">except</span> <span class="ne">KeyError</span><span class="p">:</span>
-            <span class="k">pass</span>
-</pre></div>
-
-  </div>
-</div>
-
-  </div>
-  
-            
-  <div class="item">
-    <div class="name def" id="gitnet.multigraph.MultiGraphPlus.selfloop_edges">
-    <p>def <span class="ident">selfloop_edges</span>(</p><p>self, data=False, keys=False, default=None)</p>
-    </div>
-    
-
-    
-  
-    <div class="desc"><p>Return a list of selfloop edges.</p>
-<p>A selfloop edge has the same node at both ends.</p>
-<h2>Parameters</h2>
-<p>data : bool, optional (default=False)
-    Return selfloop edges as two tuples (u,v) (data=False)
-    or three-tuples (u,v,datadict) (data=True)
-    or three-tuples (u,v,datavalue) (data='attrname')
-default : value, optional (default=None)
-    Value used for edges that dont have the requested attribute.
-    Only relevant if data is not True or False.
-keys : bool, optional (default=False)
-    If True, return edge keys with each edge.</p>
-<h2>Returns</h2>
-<p>edgelist : list of edge tuples
-    A list of all selfloop edges.</p>
-<h2>See Also</h2>
-<p>nodes_with_selfloops, number_of_selfloops</p>
-<h2>Examples</h2>
-<blockquote>
-<blockquote>
-<blockquote>
-<p>G = nx.MultiGraph()   # or MultiDiGraph
-G.add_edge(1,1)
-G.add_edge(1,2)
-G.selfloop_edges()
-[(1, 1)]
-G.selfloop_edges(data=True)
-[(1, 1, {})]
-G.selfloop_edges(keys=True)
-[(1, 1, 0)]
-G.selfloop_edges(keys=True, data=True)
-[(1, 1, 0, {})]</p>
-</blockquote>
-</blockquote>
-</blockquote></div>
-  <div class="source_cont">
-  <p class="source_link"><a href="javascript:void(0);" onclick="toggle('source-gitnet.multigraph.MultiGraphPlus.selfloop_edges', this);">Show source &equiv;</a></p>
-  <div id="source-gitnet.multigraph.MultiGraphPlus.selfloop_edges" class="source">
-    <div class="codehilite"><pre><span></span><span class="k">def</span> <span class="nf">selfloop_edges</span><span class="p">(</span><span class="bp">self</span><span class="p">,</span> <span class="n">data</span><span class="o">=</span><span class="bp">False</span><span class="p">,</span> <span class="n">keys</span><span class="o">=</span><span class="bp">False</span><span class="p">,</span> <span class="n">default</span><span class="o">=</span><span class="bp">None</span><span class="p">):</span>
-    <span class="sd">&quot;&quot;&quot;Return a list of selfloop edges.</span>
-<span class="sd">    A selfloop edge has the same node at both ends.</span>
-<span class="sd">    Parameters</span>
-<span class="sd">    ----------</span>
-<span class="sd">    data : bool, optional (default=False)</span>
-<span class="sd">        Return selfloop edges as two tuples (u,v) (data=False)</span>
-<span class="sd">        or three-tuples (u,v,datadict) (data=True)</span>
-<span class="sd">        or three-tuples (u,v,datavalue) (data=&#39;attrname&#39;)</span>
-<span class="sd">    default : value, optional (default=None)</span>
-<span class="sd">        Value used for edges that dont have the requested attribute.</span>
-<span class="sd">        Only relevant if data is not True or False.</span>
-<span class="sd">    keys : bool, optional (default=False)</span>
-<span class="sd">        If True, return edge keys with each edge.</span>
-<span class="sd">    Returns</span>
-<span class="sd">    -------</span>
-<span class="sd">    edgelist : list of edge tuples</span>
-<span class="sd">        A list of all selfloop edges.</span>
-<span class="sd">    See Also</span>
-<span class="sd">    --------</span>
-<span class="sd">    nodes_with_selfloops, number_of_selfloops</span>
-<span class="sd">    Examples</span>
-<span class="sd">    --------</span>
-<span class="sd">    &gt;&gt;&gt; G = nx.MultiGraph()   # or MultiDiGraph</span>
-<span class="sd">    &gt;&gt;&gt; G.add_edge(1,1)</span>
-<span class="sd">    &gt;&gt;&gt; G.add_edge(1,2)</span>
-<span class="sd">    &gt;&gt;&gt; G.selfloop_edges()</span>
-<span class="sd">    [(1, 1)]</span>
-<span class="sd">    &gt;&gt;&gt; G.selfloop_edges(data=True)</span>
-<span class="sd">    [(1, 1, {})]</span>
-<span class="sd">    &gt;&gt;&gt; G.selfloop_edges(keys=True)</span>
-<span class="sd">    [(1, 1, 0)]</span>
-<span class="sd">    &gt;&gt;&gt; G.selfloop_edges(keys=True, data=True)</span>
-<span class="sd">    [(1, 1, 0, {})]</span>
-<span class="sd">    &quot;&quot;&quot;</span>
-    <span class="k">if</span> <span class="n">data</span> <span class="ow">is</span> <span class="bp">True</span><span class="p">:</span>
-        <span class="k">if</span> <span class="n">keys</span><span class="p">:</span>
-            <span class="k">return</span> <span class="p">[(</span><span class="n">n</span><span class="p">,</span> <span class="n">n</span><span class="p">,</span> <span class="n">k</span><span class="p">,</span> <span class="n">d</span><span class="p">)</span>
-                    <span class="k">for</span> <span class="n">n</span><span class="p">,</span> <span class="n">nbrs</span> <span class="ow">in</span> <span class="bp">self</span><span class="o">.</span><span class="n">adj</span><span class="o">.</span><span class="n">items</span><span class="p">()</span>
-                    <span class="k">if</span> <span class="n">n</span> <span class="ow">in</span> <span class="n">nbrs</span> <span class="k">for</span> <span class="n">k</span><span class="p">,</span> <span class="n">d</span> <span class="ow">in</span> <span class="n">nbrs</span><span class="p">[</span><span class="n">n</span><span class="p">]</span><span class="o">.</span><span class="n">items</span><span class="p">()]</span>
-        <span class="k">else</span><span class="p">:</span>
-            <span class="k">return</span> <span class="p">[(</span><span class="n">n</span><span class="p">,</span> <span class="n">n</span><span class="p">,</span> <span class="n">d</span><span class="p">)</span>
-                    <span class="k">for</span> <span class="n">n</span><span class="p">,</span> <span class="n">nbrs</span> <span class="ow">in</span> <span class="bp">self</span><span class="o">.</span><span class="n">adj</span><span class="o">.</span><span class="n">items</span><span class="p">()</span>
-                    <span class="k">if</span> <span class="n">n</span> <span class="ow">in</span> <span class="n">nbrs</span> <span class="k">for</span> <span class="n">d</span> <span class="ow">in</span> <span class="n">nbrs</span><span class="p">[</span><span class="n">n</span><span class="p">]</span><span class="o">.</span><span class="n">values</span><span class="p">()]</span>
-    <span class="k">elif</span> <span class="n">data</span> <span class="ow">is</span> <span class="ow">not</span> <span class="bp">False</span><span class="p">:</span>
-        <span class="k">if</span> <span class="n">keys</span><span class="p">:</span>
-            <span class="k">return</span> <span class="p">[(</span><span class="n">n</span><span class="p">,</span> <span class="n">n</span><span class="p">,</span> <span class="n">k</span><span class="p">,</span> <span class="n">d</span><span class="o">.</span><span class="n">get</span><span class="p">(</span><span class="n">data</span><span class="p">,</span> <span class="n">default</span><span class="p">))</span>
-                    <span class="k">for</span> <span class="n">n</span><span class="p">,</span> <span class="n">nbrs</span> <span class="ow">in</span> <span class="bp">self</span><span class="o">.</span><span class="n">adj</span><span class="o">.</span><span class="n">items</span><span class="p">()</span>
-                    <span class="k">if</span> <span class="n">n</span> <span class="ow">in</span> <span class="n">nbrs</span> <span class="k">for</span> <span class="n">k</span><span class="p">,</span> <span class="n">d</span> <span class="ow">in</span> <span class="n">nbrs</span><span class="p">[</span><span class="n">n</span><span class="p">]</span><span class="o">.</span><span class="n">items</span><span class="p">()]</span>
-        <span class="k">else</span><span class="p">:</span>
-            <span class="k">return</span> <span class="p">[(</span><span class="n">n</span><span class="p">,</span> <span class="n">n</span><span class="p">,</span> <span class="n">d</span><span class="o">.</span><span class="n">get</span><span class="p">(</span><span class="n">data</span><span class="p">,</span> <span class="n">default</span><span class="p">))</span>
-                    <span class="k">for</span> <span class="n">n</span><span class="p">,</span> <span class="n">nbrs</span> <span class="ow">in</span> <span class="bp">self</span><span class="o">.</span><span class="n">adj</span><span class="o">.</span><span class="n">items</span><span class="p">()</span>
-                    <span class="k">if</span> <span class="n">n</span> <span class="ow">in</span> <span class="n">nbrs</span> <span class="k">for</span> <span class="n">d</span> <span class="ow">in</span> <span class="n">nbrs</span><span class="p">[</span><span class="n">n</span><span class="p">]</span><span class="o">.</span><span class="n">values</span><span class="p">()]</span>
-    <span class="k">else</span><span class="p">:</span>
-        <span class="k">if</span> <span class="n">keys</span><span class="p">:</span>
-            <span class="k">return</span> <span class="p">[(</span><span class="n">n</span><span class="p">,</span> <span class="n">n</span><span class="p">,</span> <span class="n">k</span><span class="p">)</span>
-                    <span class="k">for</span> <span class="n">n</span><span class="p">,</span> <span class="n">nbrs</span> <span class="ow">in</span> <span class="bp">self</span><span class="o">.</span><span class="n">adj</span><span class="o">.</span><span class="n">items</span><span class="p">()</span>
-                    <span class="k">if</span> <span class="n">n</span> <span class="ow">in</span> <span class="n">nbrs</span> <span class="k">for</span> <span class="n">k</span> <span class="ow">in</span> <span class="n">nbrs</span><span class="p">[</span><span class="n">n</span><span class="p">]</span><span class="o">.</span><span class="n">keys</span><span class="p">()]</span>
-        <span class="k">else</span><span class="p">:</span>
-            <span class="k">return</span> <span class="p">[(</span><span class="n">n</span><span class="p">,</span> <span class="n">n</span><span class="p">)</span>
-                    <span class="k">for</span> <span class="n">n</span><span class="p">,</span> <span class="n">nbrs</span> <span class="ow">in</span> <span class="bp">self</span><span class="o">.</span><span class="n">adj</span><span class="o">.</span><span class="n">items</span><span class="p">()</span>
-                    <span class="k">if</span> <span class="n">n</span> <span class="ow">in</span> <span class="n">nbrs</span> <span class="k">for</span> <span class="n">d</span> <span class="ow">in</span> <span class="n">nbrs</span><span class="p">[</span><span class="n">n</span><span class="p">]</span><span class="o">.</span><span class="n">values</span><span class="p">()]</span>
-</pre></div>
-
-  </div>
-</div>
-
-  </div>
-  
-            
-  <div class="item">
-    <div class="name def" id="gitnet.multigraph.MultiGraphPlus.size">
-    <p>def <span class="ident">size</span>(</p><p>self, weight=None)</p>
-    </div>
-    
-
-    
-  
-    <div class="desc"><p>Return the number of edges.</p>
-<h2>Parameters</h2>
-<p>weight : string or None, optional (default=None)
-   The edge attribute that holds the numerical value used
-   as a weight.  If None, then each edge has weight 1.</p>
-<h2>Returns</h2>
-<p>nedges : int
-    The number of edges or sum of edge weights in the graph.</p>
-<h2>See Also</h2>
-<p>number_of_edges</p>
-<h2>Examples</h2>
-<blockquote>
-<blockquote>
-<blockquote>
-<p>G = nx.Graph()   # or DiGraph, MultiGraph, MultiDiGraph, etc
-G.add_path([0,1,2,3])
-G.size()
-3</p>
-<p>G = nx.Graph()   # or DiGraph, MultiGraph, MultiDiGraph, etc
-G.add_edge('a','b',weight=2)
-G.add_edge('b','c',weight=4)
-G.size()
-2
-G.size(weight='weight')
-6.0</p>
-</blockquote>
-</blockquote>
-</blockquote></div>
-  <div class="source_cont">
-  <p class="source_link"><a href="javascript:void(0);" onclick="toggle('source-gitnet.multigraph.MultiGraphPlus.size', this);">Show source &equiv;</a></p>
-  <div id="source-gitnet.multigraph.MultiGraphPlus.size" class="source">
-    <div class="codehilite"><pre><span></span><span class="k">def</span> <span class="nf">size</span><span class="p">(</span><span class="bp">self</span><span class="p">,</span> <span class="n">weight</span><span class="o">=</span><span class="bp">None</span><span class="p">):</span>
-    <span class="sd">&quot;&quot;&quot;Return the number of edges.</span>
-<span class="sd">    Parameters</span>
-<span class="sd">    ----------</span>
-<span class="sd">    weight : string or None, optional (default=None)</span>
-<span class="sd">       The edge attribute that holds the numerical value used</span>
-<span class="sd">       as a weight.  If None, then each edge has weight 1.</span>
-<span class="sd">    Returns</span>
-<span class="sd">    -------</span>
-<span class="sd">    nedges : int</span>
-<span class="sd">        The number of edges or sum of edge weights in the graph.</span>
-<span class="sd">    See Also</span>
-<span class="sd">    --------</span>
-<span class="sd">    number_of_edges</span>
-<span class="sd">    Examples</span>
-<span class="sd">    --------</span>
-<span class="sd">    &gt;&gt;&gt; G = nx.Graph()   # or DiGraph, MultiGraph, MultiDiGraph, etc</span>
-<span class="sd">    &gt;&gt;&gt; G.add_path([0,1,2,3])</span>
-<span class="sd">    &gt;&gt;&gt; G.size()</span>
-<span class="sd">    3</span>
-<span class="sd">    &gt;&gt;&gt; G = nx.Graph()   # or DiGraph, MultiGraph, MultiDiGraph, etc</span>
-<span class="sd">    &gt;&gt;&gt; G.add_edge(&#39;a&#39;,&#39;b&#39;,weight=2)</span>
-<span class="sd">    &gt;&gt;&gt; G.add_edge(&#39;b&#39;,&#39;c&#39;,weight=4)</span>
-<span class="sd">    &gt;&gt;&gt; G.size()</span>
-<span class="sd">    2</span>
-<span class="sd">    &gt;&gt;&gt; G.size(weight=&#39;weight&#39;)</span>
-<span class="sd">    6.0</span>
-<span class="sd">    &quot;&quot;&quot;</span>
-    <span class="n">s</span> <span class="o">=</span> <span class="nb">sum</span><span class="p">(</span><span class="bp">self</span><span class="o">.</span><span class="n">degree</span><span class="p">(</span><span class="n">weight</span><span class="o">=</span><span class="n">weight</span><span class="p">)</span><span class="o">.</span><span class="n">values</span><span class="p">())</span> <span class="o">/</span> <span class="mi">2</span>
-    <span class="k">if</span> <span class="n">weight</span> <span class="ow">is</span> <span class="bp">None</span><span class="p">:</span>
-        <span class="k">return</span> <span class="nb">int</span><span class="p">(</span><span class="n">s</span><span class="p">)</span>
-    <span class="k">else</span><span class="p">:</span>
-        <span class="k">return</span> <span class="nb">float</span><span class="p">(</span><span class="n">s</span><span class="p">)</span>
-</pre></div>
-
-  </div>
-</div>
-
-  </div>
-  
-            
-  <div class="item">
-    <div class="name def" id="gitnet.multigraph.MultiGraphPlus.subgraph">
-    <p>def <span class="ident">subgraph</span>(</p><p>self, nbunch)</p>
-    </div>
-    
-
-    
-  
-    <div class="desc"><p>Return the subgraph induced on nodes in nbunch.</p>
-<p>The induced subgraph of the graph contains the nodes in nbunch
-and the edges between those nodes.</p>
-<h2>Parameters</h2>
-<p>nbunch : list, iterable
-    A container of nodes which will be iterated through once.</p>
-<h2>Returns</h2>
-<p>G : Graph
-    A subgraph of the graph with the same edge attributes.</p>
-<h2>Notes</h2>
-<p>The graph, edge or node attributes just point to the original graph.
-So changes to the node or edge structure will not be reflected in
-the original graph while changes to the attributes will.</p>
-<p>To create a subgraph with its own copy of the edge/node attributes use:
-nx.Graph(G.subgraph(nbunch))</p>
-<p>If edge attributes are containers, a deep copy can be obtained using:
-G.subgraph(nbunch).copy()</p>
-<p>For an inplace reduction of a graph to a subgraph you can remove nodes:
-G.remove_nodes_from([ n in G if n not in set(nbunch)])</p>
-<h2>Examples</h2>
-<blockquote>
-<blockquote>
-<blockquote>
-<p>G = nx.Graph()   # or DiGraph, MultiGraph, MultiDiGraph, etc
-G.add_path([0,1,2,3])
-H = G.subgraph([0,1,2])
-H.edges()
-[(0, 1), (1, 2)]</p>
-</blockquote>
-</blockquote>
-</blockquote></div>
-  <div class="source_cont">
-  <p class="source_link"><a href="javascript:void(0);" onclick="toggle('source-gitnet.multigraph.MultiGraphPlus.subgraph', this);">Show source &equiv;</a></p>
-  <div id="source-gitnet.multigraph.MultiGraphPlus.subgraph" class="source">
-    <div class="codehilite"><pre><span></span><span class="k">def</span> <span class="nf">subgraph</span><span class="p">(</span><span class="bp">self</span><span class="p">,</span> <span class="n">nbunch</span><span class="p">):</span>
-    <span class="sd">&quot;&quot;&quot;Return the subgraph induced on nodes in nbunch.</span>
-<span class="sd">    The induced subgraph of the graph contains the nodes in nbunch</span>
-<span class="sd">    and the edges between those nodes.</span>
-<span class="sd">    Parameters</span>
-<span class="sd">    ----------</span>
-<span class="sd">    nbunch : list, iterable</span>
-<span class="sd">        A container of nodes which will be iterated through once.</span>
-<span class="sd">    Returns</span>
-<span class="sd">    -------</span>
-<span class="sd">    G : Graph</span>
-<span class="sd">        A subgraph of the graph with the same edge attributes.</span>
-<span class="sd">    Notes</span>
-<span class="sd">    -----</span>
-<span class="sd">    The graph, edge or node attributes just point to the original graph.</span>
-<span class="sd">    So changes to the node or edge structure will not be reflected in</span>
-<span class="sd">    the original graph while changes to the attributes will.</span>
-<span class="sd">    To create a subgraph with its own copy of the edge/node attributes use:</span>
-<span class="sd">    nx.Graph(G.subgraph(nbunch))</span>
-<span class="sd">    If edge attributes are containers, a deep copy can be obtained using:</span>
-<span class="sd">    G.subgraph(nbunch).copy()</span>
-<span class="sd">    For an inplace reduction of a graph to a subgraph you can remove nodes:</span>
-<span class="sd">    G.remove_nodes_from([ n in G if n not in set(nbunch)])</span>
-<span class="sd">    Examples</span>
-<span class="sd">    --------</span>
-<span class="sd">    &gt;&gt;&gt; G = nx.Graph()   # or DiGraph, MultiGraph, MultiDiGraph, etc</span>
-<span class="sd">    &gt;&gt;&gt; G.add_path([0,1,2,3])</span>
-<span class="sd">    &gt;&gt;&gt; H = G.subgraph([0,1,2])</span>
-<span class="sd">    &gt;&gt;&gt; H.edges()</span>
-<span class="sd">    [(0, 1), (1, 2)]</span>
-<span class="sd">    &quot;&quot;&quot;</span>
-    <span class="n">bunch</span> <span class="o">=</span> <span class="bp">self</span><span class="o">.</span><span class="n">nbunch_iter</span><span class="p">(</span><span class="n">nbunch</span><span class="p">)</span>
-    <span class="c1"># create new graph and copy subgraph into it</span>
-    <span class="n">H</span> <span class="o">=</span> <span class="bp">self</span><span class="o">.</span><span class="n">__class__</span><span class="p">()</span>
-    <span class="c1"># copy node and attribute dictionaries</span>
-    <span class="k">for</span> <span class="n">n</span> <span class="ow">in</span> <span class="n">bunch</span><span class="p">:</span>
-        <span class="n">H</span><span class="o">.</span><span class="n">node</span><span class="p">[</span><span class="n">n</span><span class="p">]</span> <span class="o">=</span> <span class="bp">self</span><span class="o">.</span><span class="n">node</span><span class="p">[</span><span class="n">n</span><span class="p">]</span>
-    <span class="c1"># namespace shortcuts for speed</span>
-    <span class="n">H_adj</span> <span class="o">=</span> <span class="n">H</span><span class="o">.</span><span class="n">adj</span>
-    <span class="n">self_adj</span> <span class="o">=</span> <span class="bp">self</span><span class="o">.</span><span class="n">adj</span>
-    <span class="c1"># add nodes and edges (undirected method)</span>
-    <span class="k">for</span> <span class="n">n</span> <span class="ow">in</span> <span class="n">H</span><span class="p">:</span>
-        <span class="n">Hnbrs</span> <span class="o">=</span> <span class="n">H</span><span class="o">.</span><span class="n">adjlist_dict_factory</span><span class="p">()</span>
-        <span class="n">H_adj</span><span class="p">[</span><span class="n">n</span><span class="p">]</span> <span class="o">=</span> <span class="n">Hnbrs</span>
-        <span class="k">for</span> <span class="n">nbr</span><span class="p">,</span> <span class="n">edgedict</span> <span class="ow">in</span> <span class="n">self_adj</span><span class="p">[</span><span class="n">n</span><span class="p">]</span><span class="o">.</span><span class="n">items</span><span class="p">():</span>
-            <span class="k">if</span> <span class="n">nbr</span> <span class="ow">in</span> <span class="n">H_adj</span><span class="p">:</span>
-                <span class="c1"># add both representations of edge: n-nbr and nbr-n</span>
-                <span class="c1"># they share the same edgedict</span>
-                <span class="n">ed</span> <span class="o">=</span> <span class="n">edgedict</span><span class="o">.</span><span class="n">copy</span><span class="p">()</span>
-                <span class="n">Hnbrs</span><span class="p">[</span><span class="n">nbr</span><span class="p">]</span> <span class="o">=</span> <span class="n">ed</span>
-                <span class="n">H_adj</span><span class="p">[</span><span class="n">nbr</span><span class="p">][</span><span class="n">n</span><span class="p">]</span> <span class="o">=</span> <span class="n">ed</span>
-    <span class="n">H</span><span class="o">.</span><span class="n">graph</span> <span class="o">=</span> <span class="bp">self</span><span class="o">.</span><span class="n">graph</span>
-    <span class="k">return</span> <span class="n">H</span>
-</pre></div>
-
-  </div>
-</div>
-
-  </div>
-  
-            
-  <div class="item">
-    <div class="name def" id="gitnet.multigraph.MultiGraphPlus.to_directed">
-    <p>def <span class="ident">to_directed</span>(</p><p>self)</p>
-    </div>
-    
-
-    
-  
-    <div class="desc"><p>Return a directed representation of the graph.</p>
-<h2>Returns</h2>
-<p>G : MultiDiGraph
-    A directed graph with the same name, same nodes, and with
-    each edge (u,v,data) replaced by two directed edges
-    (u,v,data) and (v,u,data).</p>
-<h2>Notes</h2>
-<p>This returns a "deepcopy" of the edge, node, and
-graph attributes which attempts to completely copy
-all of the data and references.</p>
-<p>This is in contrast to the similar D=DiGraph(G) which returns a
-shallow copy of the data.</p>
-<p>See the Python copy module for more information on shallow
-and deep copies, http://docs.python.org/library/copy.html.</p>
-<p>Warning: If you have subclassed MultiGraph to use dict-like objects
-in the data structure, those changes do not transfer to the MultiDiGraph
-created by this method.</p>
-<h2>Examples</h2>
-<blockquote>
-<blockquote>
-<blockquote>
-<p>G = nx.Graph()   # or MultiGraph, etc
-G.add_path([0,1])
-H = G.to_directed()
-H.edges()
-[(0, 1), (1, 0)]</p>
-</blockquote>
-</blockquote>
-</blockquote>
-<p>If already directed, return a (deep) copy</p>
-<blockquote>
-<blockquote>
-<blockquote>
-<p>G = nx.DiGraph()   # or MultiDiGraph, etc
-G.add_path([0,1])
-H = G.to_directed()
-H.edges()
-[(0, 1)]</p>
-</blockquote>
-</blockquote>
-</blockquote></div>
-  <div class="source_cont">
-  <p class="source_link"><a href="javascript:void(0);" onclick="toggle('source-gitnet.multigraph.MultiGraphPlus.to_directed', this);">Show source &equiv;</a></p>
-  <div id="source-gitnet.multigraph.MultiGraphPlus.to_directed" class="source">
-    <div class="codehilite"><pre><span></span><span class="k">def</span> <span class="nf">to_directed</span><span class="p">(</span><span class="bp">self</span><span class="p">):</span>
-    <span class="sd">&quot;&quot;&quot;Return a directed representation of the graph.</span>
-<span class="sd">    Returns</span>
-<span class="sd">    -------</span>
-<span class="sd">    G : MultiDiGraph</span>
-<span class="sd">        A directed graph with the same name, same nodes, and with</span>
-<span class="sd">        each edge (u,v,data) replaced by two directed edges</span>
-<span class="sd">        (u,v,data) and (v,u,data).</span>
-<span class="sd">    Notes</span>
-<span class="sd">    -----</span>
-<span class="sd">    This returns a &quot;deepcopy&quot; of the edge, node, and</span>
-<span class="sd">    graph attributes which attempts to completely copy</span>
-<span class="sd">    all of the data and references.</span>
-<span class="sd">    This is in contrast to the similar D=DiGraph(G) which returns a</span>
-<span class="sd">    shallow copy of the data.</span>
-<span class="sd">    See the Python copy module for more information on shallow</span>
-<span class="sd">    and deep copies, http://docs.python.org/library/copy.html.</span>
-<span class="sd">    Warning: If you have subclassed MultiGraph to use dict-like objects</span>
-<span class="sd">    in the data structure, those changes do not transfer to the MultiDiGraph</span>
-<span class="sd">    created by this method.</span>
-<span class="sd">    Examples</span>
-<span class="sd">    --------</span>
-<span class="sd">    &gt;&gt;&gt; G = nx.Graph()   # or MultiGraph, etc</span>
-<span class="sd">    &gt;&gt;&gt; G.add_path([0,1])</span>
-<span class="sd">    &gt;&gt;&gt; H = G.to_directed()</span>
-<span class="sd">    &gt;&gt;&gt; H.edges()</span>
-<span class="sd">    [(0, 1), (1, 0)]</span>
-<span class="sd">    If already directed, return a (deep) copy</span>
-<span class="sd">    &gt;&gt;&gt; G = nx.DiGraph()   # or MultiDiGraph, etc</span>
-<span class="sd">    &gt;&gt;&gt; G.add_path([0,1])</span>
-<span class="sd">    &gt;&gt;&gt; H = G.to_directed()</span>
-<span class="sd">    &gt;&gt;&gt; H.edges()</span>
-<span class="sd">    [(0, 1)]</span>
-<span class="sd">    &quot;&quot;&quot;</span>
-    <span class="kn">from</span> <span class="nn">networkx.classes.multidigraph</span> <span class="kn">import</span> <span class="n">MultiDiGraph</span>
-    <span class="n">G</span> <span class="o">=</span> <span class="n">MultiDiGraph</span><span class="p">()</span>
-    <span class="n">G</span><span class="o">.</span><span class="n">add_nodes_from</span><span class="p">(</span><span class="bp">self</span><span class="p">)</span>
-    <span class="n">G</span><span class="o">.</span><span class="n">add_edges_from</span><span class="p">((</span><span class="n">u</span><span class="p">,</span> <span class="n">v</span><span class="p">,</span> <span class="n">key</span><span class="p">,</span> <span class="n">deepcopy</span><span class="p">(</span><span class="n">datadict</span><span class="p">))</span>
-                        <span class="k">for</span> <span class="n">u</span><span class="p">,</span> <span class="n">nbrs</span> <span class="ow">in</span> <span class="bp">self</span><span class="o">.</span><span class="n">adjacency_iter</span><span class="p">()</span>
-                        <span class="k">for</span> <span class="n">v</span><span class="p">,</span> <span class="n">keydict</span> <span class="ow">in</span> <span class="n">nbrs</span><span class="o">.</span><span class="n">items</span><span class="p">()</span>
-                        <span class="k">for</span> <span class="n">key</span><span class="p">,</span> <span class="n">datadict</span> <span class="ow">in</span> <span class="n">keydict</span><span class="o">.</span><span class="n">items</span><span class="p">())</span>
-    <span class="n">G</span><span class="o">.</span><span class="n">graph</span> <span class="o">=</span> <span class="n">deepcopy</span><span class="p">(</span><span class="bp">self</span><span class="o">.</span><span class="n">graph</span><span class="p">)</span>
-    <span class="n">G</span><span class="o">.</span><span class="n">node</span> <span class="o">=</span> <span class="n">deepcopy</span><span class="p">(</span><span class="bp">self</span><span class="o">.</span><span class="n">node</span><span class="p">)</span>
-    <span class="k">return</span> <span class="n">G</span>
-</pre></div>
-
-  </div>
-</div>
-
-  </div>
-  
-            
-  <div class="item">
-    <div class="name def" id="gitnet.multigraph.MultiGraphPlus.to_undirected">
-    <p>def <span class="ident">to_undirected</span>(</p><p>self)</p>
-    </div>
-    
-
-    
-  
-    <div class="desc"><p>Return an undirected copy of the graph.</p>
-<h2>Returns</h2>
-<p>G : Graph/MultiGraph
-    A deepcopy of the graph.</p>
-<h2>See Also</h2>
-<p>copy, add_edge, add_edges_from</p>
-<h2>Notes</h2>
-<p>This returns a "deepcopy" of the edge, node, and
-graph attributes which attempts to completely copy
-all of the data and references.</p>
-<p>This is in contrast to the similar G=DiGraph(D) which returns a
-shallow copy of the data.</p>
-<p>See the Python copy module for more information on shallow
-and deep copies, http://docs.python.org/library/copy.html.</p>
-<h2>Examples</h2>
-<blockquote>
-<blockquote>
-<blockquote>
-<p>G = nx.Graph()   # or MultiGraph, etc
-G.add_path([0,1])
-H = G.to_directed()
-H.edges()
-[(0, 1), (1, 0)]
-G2 = H.to_undirected()
-G2.edges()
-[(0, 1)]</p>
-</blockquote>
-</blockquote>
-</blockquote></div>
-  <div class="source_cont">
-  <p class="source_link"><a href="javascript:void(0);" onclick="toggle('source-gitnet.multigraph.MultiGraphPlus.to_undirected', this);">Show source &equiv;</a></p>
-  <div id="source-gitnet.multigraph.MultiGraphPlus.to_undirected" class="source">
-    <div class="codehilite"><pre><span></span><span class="k">def</span> <span class="nf">to_undirected</span><span class="p">(</span><span class="bp">self</span><span class="p">):</span>
-    <span class="sd">&quot;&quot;&quot;Return an undirected copy of the graph.</span>
-<span class="sd">    Returns</span>
-<span class="sd">    -------</span>
-<span class="sd">    G : Graph/MultiGraph</span>
-<span class="sd">        A deepcopy of the graph.</span>
-<span class="sd">    See Also</span>
-<span class="sd">    --------</span>
-<span class="sd">    copy, add_edge, add_edges_from</span>
-<span class="sd">    Notes</span>
-<span class="sd">    -----</span>
-<span class="sd">    This returns a &quot;deepcopy&quot; of the edge, node, and</span>
-<span class="sd">    graph attributes which attempts to completely copy</span>
-<span class="sd">    all of the data and references.</span>
-<span class="sd">    This is in contrast to the similar G=DiGraph(D) which returns a</span>
-<span class="sd">    shallow copy of the data.</span>
-<span class="sd">    See the Python copy module for more information on shallow</span>
-<span class="sd">    and deep copies, http://docs.python.org/library/copy.html.</span>
-<span class="sd">    Examples</span>
-<span class="sd">    --------</span>
-<span class="sd">    &gt;&gt;&gt; G = nx.Graph()   # or MultiGraph, etc</span>
-<span class="sd">    &gt;&gt;&gt; G.add_path([0,1])</span>
-<span class="sd">    &gt;&gt;&gt; H = G.to_directed()</span>
-<span class="sd">    &gt;&gt;&gt; H.edges()</span>
-<span class="sd">    [(0, 1), (1, 0)]</span>
-<span class="sd">    &gt;&gt;&gt; G2 = H.to_undirected()</span>
-<span class="sd">    &gt;&gt;&gt; G2.edges()</span>
-<span class="sd">    [(0, 1)]</span>
-<span class="sd">    &quot;&quot;&quot;</span>
-    <span class="k">return</span> <span class="n">deepcopy</span><span class="p">(</span><span class="bp">self</span><span class="p">)</span>
-</pre></div>
-
-  </div>
-</div>
-
-  </div>
-  
-            
-  <div class="item">
-    <div class="name def" id="gitnet.multigraph.MultiGraphPlus.write_graphml">
-    <p>def <span class="ident">write_graphml</span>(</p><p>self, fname)</p>
-    </div>
-    
-
-    
-  
-    <div class="desc"><p>write_graphml converts a MultiGraphPlus object to a graphml file.
-:param self: MultiGraphPlus graph
-:param fname: A string indicating the path or file name to write to. File names which end in .gz or .bz2 will be
-    compressed.
-:return: None
-This method will have the side effect of creating a file, specified by fpath.
-This method cannot use vector attributes within the graphml file. Instead, vector attributes are converted into
-    a semicolon-delimited string. When this occurs, a warning is raised indicating the vector attributes (node
-    attributes are preceded by 'n:' while edge attributes are preceded by 'e:'.</p></div>
-  <div class="source_cont">
-  <p class="source_link"><a href="javascript:void(0);" onclick="toggle('source-gitnet.multigraph.MultiGraphPlus.write_graphml', this);">Show source &equiv;</a></p>
-  <div id="source-gitnet.multigraph.MultiGraphPlus.write_graphml" class="source">
-    <div class="codehilite"><pre><span></span><span class="k">def</span> <span class="nf">write_graphml</span><span class="p">(</span><span class="bp">self</span><span class="p">,</span> <span class="n">fname</span><span class="p">):</span>
-    <span class="sd">&quot;&quot;&quot;</span>
-<span class="sd">    write_graphml converts a MultiGraphPlus object to a graphml file.</span>
-<span class="sd">    :param self: MultiGraphPlus graph</span>
-<span class="sd">    :param fname: A string indicating the path or file name to write to. File names which end in .gz or .bz2 will be</span>
-<span class="sd">        compressed.</span>
-<span class="sd">    :return: None</span>
-<span class="sd">    This method will have the side effect of creating a file, specified by fpath.</span>
-<span class="sd">    This method cannot use vector attributes within the graphml file. Instead, vector attributes are converted into</span>
-<span class="sd">        a semicolon-delimited string. When this occurs, a warning is raised indicating the vector attributes (node</span>
-<span class="sd">        attributes are preceded by &#39;n:&#39; while edge attributes are preceded by &#39;e:&#39;.</span>
-<span class="sd">    &quot;&quot;&quot;</span>
-    <span class="n">graph</span> <span class="o">=</span> <span class="n">copy</span><span class="o">.</span><span class="n">deepcopy</span><span class="p">(</span><span class="bp">self</span><span class="p">)</span>
-    <span class="n">warning</span> <span class="o">=</span> <span class="bp">False</span>
-    <span class="n">warning_set</span> <span class="o">=</span> <span class="nb">set</span><span class="p">([])</span>
-    <span class="k">for</span> <span class="n">n</span> <span class="ow">in</span> <span class="n">graph</span><span class="o">.</span><span class="n">nodes</span><span class="p">():</span>
-        <span class="k">for</span> <span class="n">attr</span> <span class="ow">in</span> <span class="n">graph</span><span class="o">.</span><span class="n">node</span><span class="p">[</span><span class="n">n</span><span class="p">]</span><span class="o">.</span><span class="n">keys</span><span class="p">():</span>
-            <span class="k">if</span> <span class="nb">isinstance</span><span class="p">(</span><span class="n">graph</span><span class="o">.</span><span class="n">node</span><span class="p">[</span><span class="n">n</span><span class="p">][</span><span class="n">attr</span><span class="p">],</span> <span class="nb">list</span><span class="p">):</span>
-                <span class="n">warning</span> <span class="o">=</span> <span class="bp">True</span>
-                <span class="n">warning_set</span> <span class="o">=</span> <span class="p">{</span><span class="s1">&#39;n:&#39;</span> <span class="o">+</span> <span class="n">attr</span><span class="p">}</span> <span class="o">|</span> <span class="n">warning_set</span>
-                <span class="n">graph</span><span class="o">.</span><span class="n">node</span><span class="p">[</span><span class="n">n</span><span class="p">][</span><span class="n">attr</span><span class="p">]</span> <span class="o">=</span> <span class="n">list_to_scd</span><span class="p">(</span><span class="n">graph</span><span class="o">.</span><span class="n">node</span><span class="p">[</span><span class="n">n</span><span class="p">][</span><span class="n">attr</span><span class="p">])</span>
-    <span class="k">for</span> <span class="n">n1</span><span class="p">,</span> <span class="n">n2</span><span class="p">,</span> <span class="n">data</span> <span class="ow">in</span> <span class="n">graph</span><span class="o">.</span><span class="n">edges</span><span class="p">(</span><span class="n">data</span><span class="o">=</span><span class="bp">True</span><span class="p">):</span>
-        <span class="k">for</span> <span class="n">k</span> <span class="ow">in</span> <span class="n">data</span><span class="p">:</span>
-            <span class="k">if</span> <span class="nb">isinstance</span><span class="p">(</span><span class="n">data</span><span class="p">[</span><span class="n">k</span><span class="p">],</span> <span class="nb">list</span><span class="p">):</span>
-                <span class="n">warning</span> <span class="o">=</span> <span class="bp">True</span>
-                <span class="n">warning_set</span> <span class="o">=</span> <span class="p">{</span><span class="s1">&#39;e:&#39;</span><span class="o">+</span><span class="n">k</span><span class="p">}</span> <span class="o">|</span> <span class="n">warning_set</span>
-                <span class="n">data</span><span class="p">[</span><span class="n">k</span><span class="p">]</span> <span class="o">=</span> <span class="n">list_to_scd</span><span class="p">(</span><span class="n">data</span><span class="p">[</span><span class="n">k</span><span class="p">])</span>
-    <span class="k">if</span> <span class="n">warning</span><span class="p">:</span>
-        <span class="n">warnings</span><span class="o">.</span><span class="n">warn</span><span class="p">(</span><span class="s2">&quot;The provided graph contained the vector attributes: {}. All values of vector attributes have&quot;</span>
-                      <span class="s2">&quot; been converted to semicolon-delimited strings. To prevent this, remove vector attributes or&quot;</span>
-                      <span class="s2">&quot; convert them to atomic attributes prior to calling .write_graphml&quot;</span>
-                      <span class="o">.</span><span class="n">format</span><span class="p">(</span><span class="n">warning_set</span><span class="p">))</span>
-    <span class="n">nx</span><span class="o">.</span><span class="n">write_graphml</span><span class="p">(</span><span class="n">graph</span><span class="p">,</span> <span class="n">fname</span><span class="p">)</span>
-</pre></div>
-
-  </div>
-</div>
-
-  </div>
-  
-            
-  <div class="item">
-    <div class="name def" id="gitnet.multigraph.MultiGraphPlus.write_tnet">
-    <p>def <span class="ident">write_tnet</span>(</p><p>self, fname, mode_string=&#39;type&#39;, weighted=False, time_string=&#39;date&#39;, node_index_string=&#39;tnet_id&#39;, weight_string=&#39;weight&#39;)</p>
-    </div>
-    
-
-    
-  
-    <div class="desc"><p>A function to write an edgelist formatted for the tnet library for network analysis in R.
-:param fname: A string indicating the path or file name to write to.
-:param mode_string: The name string of the mode node attribute.
-:param weighted: Do the edges have weights? True or false.
-:param time_string: the name string of the date/time node attribute.
-:param node_index_string: Creates a new integer id attribute.
-:param weight_string: The name of the weight node attribute.
-:return: None</p>
-<p>Source: Adapted from code written by Reid McIlroy Young for the Metaknowledge python library.</p></div>
-  <div class="source_cont">
-  <p class="source_link"><a href="javascript:void(0);" onclick="toggle('source-gitnet.multigraph.MultiGraphPlus.write_tnet', this);">Show source &equiv;</a></p>
-  <div id="source-gitnet.multigraph.MultiGraphPlus.write_tnet" class="source">
-    <div class="codehilite"><pre><span></span><span class="k">def</span> <span class="nf">write_tnet</span><span class="p">(</span><span class="bp">self</span><span class="p">,</span> <span class="n">fname</span><span class="p">,</span> <span class="n">mode_string</span><span class="o">=</span><span class="s2">&quot;type&quot;</span><span class="p">,</span> <span class="n">weighted</span><span class="o">=</span><span class="bp">False</span><span class="p">,</span> <span class="n">time_string</span><span class="o">=</span><span class="s2">&quot;date&quot;</span><span class="p">,</span> <span class="n">node_index_string</span><span class="o">=</span><span class="s2">&quot;tnet_id&quot;</span><span class="p">,</span>
-               <span class="n">weight_string</span><span class="o">=</span><span class="s1">&#39;weight&#39;</span><span class="p">):</span>
-    <span class="sd">&quot;&quot;&quot;</span>
-<span class="sd">    A function to write an edgelist formatted for the tnet library for network analysis in R.</span>
-<span class="sd">    :param fname: A string indicating the path or file name to write to.</span>
-<span class="sd">    :param mode_string: The name string of the mode node attribute.</span>
-<span class="sd">    :param weighted: Do the edges have weights? True or false.</span>
-<span class="sd">    :param time_string: the name string of the date/time node attribute.</span>
-<span class="sd">    :param node_index_string: Creates a new integer id attribute.</span>
-<span class="sd">    :param weight_string: The name of the weight node attribute.</span>
-<span class="sd">    :return: None</span>
-<span class="sd">    Source: Adapted from code written by Reid McIlroy Young for the Metaknowledge python library.</span>
-<span class="sd">    &quot;&quot;&quot;</span>
-    <span class="n">modes</span> <span class="o">=</span> <span class="p">[]</span>
-    <span class="n">mode1set</span> <span class="o">=</span> <span class="nb">set</span><span class="p">()</span>
-    <span class="k">for</span> <span class="n">node_index</span><span class="p">,</span> <span class="n">node</span> <span class="ow">in</span> <span class="nb">enumerate</span><span class="p">(</span><span class="bp">self</span><span class="o">.</span><span class="n">nodes_iter</span><span class="p">(</span><span class="n">data</span><span class="o">=</span><span class="bp">True</span><span class="p">),</span> <span class="n">start</span><span class="o">=</span><span class="mi">1</span><span class="p">):</span>
-        <span class="k">try</span><span class="p">:</span>
-            <span class="n">nmode</span> <span class="o">=</span> <span class="n">node</span><span class="p">[</span><span class="mi">1</span><span class="p">][</span><span class="n">mode_string</span><span class="p">]</span>
-        <span class="k">except</span> <span class="ne">KeyError</span><span class="p">:</span>
-            <span class="c1"># too many modes so will fail</span>
-            <span class="n">modes</span> <span class="o">=</span> <span class="p">[</span><span class="mi">1</span><span class="p">,</span> <span class="mi">2</span><span class="p">,</span> <span class="mi">3</span><span class="p">]</span>
-            <span class="n">nmode</span> <span class="o">=</span> <span class="mi">4</span>
-        <span class="k">if</span> <span class="n">nmode</span> <span class="ow">not</span> <span class="ow">in</span> <span class="n">modes</span><span class="p">:</span>
-            <span class="k">if</span> <span class="nb">len</span><span class="p">(</span><span class="n">modes</span><span class="p">)</span> <span class="o">&lt;</span> <span class="mi">2</span><span class="p">:</span>
-                <span class="n">modes</span><span class="o">.</span><span class="n">append</span><span class="p">(</span><span class="n">nmode</span><span class="p">)</span>
-            <span class="k">else</span><span class="p">:</span>
-                <span class="k">raise</span> <span class="ne">ValueError</span><span class="p">(</span>
-                    <span class="s2">&quot;Too many modes of &#39;{}&#39; found in the network or one of the nodes was missing its mode. &quot;</span>
-                    <span class="s2">&quot;There must be exactly 2 modes.&quot;</span><span class="o">.</span><span class="n">format</span><span class="p">(</span><span class="n">mode_string</span><span class="p">))</span>
-        <span class="k">if</span> <span class="n">nmode</span> <span class="o">==</span> <span class="n">modes</span><span class="p">[</span><span class="mi">0</span><span class="p">]:</span>
-            <span class="n">mode1set</span><span class="o">.</span><span class="n">add</span><span class="p">(</span><span class="n">node</span><span class="p">[</span><span class="mi">0</span><span class="p">])</span>
-        <span class="n">node</span><span class="p">[</span><span class="mi">1</span><span class="p">][</span><span class="n">node_index_string</span><span class="p">]</span> <span class="o">=</span> <span class="n">node_index</span>
-    <span class="k">if</span> <span class="nb">len</span><span class="p">(</span><span class="n">modes</span><span class="p">)</span> <span class="o">!=</span> <span class="mi">2</span><span class="p">:</span>
-        <span class="k">raise</span> <span class="ne">ValueError</span><span class="p">(</span>
-            <span class="s2">&quot;Too few modes of &#39;{}&#39; found in the network. There must be exactly 2 modes.&quot;</span><span class="o">.</span><span class="n">format</span><span class="p">(</span><span class="n">mode_string</span><span class="p">))</span>
-    <span class="k">with</span> <span class="nb">open</span><span class="p">(</span><span class="n">fname</span><span class="p">,</span> <span class="s1">&#39;w&#39;</span><span class="p">,</span> <span class="n">encoding</span><span class="o">=</span><span class="s1">&#39;utf-8&#39;</span><span class="p">)</span> <span class="k">as</span> <span class="n">f</span><span class="p">:</span>
-        <span class="k">for</span> <span class="n">n1</span><span class="p">,</span> <span class="n">n2</span><span class="p">,</span> <span class="n">eDict</span> <span class="ow">in</span> <span class="bp">self</span><span class="o">.</span><span class="n">edges_iter</span><span class="p">(</span><span class="n">data</span><span class="o">=</span><span class="bp">True</span><span class="p">):</span>
-            <span class="k">if</span> <span class="n">n1</span> <span class="ow">in</span> <span class="n">mode1set</span><span class="p">:</span>
-                <span class="k">if</span> <span class="n">n2</span> <span class="ow">in</span> <span class="n">mode1set</span><span class="p">:</span>
-                    <span class="k">raise</span> <span class="ne">ValueError</span><span class="p">(</span>
-                        <span class="s2">&quot;The nodes &#39;{}&#39; and &#39;{}&#39; have an edge and the same type. &quot;</span>
-                        <span class="s2">&quot;The network must be purely 2-mode.&quot;</span><span class="o">.</span><span class="n">format</span><span class="p">(</span><span class="n">n1</span><span class="p">,</span> <span class="n">n2</span><span class="p">))</span>
-            <span class="k">elif</span> <span class="n">n2</span> <span class="ow">in</span> <span class="n">mode1set</span><span class="p">:</span>
-                <span class="n">n1</span><span class="p">,</span> <span class="n">n2</span> <span class="o">=</span> <span class="n">n2</span><span class="p">,</span> <span class="n">n1</span>
-            <span class="k">else</span><span class="p">:</span>
-                <span class="k">raise</span> <span class="ne">ValueError</span><span class="p">(</span>
-                    <span class="s2">&quot;The nodes &#39;{}&#39; and &#39;{}&#39; have an edge and the same type. &quot;</span>
-                    <span class="s2">&quot;The network must be purely 2-mode.&quot;</span><span class="o">.</span><span class="n">format</span><span class="p">(</span><span class="n">n1</span><span class="p">,</span> <span class="n">n2</span><span class="p">))</span>
-            <span class="k">if</span> <span class="n">time_string</span> <span class="ow">is</span> <span class="ow">not</span> <span class="bp">None</span> <span class="ow">and</span> <span class="n">time_string</span> <span class="ow">in</span> <span class="n">eDict</span><span class="p">:</span>
-                <span class="n">edt</span> <span class="o">=</span> <span class="n">eDict</span><span class="p">[</span><span class="n">time_string</span><span class="p">]</span>
-                <span class="k">if</span> <span class="nb">type</span><span class="p">(</span><span class="n">edt</span><span class="p">)</span> <span class="ow">is</span> <span class="nb">str</span><span class="p">:</span>
-                    <span class="n">edt</span> <span class="o">=</span> <span class="n">datetime_git</span><span class="p">(</span><span class="n">eDict</span><span class="p">[</span><span class="n">time_string</span><span class="p">])</span>
-                <span class="n">e_time_string</span> <span class="o">=</span> <span class="n">edt</span><span class="o">.</span><span class="n">strftime</span><span class="p">(</span><span class="s2">&quot;</span><span class="se">\&quot;</span><span class="s2">%y-%m-</span><span class="si">%d</span><span class="s2"> %H:%M:%S</span><span class="se">\&quot;</span><span class="s2">&quot;</span><span class="p">)</span>
-            <span class="k">else</span><span class="p">:</span>
-                <span class="n">e_time_string</span> <span class="o">=</span> <span class="s1">&#39;&#39;</span>
-            <span class="c1"># Write to file</span>
-            <span class="n">node1</span> <span class="o">=</span> <span class="bp">self</span><span class="o">.</span><span class="n">node</span><span class="p">[</span><span class="n">n1</span><span class="p">][</span><span class="n">node_index_string</span><span class="p">]</span>
-            <span class="n">node2</span> <span class="o">=</span> <span class="bp">self</span><span class="o">.</span><span class="n">node</span><span class="p">[</span><span class="n">n2</span><span class="p">][</span><span class="n">node_index_string</span><span class="p">]</span>
-            <span class="k">if</span> <span class="n">time_string</span> <span class="ow">is</span> <span class="ow">not</span> <span class="bp">None</span><span class="p">:</span>
-                <span class="n">f</span><span class="o">.</span><span class="n">write</span><span class="p">(</span><span class="s2">&quot;{} {} {}&quot;</span><span class="o">.</span><span class="n">format</span><span class="p">(</span><span class="n">e_time_string</span><span class="p">,</span> <span class="n">node1</span><span class="p">,</span> <span class="n">node2</span><span class="p">))</span>
-            <span class="k">else</span><span class="p">:</span>
-                <span class="n">f</span><span class="o">.</span><span class="n">write</span><span class="p">(</span><span class="s2">&quot;{} {}&quot;</span><span class="o">.</span><span class="n">format</span><span class="p">(</span><span class="n">node1</span><span class="p">,</span> <span class="n">node2</span><span class="p">))</span>
-            <span class="k">if</span> <span class="n">weighted</span><span class="p">:</span>
-                <span class="n">weight</span> <span class="o">=</span> <span class="n">eDict</span><span class="p">[</span><span class="n">weight_string</span><span class="p">]</span>
-                <span class="n">f</span><span class="o">.</span><span class="n">write</span><span class="p">(</span><span class="s2">&quot; {}</span><span class="se">\n</span><span class="s2">&quot;</span><span class="o">.</span><span class="n">format</span><span class="p">(</span><span class="n">weight</span><span class="p">))</span>
-            <span class="k">else</span><span class="p">:</span>
-                <span class="n">f</span><span class="o">.</span><span class="n">write</span><span class="p">(</span><span class="s2">&quot;</span><span class="se">\n</span><span class="s2">&quot;</span><span class="p">)</span>
-</pre></div>
-
-  </div>
-</div>
-
-  </div>
-  
-          <h3>Instance variables</h3>
-            <div class="item">
-            <p id="gitnet.multigraph.MultiGraphPlus.name" class="name">var <span class="ident">name</span></p>
-            
-
-            
-  
-  <div class="source_cont">
-</div>
-
-            </div>
-      </div>
-      </div>
-
-  </section>
-
-    </article>
-  <div class="clear"> </div>
-  <footer id="footer">
-    <p>
-      Documentation generated by
-      <a href="https://github.com/BurntSushi/pdoc">pdoc 0.3.2</a>
-    </p>
-
-    <p>pdoc is in the public domain with the
-      <a href="http://unlicense.org">UNLICENSE</a></p>
-
-    <p>Design by <a href="http://nadh.in">Kailash Nadh</a></p>
-  </footer>
-</div>
-</body>
-</html>
-=======
-<!doctype html>
-<head>
-  <meta http-equiv="Content-Type" content="text/html; charset=utf-8" />
-  <meta name="viewport" content="width=device-width, initial-scale=1, minimum-scale=1" />
-
-    <title>gitnet.multigraph API documentation</title>
-    <meta name="description" content="" />
-
-  <link href='http://fonts.googleapis.com/css?family=Source+Sans+Pro:400,300' rel='stylesheet' type='text/css'>
-  
-  <style type="text/css">
-  
-* {
-  box-sizing: border-box;
-}
-/*! normalize.css v1.1.1 | MIT License | git.io/normalize */
-
-/* ==========================================================================
-   HTML5 display definitions
-   ========================================================================== */
-
-/**
- * Correct `block` display not defined in IE 6/7/8/9 and Firefox 3.
- */
-
-article,
-aside,
-details,
-figcaption,
-figure,
-footer,
-header,
-hgroup,
-main,
-nav,
-section,
-summary {
-    display: block;
-}
-
-/**
- * Correct `inline-block` display not defined in IE 6/7/8/9 and Firefox 3.
- */
-
-audio,
-canvas,
-video {
-    display: inline-block;
-    *display: inline;
-    *zoom: 1;
-}
-
-/**
- * Prevent modern browsers from displaying `audio` without controls.
- * Remove excess height in iOS 5 devices.
- */
-
-audio:not([controls]) {
-    display: none;
-    height: 0;
-}
-
-/**
- * Address styling not present in IE 7/8/9, Firefox 3, and Safari 4.
- * Known issue: no IE 6 support.
- */
-
-[hidden] {
-    display: none;
-}
-
-/* ==========================================================================
-   Base
-   ========================================================================== */
-
-/**
- * 1. Prevent system color scheme's background color being used in Firefox, IE,
- *    and Opera.
- * 2. Prevent system color scheme's text color being used in Firefox, IE, and
- *    Opera.
- * 3. Correct text resizing oddly in IE 6/7 when body `font-size` is set using
- *    `em` units.
- * 4. Prevent iOS text size adjust after orientation change, without disabling
- *    user zoom.
- */
-
-html {
-    background: #fff; /* 1 */
-    color: #000; /* 2 */
-    font-size: 100%; /* 3 */
-    -webkit-text-size-adjust: 100%; /* 4 */
-    -ms-text-size-adjust: 100%; /* 4 */
-}
-
-/**
- * Address `font-family` inconsistency between `textarea` and other form
- * elements.
- */
-
-html,
-button,
-input,
-select,
-textarea {
-    font-family: sans-serif;
-}
-
-/**
- * Address margins handled incorrectly in IE 6/7.
- */
-
-body {
-    margin: 0;
-}
-
-/* ==========================================================================
-   Links
-   ========================================================================== */
-
-/**
- * Address `outline` inconsistency between Chrome and other browsers.
- */
-
-a:focus {
-    outline: thin dotted;
-}
-
-/**
- * Improve readability when focused and also mouse hovered in all browsers.
- */
-
-a:active,
-a:hover {
-    outline: 0;
-}
-
-/* ==========================================================================
-   Typography
-   ========================================================================== */
-
-/**
- * Address font sizes and margins set differently in IE 6/7.
- * Address font sizes within `section` and `article` in Firefox 4+, Safari 5,
- * and Chrome.
- */
-
-h1 {
-    font-size: 2em;
-    margin: 0.67em 0;
-}
-
-h2 {
-    font-size: 1.5em;
-    margin: 0.83em 0;
-}
-
-h3 {
-    font-size: 1.17em;
-    margin: 1em 0;
-}
-
-h4 {
-    font-size: 1em;
-    margin: 1.33em 0;
-}
-
-h5 {
-    font-size: 0.83em;
-    margin: 1.67em 0;
-}
-
-h6 {
-    font-size: 0.67em;
-    margin: 2.33em 0;
-}
-
-/**
- * Address styling not present in IE 7/8/9, Safari 5, and Chrome.
- */
-
-abbr[title] {
-    border-bottom: 1px dotted;
-}
-
-/**
- * Address style set to `bolder` in Firefox 3+, Safari 4/5, and Chrome.
- */
-
-b,
-strong {
-    font-weight: bold;
-}
-
-blockquote {
-    margin: 1em 40px;
-}
-
-/**
- * Address styling not present in Safari 5 and Chrome.
- */
-
-dfn {
-    font-style: italic;
-}
-
-/**
- * Address differences between Firefox and other browsers.
- * Known issue: no IE 6/7 normalization.
- */
-
-hr {
-    -moz-box-sizing: content-box;
-    box-sizing: content-box;
-    height: 0;
-}
-
-/**
- * Address styling not present in IE 6/7/8/9.
- */
-
-mark {
-    background: #ff0;
-    color: #000;
-}
-
-/**
- * Address margins set differently in IE 6/7.
- */
-
-p,
-pre {
-    margin: 1em 0;
-}
-
-/**
- * Correct font family set oddly in IE 6, Safari 4/5, and Chrome.
- */
-
-code,
-kbd,
-pre,
-samp {
-    font-family: monospace, serif;
-    _font-family: 'courier new', monospace;
-    font-size: 1em;
-}
-
-/**
- * Improve readability of pre-formatted text in all browsers.
- */
-
-pre {
-    white-space: pre;
-    white-space: pre-wrap;
-    word-wrap: break-word;
-}
-
-/**
- * Address CSS quotes not supported in IE 6/7.
- */
-
-q {
-    quotes: none;
-}
-
-/**
- * Address `quotes` property not supported in Safari 4.
- */
-
-q:before,
-q:after {
-    content: '';
-    content: none;
-}
-
-/**
- * Address inconsistent and variable font size in all browsers.
- */
-
-small {
-    font-size: 80%;
-}
-
-/**
- * Prevent `sub` and `sup` affecting `line-height` in all browsers.
- */
-
-sub,
-sup {
-    font-size: 75%;
-    line-height: 0;
-    position: relative;
-    vertical-align: baseline;
-}
-
-sup {
-    top: -0.5em;
-}
-
-sub {
-    bottom: -0.25em;
-}
-
-/* ==========================================================================
-   Lists
-   ========================================================================== */
-
-/**
- * Address margins set differently in IE 6/7.
- */
-
-dl,
-menu,
-ol,
-ul {
-    margin: 1em 0;
-}
-
-dd {
-    margin: 0 0 0 40px;
-}
-
-/**
- * Address paddings set differently in IE 6/7.
- */
-
-menu,
-ol,
-ul {
-    padding: 0 0 0 40px;
-}
-
-/**
- * Correct list images handled incorrectly in IE 7.
- */
-
-nav ul,
-nav ol {
-    list-style: none;
-    list-style-image: none;
-}
-
-/* ==========================================================================
-   Embedded content
-   ========================================================================== */
-
-/**
- * 1. Remove border when inside `a` element in IE 6/7/8/9 and Firefox 3.
- * 2. Improve image quality when scaled in IE 7.
- */
-
-img {
-    border: 0; /* 1 */
-    -ms-interpolation-mode: bicubic; /* 2 */
-}
-
-/**
- * Correct overflow displayed oddly in IE 9.
- */
-
-svg:not(:root) {
-    overflow: hidden;
-}
-
-/* ==========================================================================
-   Figures
-   ========================================================================== */
-
-/**
- * Address margin not present in IE 6/7/8/9, Safari 5, and Opera 11.
- */
-
-figure {
-    margin: 0;
-}
-
-/* ==========================================================================
-   Forms
-   ========================================================================== */
-
-/**
- * Correct margin displayed oddly in IE 6/7.
- */
-
-form {
-    margin: 0;
-}
-
-/**
- * Define consistent border, margin, and padding.
- */
-
-fieldset {
-    border: 1px solid #c0c0c0;
-    margin: 0 2px;
-    padding: 0.35em 0.625em 0.75em;
-}
-
-/**
- * 1. Correct color not being inherited in IE 6/7/8/9.
- * 2. Correct text not wrapping in Firefox 3.
- * 3. Correct alignment displayed oddly in IE 6/7.
- */
-
-legend {
-    border: 0; /* 1 */
-    padding: 0;
-    white-space: normal; /* 2 */
-    *margin-left: -7px; /* 3 */
-}
-
-/**
- * 1. Correct font size not being inherited in all browsers.
- * 2. Address margins set differently in IE 6/7, Firefox 3+, Safari 5,
- *    and Chrome.
- * 3. Improve appearance and consistency in all browsers.
- */
-
-button,
-input,
-select,
-textarea {
-    font-size: 100%; /* 1 */
-    margin: 0; /* 2 */
-    vertical-align: baseline; /* 3 */
-    *vertical-align: middle; /* 3 */
-}
-
-/**
- * Address Firefox 3+ setting `line-height` on `input` using `!important` in
- * the UA stylesheet.
- */
-
-button,
-input {
-    line-height: normal;
-}
-
-/**
- * Address inconsistent `text-transform` inheritance for `button` and `select`.
- * All other form control elements do not inherit `text-transform` values.
- * Correct `button` style inheritance in Chrome, Safari 5+, and IE 6+.
- * Correct `select` style inheritance in Firefox 4+ and Opera.
- */
-
-button,
-select {
-    text-transform: none;
-}
-
-/**
- * 1. Avoid the WebKit bug in Android 4.0.* where (2) destroys native `audio`
- *    and `video` controls.
- * 2. Correct inability to style clickable `input` types in iOS.
- * 3. Improve usability and consistency of cursor style between image-type
- *    `input` and others.
- * 4. Remove inner spacing in IE 7 without affecting normal text inputs.
- *    Known issue: inner spacing remains in IE 6.
- */
-
-button,
-html input[type="button"], /* 1 */
-input[type="reset"],
-input[type="submit"] {
-    -webkit-appearance: button; /* 2 */
-    cursor: pointer; /* 3 */
-    *overflow: visible;  /* 4 */
-}
-
-/**
- * Re-set default cursor for disabled elements.
- */
-
-button[disabled],
-html input[disabled] {
-    cursor: default;
-}
-
-/**
- * 1. Address box sizing set to content-box in IE 8/9.
- * 2. Remove excess padding in IE 8/9.
- * 3. Remove excess padding in IE 7.
- *    Known issue: excess padding remains in IE 6.
- */
-
-input[type="checkbox"],
-input[type="radio"] {
-    box-sizing: border-box; /* 1 */
-    padding: 0; /* 2 */
-    *height: 13px; /* 3 */
-    *width: 13px; /* 3 */
-}
-
-/**
- * 1. Address `appearance` set to `searchfield` in Safari 5 and Chrome.
- * 2. Address `box-sizing` set to `border-box` in Safari 5 and Chrome
- *    (include `-moz` to future-proof).
- */
-
-input[type="search"] {
-    -webkit-appearance: textfield; /* 1 */
-    -moz-box-sizing: content-box;
-    -webkit-box-sizing: content-box; /* 2 */
-    box-sizing: content-box;
-}
-
-/**
- * Remove inner padding and search cancel button in Safari 5 and Chrome
- * on OS X.
- */
-
-input[type="search"]::-webkit-search-cancel-button,
-input[type="search"]::-webkit-search-decoration {
-    -webkit-appearance: none;
-}
-
-/**
- * Remove inner padding and border in Firefox 3+.
- */
-
-button::-moz-focus-inner,
-input::-moz-focus-inner {
-    border: 0;
-    padding: 0;
-}
-
-/**
- * 1. Remove default vertical scrollbar in IE 6/7/8/9.
- * 2. Improve readability and alignment in all browsers.
- */
-
-textarea {
-    overflow: auto; /* 1 */
-    vertical-align: top; /* 2 */
-}
-
-/* ==========================================================================
-   Tables
-   ========================================================================== */
-
-/**
- * Remove most spacing between table cells.
- */
-
-table {
-    border-collapse: collapse;
-    border-spacing: 0;
-}
-
-  </style>
-
-  <style type="text/css">
-  
-  html, body {
-    margin: 0;
-    padding: 0;
-    min-height: 100%;
-  }
-  body {
-    background: #fff;
-    font-family: "Source Sans Pro", "Helvetica Neueue", Helvetica, sans;
-    font-weight: 300;
-    font-size: 16px;
-    line-height: 1.6em;
-  }
-  #content {
-    width: 70%;
-    max-width: 850px;
-    float: left;
-    padding: 30px 60px;
-    border-left: 1px solid #ddd;
-  }
-  #sidebar {
-    width: 25%;
-    float: left;
-    padding: 30px;
-    overflow: hidden;
-  }
-  #nav {
-    font-size: 130%;
-    margin: 0 0 15px 0;
-  }
-
-  #top {
-    display: block;
-    position: fixed;
-    bottom: 5px;
-    left: 5px;
-    font-size: .85em;
-    text-transform: uppercase;
-  }
-
-  #footer {
-    font-size: .75em;
-    padding: 5px 30px;
-    border-top: 1px solid #ddd;
-    text-align: right;
-  }
-    #footer p {
-      margin: 0 0 0 30px;
-      display: inline-block;
-    }
-
-  h1, h2, h3, h4, h5 {
-    font-weight: 300;
-  }
-  h1 {
-    font-size: 2.5em;
-    line-height: 1.1em;
-    margin: 0 0 .50em 0;
-  }
-
-  h2 {
-    font-size: 1.75em;
-    margin: 1em 0 .50em 0;
-  }
-
-  h3 {
-    margin: 25px 0 10px 0;
-  }
-
-  h4 {
-    margin: 0;
-    font-size: 105%;
-  }
-
-  a {
-    color: #058;
-    text-decoration: none;
-    transition: color .3s ease-in-out;
-  }
-
-  a:hover {
-    color: #e08524;
-    transition: color .3s ease-in-out;
-  }
-
-  pre, code, .mono, .name {
-    font-family: "Ubuntu Mono", "Cousine", "DejaVu Sans Mono", monospace;
-  }
-
-  .title .name {
-    font-weight: bold;
-  }
-  .section-title {
-    margin-top: 2em;
-  }
-  .ident {
-    color: #900;
-  }
-
-  code {
-    background: #f9f9f9;
-  } 
-
-  pre {
-    background: #fefefe;
-    border: 1px solid #ddd;
-    box-shadow: 2px 2px 0 #f3f3f3;
-    margin: 0 30px;
-    padding: 15px 30px;
-  }
-
-  .codehilite {
-    margin: 0 30px 10px 30px;
-  }
-
-    .codehilite pre {
-      margin: 0;
-    }
-    .codehilite .err { background: #ff3300; color: #fff !important; } 
-
-  table#module-list {
-    font-size: 110%;
-  }
-
-    table#module-list tr td:first-child {
-      padding-right: 10px;
-      white-space: nowrap;
-    }
-
-    table#module-list td {
-      vertical-align: top;
-      padding-bottom: 8px;
-    }
-
-      table#module-list td p {
-        margin: 0 0 7px 0;
-      }
-
-  .def {
-    display: table;
-  }
-
-    .def p {
-      display: table-cell;
-      vertical-align: top;
-      text-align: left;
-    }
-
-    .def p:first-child {
-      white-space: nowrap;
-    }
-
-    .def p:last-child {
-      width: 100%;
-    }
-
-
-  #index {
-    list-style-type: none;
-    margin: 0;
-    padding: 0;
-  }
-    ul#index .class_name {
-      /* font-size: 110%; */
-      font-weight: bold;
-    }
-    #index ul {
-      margin: 0;
-    }
-
-  .item {
-    margin: 0 0 15px 0;
-  }
-
-    .item .class {
-      margin: 0 0 25px 30px;
-    }
-
-      .item .class ul.class_list {
-        margin: 0 0 20px 0;
-      }
-
-    .item .name {
-      background: #fafafa;
-      margin: 0;
-      font-weight: bold;
-      padding: 5px 10px;
-      border-radius: 3px;
-      display: inline-block;
-      min-width: 40%;
-    }
-      .item .name:hover {
-        background: #f6f6f6;
-      }
-
-    .item .empty_desc {
-      margin: 0 0 5px 0;
-      padding: 0;
-    }
-
-    .item .inheritance {
-      margin: 3px 0 0 30px;
-    }
-
-    .item .inherited {
-      color: #666;
-    }
-
-    .item .desc {
-      padding: 0 8px;
-      margin: 0;
-    }
-
-      .item .desc p {
-        margin: 0 0 10px 0;
-      }
-
-    .source_cont {
-      margin: 0;
-      padding: 0;
-    }
-
-    .source_link a {
-      background: #ffc300;
-      font-weight: 400;
-      font-size: .75em;
-      text-transform: uppercase;
-      color: #fff;
-      text-shadow: 1px 1px 0 #f4b700;
-      
-      padding: 3px 8px;
-      border-radius: 2px;
-      transition: background .3s ease-in-out;
-    }
-      .source_link a:hover {
-        background: #FF7200;
-        text-shadow: none;
-        transition: background .3s ease-in-out;
-      }
-
-    .source {
-      display: none;
-      max-height: 600px;
-      overflow-y: scroll;
-      margin-bottom: 15px;
-    }
-
-      .source .codehilite {
-        margin: 0;
-      }
-
-  .desc h1, .desc h2, .desc h3 {
-    font-size: 100% !important;
-  }
-  .clear {
-    clear: both;
-  }
-
-  @media all and (max-width: 950px) {
-    #sidebar {
-      width: 35%;
-    }
-    #content {
-      width: 65%;
-    }
-  }
-  @media all and (max-width: 650px) {
-    #top {
-      display: none;
-    }
-    #sidebar {
-      float: none;
-      width: auto;
-    }
-    #content {
-      float: none;
-      width: auto;
-      padding: 30px;
-    }
-
-    #index ul {
-      padding: 0;
-      margin-bottom: 15px;
-    }
-    #index ul li {
-      display: inline-block;
-      margin-right: 30px;
-    }
-    #footer {
-      text-align: left;
-    }
-    #footer p {
-      display: block;
-      margin: inherit;
-    }
-  }
-
-  /*****************************/
-
-  </style>
-
-  <style type="text/css">
-  .codehilite .hll { background-color: #ffffcc }
-.codehilite  { background: #f8f8f8; }
-.codehilite .c { color: #408080; font-style: italic } /* Comment */
-.codehilite .err { border: 1px solid #FF0000 } /* Error */
-.codehilite .k { color: #008000; font-weight: bold } /* Keyword */
-.codehilite .o { color: #666666 } /* Operator */
-.codehilite .ch { color: #408080; font-style: italic } /* Comment.Hashbang */
-.codehilite .cm { color: #408080; font-style: italic } /* Comment.Multiline */
-.codehilite .cp { color: #BC7A00 } /* Comment.Preproc */
-.codehilite .cpf { color: #408080; font-style: italic } /* Comment.PreprocFile */
-.codehilite .c1 { color: #408080; font-style: italic } /* Comment.Single */
-.codehilite .cs { color: #408080; font-style: italic } /* Comment.Special */
-.codehilite .gd { color: #A00000 } /* Generic.Deleted */
-.codehilite .ge { font-style: italic } /* Generic.Emph */
-.codehilite .gr { color: #FF0000 } /* Generic.Error */
-.codehilite .gh { color: #000080; font-weight: bold } /* Generic.Heading */
-.codehilite .gi { color: #00A000 } /* Generic.Inserted */
-.codehilite .go { color: #888888 } /* Generic.Output */
-.codehilite .gp { color: #000080; font-weight: bold } /* Generic.Prompt */
-.codehilite .gs { font-weight: bold } /* Generic.Strong */
-.codehilite .gu { color: #800080; font-weight: bold } /* Generic.Subheading */
-.codehilite .gt { color: #0044DD } /* Generic.Traceback */
-.codehilite .kc { color: #008000; font-weight: bold } /* Keyword.Constant */
-.codehilite .kd { color: #008000; font-weight: bold } /* Keyword.Declaration */
-.codehilite .kn { color: #008000; font-weight: bold } /* Keyword.Namespace */
-.codehilite .kp { color: #008000 } /* Keyword.Pseudo */
-.codehilite .kr { color: #008000; font-weight: bold } /* Keyword.Reserved */
-.codehilite .kt { color: #B00040 } /* Keyword.Type */
-.codehilite .m { color: #666666 } /* Literal.Number */
-.codehilite .s { color: #BA2121 } /* Literal.String */
-.codehilite .na { color: #7D9029 } /* Name.Attribute */
-.codehilite .nb { color: #008000 } /* Name.Builtin */
-.codehilite .nc { color: #0000FF; font-weight: bold } /* Name.Class */
-.codehilite .no { color: #880000 } /* Name.Constant */
-.codehilite .nd { color: #AA22FF } /* Name.Decorator */
-.codehilite .ni { color: #999999; font-weight: bold } /* Name.Entity */
-.codehilite .ne { color: #D2413A; font-weight: bold } /* Name.Exception */
-.codehilite .nf { color: #0000FF } /* Name.Function */
-.codehilite .nl { color: #A0A000 } /* Name.Label */
-.codehilite .nn { color: #0000FF; font-weight: bold } /* Name.Namespace */
-.codehilite .nt { color: #008000; font-weight: bold } /* Name.Tag */
-.codehilite .nv { color: #19177C } /* Name.Variable */
-.codehilite .ow { color: #AA22FF; font-weight: bold } /* Operator.Word */
-.codehilite .w { color: #bbbbbb } /* Text.Whitespace */
-.codehilite .mb { color: #666666 } /* Literal.Number.Bin */
-.codehilite .mf { color: #666666 } /* Literal.Number.Float */
-.codehilite .mh { color: #666666 } /* Literal.Number.Hex */
-.codehilite .mi { color: #666666 } /* Literal.Number.Integer */
-.codehilite .mo { color: #666666 } /* Literal.Number.Oct */
-.codehilite .sb { color: #BA2121 } /* Literal.String.Backtick */
-.codehilite .sc { color: #BA2121 } /* Literal.String.Char */
-.codehilite .sd { color: #BA2121; font-style: italic } /* Literal.String.Doc */
-.codehilite .s2 { color: #BA2121 } /* Literal.String.Double */
-.codehilite .se { color: #BB6622; font-weight: bold } /* Literal.String.Escape */
-.codehilite .sh { color: #BA2121 } /* Literal.String.Heredoc */
-.codehilite .si { color: #BB6688; font-weight: bold } /* Literal.String.Interpol */
-.codehilite .sx { color: #008000 } /* Literal.String.Other */
-.codehilite .sr { color: #BB6688 } /* Literal.String.Regex */
-.codehilite .s1 { color: #BA2121 } /* Literal.String.Single */
-.codehilite .ss { color: #19177C } /* Literal.String.Symbol */
-.codehilite .bp { color: #008000 } /* Name.Builtin.Pseudo */
-.codehilite .vc { color: #19177C } /* Name.Variable.Class */
-.codehilite .vg { color: #19177C } /* Name.Variable.Global */
-.codehilite .vi { color: #19177C } /* Name.Variable.Instance */
-.codehilite .il { color: #666666 } /* Literal.Number.Integer.Long */
-  </style>
-
-  <style type="text/css">
-  
-/* ==========================================================================
-   EXAMPLE Media Queries for Responsive Design.
-   These examples override the primary ('mobile first') styles.
-   Modify as content requires.
-   ========================================================================== */
-
-@media only screen and (min-width: 35em) {
-    /* Style adjustments for viewports that meet the condition */
-}
-
-@media print,
-       (-o-min-device-pixel-ratio: 5/4),
-       (-webkit-min-device-pixel-ratio: 1.25),
-       (min-resolution: 120dpi) {
-    /* Style adjustments for high resolution devices */
-}
-
-/* ==========================================================================
-   Print styles.
-   Inlined to avoid required HTTP connection: h5bp.com/r
-   ========================================================================== */
-
-@media print {
-    * {
-        background: transparent !important;
-        color: #000 !important; /* Black prints faster: h5bp.com/s */
-        box-shadow: none !important;
-        text-shadow: none !important;
-    }
-
-    a,
-    a:visited {
-        text-decoration: underline;
-    }
-
-    a[href]:after {
-        content: " (" attr(href) ")";
-    }
-
-    abbr[title]:after {
-        content: " (" attr(title) ")";
-    }
-
-    /*
-     * Don't show links for images, or javascript/internal links
-     */
-
-    .ir a:after,
-    a[href^="javascript:"]:after,
-    a[href^="#"]:after {
-        content: "";
-    }
-
-    pre,
-    blockquote {
-        border: 1px solid #999;
-        page-break-inside: avoid;
-    }
-
-    thead {
-        display: table-header-group; /* h5bp.com/t */
-    }
-
-    tr,
-    img {
-        page-break-inside: avoid;
-    }
-
-    img {
-        max-width: 100% !important;
-    }
-
-    @page {
-        margin: 0.5cm;
-    }
-
-    p,
-    h2,
-    h3 {
-        orphans: 3;
-        widows: 3;
-    }
-
-    h2,
-    h3 {
-        page-break-after: avoid;
-    }
-}
-
-  </style>
-
-  <script type="text/javascript">
-  function toggle(id, $link) {
-    $node = document.getElementById(id);
-    if (!$node)
-    return;
-    if (!$node.style.display || $node.style.display == 'none') {
-    $node.style.display = 'block';
-    $link.innerHTML = 'Hide source &nequiv;';
-    } else {
-    $node.style.display = 'none';
-    $link.innerHTML = 'Show source &equiv;';
-    }
-  }
-  </script>
-</head>
-<body>
-<a href="#" id="top">Top</a>
-
-<div id="container">
-    
-  
-  <div id="sidebar">
-    <img src="static/gitnet.png" height="250" width="250"/>
-    <ul id="index">
-
-
-    <li class="set"><h3><a href="#header-classes">Classes</a></h3>
-      <ul>
-        <li class="mono">
-        <span class="class_name"><a href="#gitnet.multigraph.MultiGraphPlus">MultiGraphPlus</a></span>
-        
-          
-  <ul>
-    <li class="mono"><a href="#gitnet.multigraph.MultiGraphPlus.__init__">__init__</a></li>
-    <li class="mono"><a href="#gitnet.multigraph.MultiGraphPlus.add_cycle">add_cycle</a></li>
-    <li class="mono"><a href="#gitnet.multigraph.MultiGraphPlus.add_edge">add_edge</a></li>
-    <li class="mono"><a href="#gitnet.multigraph.MultiGraphPlus.add_edges_from">add_edges_from</a></li>
-    <li class="mono"><a href="#gitnet.multigraph.MultiGraphPlus.add_node">add_node</a></li>
-    <li class="mono"><a href="#gitnet.multigraph.MultiGraphPlus.add_nodes_from">add_nodes_from</a></li>
-    <li class="mono"><a href="#gitnet.multigraph.MultiGraphPlus.add_path">add_path</a></li>
-    <li class="mono"><a href="#gitnet.multigraph.MultiGraphPlus.add_star">add_star</a></li>
-    <li class="mono"><a href="#gitnet.multigraph.MultiGraphPlus.add_weighted_edges_from">add_weighted_edges_from</a></li>
-    <li class="mono"><a href="#gitnet.multigraph.MultiGraphPlus.adjacency_iter">adjacency_iter</a></li>
-    <li class="mono"><a href="#gitnet.multigraph.MultiGraphPlus.adjacency_list">adjacency_list</a></li>
-    <li class="mono"><a href="#gitnet.multigraph.MultiGraphPlus.clear">clear</a></li>
-    <li class="mono"><a href="#gitnet.multigraph.MultiGraphPlus.collapse_edges">collapse_edges</a></li>
-    <li class="mono"><a href="#gitnet.multigraph.MultiGraphPlus.copy">copy</a></li>
-    <li class="mono"><a href="#gitnet.multigraph.MultiGraphPlus.degree">degree</a></li>
-    <li class="mono"><a href="#gitnet.multigraph.MultiGraphPlus.degree_iter">degree_iter</a></li>
-    <li class="mono"><a href="#gitnet.multigraph.MultiGraphPlus.describe">describe</a></li>
-    <li class="mono"><a href="#gitnet.multigraph.MultiGraphPlus.edges">edges</a></li>
-    <li class="mono"><a href="#gitnet.multigraph.MultiGraphPlus.edges_iter">edges_iter</a></li>
-    <li class="mono"><a href="#gitnet.multigraph.MultiGraphPlus.get_edge_data">get_edge_data</a></li>
-    <li class="mono"><a href="#gitnet.multigraph.MultiGraphPlus.has_edge">has_edge</a></li>
-    <li class="mono"><a href="#gitnet.multigraph.MultiGraphPlus.has_node">has_node</a></li>
-    <li class="mono"><a href="#gitnet.multigraph.MultiGraphPlus.is_directed">is_directed</a></li>
-    <li class="mono"><a href="#gitnet.multigraph.MultiGraphPlus.is_multigraph">is_multigraph</a></li>
-    <li class="mono"><a href="#gitnet.multigraph.MultiGraphPlus.nbunch_iter">nbunch_iter</a></li>
-    <li class="mono"><a href="#gitnet.multigraph.MultiGraphPlus.neighbors">neighbors</a></li>
-    <li class="mono"><a href="#gitnet.multigraph.MultiGraphPlus.neighbors_iter">neighbors_iter</a></li>
-    <li class="mono"><a href="#gitnet.multigraph.MultiGraphPlus.node_attributes">node_attributes</a></li>
-    <li class="mono"><a href="#gitnet.multigraph.MultiGraphPlus.node_merge">node_merge</a></li>
-    <li class="mono"><a href="#gitnet.multigraph.MultiGraphPlus.nodes">nodes</a></li>
-    <li class="mono"><a href="#gitnet.multigraph.MultiGraphPlus.nodes_iter">nodes_iter</a></li>
-    <li class="mono"><a href="#gitnet.multigraph.MultiGraphPlus.nodes_with_selfloops">nodes_with_selfloops</a></li>
-    <li class="mono"><a href="#gitnet.multigraph.MultiGraphPlus.number_of_edges">number_of_edges</a></li>
-    <li class="mono"><a href="#gitnet.multigraph.MultiGraphPlus.number_of_nodes">number_of_nodes</a></li>
-    <li class="mono"><a href="#gitnet.multigraph.MultiGraphPlus.number_of_selfloops">number_of_selfloops</a></li>
-    <li class="mono"><a href="#gitnet.multigraph.MultiGraphPlus.order">order</a></li>
-    <li class="mono"><a href="#gitnet.multigraph.MultiGraphPlus.quickplot">quickplot</a></li>
-    <li class="mono"><a href="#gitnet.multigraph.MultiGraphPlus.remove_edge">remove_edge</a></li>
-    <li class="mono"><a href="#gitnet.multigraph.MultiGraphPlus.remove_edges_from">remove_edges_from</a></li>
-    <li class="mono"><a href="#gitnet.multigraph.MultiGraphPlus.remove_node">remove_node</a></li>
-    <li class="mono"><a href="#gitnet.multigraph.MultiGraphPlus.remove_nodes_from">remove_nodes_from</a></li>
-    <li class="mono"><a href="#gitnet.multigraph.MultiGraphPlus.selfloop_edges">selfloop_edges</a></li>
-    <li class="mono"><a href="#gitnet.multigraph.MultiGraphPlus.size">size</a></li>
-    <li class="mono"><a href="#gitnet.multigraph.MultiGraphPlus.subgraph">subgraph</a></li>
-    <li class="mono"><a href="#gitnet.multigraph.MultiGraphPlus.to_directed">to_directed</a></li>
-    <li class="mono"><a href="#gitnet.multigraph.MultiGraphPlus.to_undirected">to_undirected</a></li>
-    <li class="mono"><a href="#gitnet.multigraph.MultiGraphPlus.write_graphml">write_graphml</a></li>
-    <li class="mono"><a href="#gitnet.multigraph.MultiGraphPlus.write_tnet">write_tnet</a></li>
-  </ul>
-
-        </li>
-      </ul>
-    </li>
-
-    </ul>
-  </div>
-
-    <article id="content">
-      
-  
-
-  
-
-
-  <header id="section-intro">
-  <h1 class="title"><span class="name">gitnet.multigraph</span> module</h1>
-  
-  
-  <p class="source_link"><a href="javascript:void(0);" onclick="toggle('source-gitnet.multigraph', this);">Show source &equiv;</a></p>
-  <div id="source-gitnet.multigraph" class="source">
-    <div class="codehilite"><pre><span></span><span class="kn">import</span> <span class="nn">networkx</span> <span class="kn">as</span> <span class="nn">nx</span>
-<span class="kn">import</span> <span class="nn">warnings</span>
-<span class="kn">from</span> <span class="nn">gitnet.exceptions</span> <span class="kn">import</span> <span class="n">MergeError</span>
-<span class="kn">from</span> <span class="nn">gitnet.helpers</span> <span class="kn">import</span> <span class="n">list_scd_str</span>
-<span class="kn">import</span> <span class="nn">matplotlib.pyplot</span> <span class="kn">as</span> <span class="nn">plt</span>
-<span class="kn">import</span> <span class="nn">copy</span>
-<span class="kn">import</span> <span class="nn">numpy</span> <span class="kn">as</span> <span class="nn">np</span>
-<span class="kn">from</span> <span class="nn">gitnet.helpers</span> <span class="kn">import</span> <span class="n">git_datetime</span>
-<span class="kn">from</span> <span class="nn">networkx.drawing.nx_agraph</span> <span class="kn">import</span> <span class="n">graphviz_layout</span>
-<span class="kn">from</span> <span class="nn">networkx.algorithms</span> <span class="kn">import</span> <span class="n">bipartite</span>
-
-
-<span class="k">class</span> <span class="nc">MultiGraphPlus</span><span class="p">(</span><span class="n">nx</span><span class="o">.</span><span class="n">MultiGraph</span><span class="p">):</span>
-
-    <span class="n">mode1</span> <span class="o">=</span> <span class="s2">&quot;&quot;</span>
-
-    <span class="n">mode2</span> <span class="o">=</span> <span class="s2">&quot;&quot;</span>
-
-    <span class="k">def</span> <span class="nf">write_graphml</span><span class="p">(</span><span class="bp">self</span><span class="p">,</span> <span class="n">fname</span><span class="p">):</span>
-        <span class="sd">&quot;&quot;&quot;</span>
-<span class="sd">        Converts a `MultiGraphPlus` object to a graphml file.</span>
-
-<span class="sd">        **Parameters** :</span>
-
-<span class="sd">        &gt; *fname* :</span>
-
-<span class="sd">        &gt;&gt; A string indicating the path or file name to write to. File names which end in `.gz` or `.bz2` will be compressed.</span>
-
-<span class="sd">        **Return** : `None`</span>
-
-<span class="sd">        &gt; This method will have the side effect of creating a file, specified by fpath.</span>
-<span class="sd">        &gt; This method cannot use vector attributes within the graphml file. Instead, vector attributes are converted into</span>
-<span class="sd">        &gt; a semicolon-delimited string. When this occurs, a warning is raised indicating the vector attributes (node</span>
-<span class="sd">        &gt; attributes are preceded by &#39;n:&#39; while edge attributes are preceded by &#39;e:&#39;).</span>
-
-<span class="sd">        &quot;&quot;&quot;</span>
-
-        <span class="n">graph</span> <span class="o">=</span> <span class="n">copy</span><span class="o">.</span><span class="n">deepcopy</span><span class="p">(</span><span class="bp">self</span><span class="p">)</span>
-
-        <span class="n">warning</span> <span class="o">=</span> <span class="bp">False</span>
-        <span class="n">warning_set</span> <span class="o">=</span> <span class="nb">set</span><span class="p">([])</span>
-        <span class="k">for</span> <span class="n">n</span> <span class="ow">in</span> <span class="n">graph</span><span class="o">.</span><span class="n">nodes</span><span class="p">():</span>
-            <span class="k">for</span> <span class="n">attr</span> <span class="ow">in</span> <span class="n">graph</span><span class="o">.</span><span class="n">node</span><span class="p">[</span><span class="n">n</span><span class="p">]</span><span class="o">.</span><span class="n">keys</span><span class="p">():</span>
-                <span class="k">if</span> <span class="nb">isinstance</span><span class="p">(</span><span class="n">graph</span><span class="o">.</span><span class="n">node</span><span class="p">[</span><span class="n">n</span><span class="p">][</span><span class="n">attr</span><span class="p">],</span> <span class="nb">list</span><span class="p">):</span>
-                    <span class="n">warning</span> <span class="o">=</span> <span class="bp">True</span>
-                    <span class="n">warning_set</span> <span class="o">=</span> <span class="p">{</span><span class="s1">&#39;n:&#39;</span> <span class="o">+</span> <span class="n">attr</span><span class="p">}</span> <span class="o">|</span> <span class="n">warning_set</span>
-                    <span class="n">graph</span><span class="o">.</span><span class="n">node</span><span class="p">[</span><span class="n">n</span><span class="p">][</span><span class="n">attr</span><span class="p">]</span> <span class="o">=</span> <span class="n">list_scd_str</span><span class="p">(</span><span class="n">graph</span><span class="o">.</span><span class="n">node</span><span class="p">[</span><span class="n">n</span><span class="p">][</span><span class="n">attr</span><span class="p">])</span>
-
-        <span class="k">for</span> <span class="n">n1</span><span class="p">,</span> <span class="n">n2</span><span class="p">,</span> <span class="n">data</span> <span class="ow">in</span> <span class="n">graph</span><span class="o">.</span><span class="n">edges</span><span class="p">(</span><span class="n">data</span><span class="o">=</span><span class="bp">True</span><span class="p">):</span>
-            <span class="k">for</span> <span class="n">k</span> <span class="ow">in</span> <span class="n">data</span><span class="p">:</span>
-                <span class="k">if</span> <span class="nb">isinstance</span><span class="p">(</span><span class="n">data</span><span class="p">[</span><span class="n">k</span><span class="p">],</span> <span class="nb">list</span><span class="p">):</span>
-                    <span class="n">warning</span> <span class="o">=</span> <span class="bp">True</span>
-                    <span class="n">warning_set</span> <span class="o">=</span> <span class="p">{</span><span class="s1">&#39;e:&#39;</span><span class="o">+</span><span class="n">k</span><span class="p">}</span> <span class="o">|</span> <span class="n">warning_set</span>
-                    <span class="n">data</span><span class="p">[</span><span class="n">k</span><span class="p">]</span> <span class="o">=</span> <span class="n">list_scd_str</span><span class="p">(</span><span class="n">data</span><span class="p">[</span><span class="n">k</span><span class="p">])</span>
-
-        <span class="k">if</span> <span class="n">warning</span><span class="p">:</span>
-            <span class="n">warnings</span><span class="o">.</span><span class="n">warn</span><span class="p">(</span><span class="s2">&quot;The provided graph contained the vector attributes: {}. All values of vector attributes have&quot;</span>
-                          <span class="s2">&quot; been converted to semicolon-delimited strings. To prevent this, remove vector attributes or&quot;</span>
-                          <span class="s2">&quot; convert them to atomic attributes prior to calling .write_graphml&quot;</span>
-                          <span class="o">.</span><span class="n">format</span><span class="p">(</span><span class="n">warning_set</span><span class="p">))</span>
-
-        <span class="n">nx</span><span class="o">.</span><span class="n">write_graphml</span><span class="p">(</span><span class="n">graph</span><span class="p">,</span> <span class="n">fname</span><span class="p">)</span>
-
-    <span class="k">def</span> <span class="nf">write_tnet</span><span class="p">(</span><span class="bp">self</span><span class="p">,</span> <span class="n">fname</span><span class="p">,</span> <span class="n">mode_string</span><span class="o">=</span><span class="s2">&quot;type&quot;</span><span class="p">,</span> <span class="n">weighted</span><span class="o">=</span><span class="bp">False</span><span class="p">,</span> <span class="n">time_string</span><span class="o">=</span><span class="s2">&quot;date&quot;</span><span class="p">,</span> <span class="n">node_index_string</span><span class="o">=</span><span class="s2">&quot;tnet_id&quot;</span><span class="p">,</span>
-                   <span class="n">weight_string</span><span class="o">=</span><span class="s1">&#39;weight&#39;</span><span class="p">):</span>
-        <span class="sd">&quot;&quot;&quot;</span>
-<span class="sd">        A function to write an edgelist formatted for the tnet library for network analysis in R.</span>
-
-<span class="sd">        **Parameters** :</span>
-
-<span class="sd">        &gt; *fname* : `string`</span>
-
-<span class="sd">        &gt;&gt; A string indicating the path or file name to write to.</span>
-
-<span class="sd">        &gt; *mode_string* : `string`</span>
-
-<span class="sd">        &gt;&gt; The name string of the mode node attribute.</span>
-
-<span class="sd">        &gt; *weighted* : `bool`</span>
-
-<span class="sd">        &gt;&gt; Do the edges have weights? True or false.</span>
-
-<span class="sd">        &gt; *time_string* : `string`</span>
-
-<span class="sd">        &gt;&gt; the name string of the date/time node attribute.</span>
-
-<span class="sd">        &gt; *node_index_string* : `int`</span>
-
-<span class="sd">        &gt;&gt; Creates a new integer id attribute.</span>
-
-<span class="sd">        &gt; *weight_string* : `string`</span>
-
-<span class="sd">        &gt;&gt; The name of the weight node attribute.</span>
-
-<span class="sd">        **Return** : `None`</span>
-
-<span class="sd">        *Source* :</span>
-
-<span class="sd">        &gt; Adapted from code written by Reid McIlroy Young for the Metaknowledge python library.</span>
-
-<span class="sd">        &quot;&quot;&quot;</span>
-        <span class="n">modes</span> <span class="o">=</span> <span class="p">[]</span>
-        <span class="n">mode1set</span> <span class="o">=</span> <span class="nb">set</span><span class="p">()</span>
-        <span class="k">for</span> <span class="n">node_index</span><span class="p">,</span> <span class="n">node</span> <span class="ow">in</span> <span class="nb">enumerate</span><span class="p">(</span><span class="bp">self</span><span class="o">.</span><span class="n">nodes_iter</span><span class="p">(</span><span class="n">data</span><span class="o">=</span><span class="bp">True</span><span class="p">),</span> <span class="n">start</span><span class="o">=</span><span class="mi">1</span><span class="p">):</span>
-            <span class="k">try</span><span class="p">:</span>
-                <span class="n">nmode</span> <span class="o">=</span> <span class="n">node</span><span class="p">[</span><span class="mi">1</span><span class="p">][</span><span class="n">mode_string</span><span class="p">]</span>
-            <span class="k">except</span> <span class="ne">KeyError</span><span class="p">:</span>
-                <span class="c1"># too many modes so will fail</span>
-                <span class="n">modes</span> <span class="o">=</span> <span class="p">[</span><span class="mi">1</span><span class="p">,</span> <span class="mi">2</span><span class="p">,</span> <span class="mi">3</span><span class="p">]</span>
-                <span class="n">nmode</span> <span class="o">=</span> <span class="mi">4</span>
-            <span class="k">if</span> <span class="n">nmode</span> <span class="ow">not</span> <span class="ow">in</span> <span class="n">modes</span><span class="p">:</span>
-                <span class="k">if</span> <span class="nb">len</span><span class="p">(</span><span class="n">modes</span><span class="p">)</span> <span class="o">&lt;</span> <span class="mi">2</span><span class="p">:</span>
-                    <span class="n">modes</span><span class="o">.</span><span class="n">append</span><span class="p">(</span><span class="n">nmode</span><span class="p">)</span>
-                <span class="k">else</span><span class="p">:</span>
-                    <span class="k">raise</span> <span class="ne">ValueError</span><span class="p">(</span>
-                        <span class="s2">&quot;Too many modes of &#39;{}&#39; found in the network or one of the nodes was missing its mode. &quot;</span>
-                        <span class="s2">&quot;There must be exactly 2 modes.&quot;</span><span class="o">.</span><span class="n">format</span><span class="p">(</span><span class="n">mode_string</span><span class="p">))</span>
-            <span class="k">if</span> <span class="n">nmode</span> <span class="o">==</span> <span class="n">modes</span><span class="p">[</span><span class="mi">0</span><span class="p">]:</span>
-                <span class="n">mode1set</span><span class="o">.</span><span class="n">add</span><span class="p">(</span><span class="n">node</span><span class="p">[</span><span class="mi">0</span><span class="p">])</span>
-            <span class="n">node</span><span class="p">[</span><span class="mi">1</span><span class="p">][</span><span class="n">node_index_string</span><span class="p">]</span> <span class="o">=</span> <span class="n">node_index</span>
-        <span class="k">if</span> <span class="nb">len</span><span class="p">(</span><span class="n">modes</span><span class="p">)</span> <span class="o">!=</span> <span class="mi">2</span><span class="p">:</span>
-            <span class="k">raise</span> <span class="ne">ValueError</span><span class="p">(</span>
-                <span class="s2">&quot;Too few modes of &#39;{}&#39; found in the network. There must be exactly 2 modes.&quot;</span><span class="o">.</span><span class="n">format</span><span class="p">(</span><span class="n">mode_string</span><span class="p">))</span>
-        <span class="k">with</span> <span class="nb">open</span><span class="p">(</span><span class="n">fname</span><span class="p">,</span> <span class="s1">&#39;w&#39;</span><span class="p">,</span> <span class="n">encoding</span><span class="o">=</span><span class="s1">&#39;utf-8&#39;</span><span class="p">)</span> <span class="k">as</span> <span class="n">f</span><span class="p">:</span>
-            <span class="k">for</span> <span class="n">n1</span><span class="p">,</span> <span class="n">n2</span><span class="p">,</span> <span class="n">eDict</span> <span class="ow">in</span> <span class="bp">self</span><span class="o">.</span><span class="n">edges_iter</span><span class="p">(</span><span class="n">data</span><span class="o">=</span><span class="bp">True</span><span class="p">):</span>
-                <span class="k">if</span> <span class="n">n1</span> <span class="ow">in</span> <span class="n">mode1set</span><span class="p">:</span>
-                    <span class="k">if</span> <span class="n">n2</span> <span class="ow">in</span> <span class="n">mode1set</span><span class="p">:</span>
-                        <span class="k">raise</span> <span class="ne">ValueError</span><span class="p">(</span>
-                            <span class="s2">&quot;The nodes &#39;{}&#39; and &#39;{}&#39; have an edge and the same type. &quot;</span>
-                            <span class="s2">&quot;The network must be purely 2-mode.&quot;</span><span class="o">.</span><span class="n">format</span><span class="p">(</span><span class="n">n1</span><span class="p">,</span> <span class="n">n2</span><span class="p">))</span>
-                <span class="k">elif</span> <span class="n">n2</span> <span class="ow">in</span> <span class="n">mode1set</span><span class="p">:</span>
-                    <span class="n">n1</span><span class="p">,</span> <span class="n">n2</span> <span class="o">=</span> <span class="n">n2</span><span class="p">,</span> <span class="n">n1</span>
-                <span class="k">else</span><span class="p">:</span>
-                    <span class="k">raise</span> <span class="ne">ValueError</span><span class="p">(</span>
-                        <span class="s2">&quot;The nodes &#39;{}&#39; and &#39;{}&#39; have an edge and the same type. &quot;</span>
-                        <span class="s2">&quot;The network must be purely 2-mode.&quot;</span><span class="o">.</span><span class="n">format</span><span class="p">(</span><span class="n">n1</span><span class="p">,</span> <span class="n">n2</span><span class="p">))</span>
-
-                <span class="k">if</span> <span class="n">time_string</span> <span class="ow">is</span> <span class="ow">not</span> <span class="bp">None</span> <span class="ow">and</span> <span class="n">time_string</span> <span class="ow">in</span> <span class="n">eDict</span><span class="p">:</span>
-                    <span class="n">edt</span> <span class="o">=</span> <span class="n">eDict</span><span class="p">[</span><span class="n">time_string</span><span class="p">]</span>
-                    <span class="k">if</span> <span class="nb">type</span><span class="p">(</span><span class="n">edt</span><span class="p">)</span> <span class="ow">is</span> <span class="nb">str</span><span class="p">:</span>
-                        <span class="n">edt</span> <span class="o">=</span> <span class="n">git_datetime</span><span class="p">(</span><span class="n">eDict</span><span class="p">[</span><span class="n">time_string</span><span class="p">])</span>
-                    <span class="n">e_time_string</span> <span class="o">=</span> <span class="n">edt</span><span class="o">.</span><span class="n">strftime</span><span class="p">(</span><span class="s2">&quot;</span><span class="se">\&quot;</span><span class="s2">%y-%m-</span><span class="si">%d</span><span class="s2"> %H:%M:%S</span><span class="se">\&quot;</span><span class="s2">&quot;</span><span class="p">)</span>
-                <span class="k">else</span><span class="p">:</span>
-                    <span class="n">e_time_string</span> <span class="o">=</span> <span class="s1">&#39;&#39;</span>
-
-                <span class="c1"># Write to file</span>
-                <span class="n">node1</span> <span class="o">=</span> <span class="bp">self</span><span class="o">.</span><span class="n">node</span><span class="p">[</span><span class="n">n1</span><span class="p">][</span><span class="n">node_index_string</span><span class="p">]</span>
-                <span class="n">node2</span> <span class="o">=</span> <span class="bp">self</span><span class="o">.</span><span class="n">node</span><span class="p">[</span><span class="n">n2</span><span class="p">][</span><span class="n">node_index_string</span><span class="p">]</span>
-                <span class="k">if</span> <span class="n">time_string</span> <span class="ow">is</span> <span class="ow">not</span> <span class="bp">None</span><span class="p">:</span>
-                    <span class="n">f</span><span class="o">.</span><span class="n">write</span><span class="p">(</span><span class="s2">&quot;{} {} {}&quot;</span><span class="o">.</span><span class="n">format</span><span class="p">(</span><span class="n">e_time_string</span><span class="p">,</span> <span class="n">node1</span><span class="p">,</span> <span class="n">node2</span><span class="p">))</span>
-                <span class="k">else</span><span class="p">:</span>
-                    <span class="n">f</span><span class="o">.</span><span class="n">write</span><span class="p">(</span><span class="s2">&quot;{} {}&quot;</span><span class="o">.</span><span class="n">format</span><span class="p">(</span><span class="n">node1</span><span class="p">,</span> <span class="n">node2</span><span class="p">))</span>
-
-                <span class="k">if</span> <span class="n">weighted</span><span class="p">:</span>
-                    <span class="n">weight</span> <span class="o">=</span> <span class="n">eDict</span><span class="p">[</span><span class="n">weight_string</span><span class="p">]</span>
-                    <span class="n">f</span><span class="o">.</span><span class="n">write</span><span class="p">(</span><span class="s2">&quot; {}</span><span class="se">\n</span><span class="s2">&quot;</span><span class="o">.</span><span class="n">format</span><span class="p">(</span><span class="n">weight</span><span class="p">))</span>
-                <span class="k">else</span><span class="p">:</span>
-                    <span class="n">f</span><span class="o">.</span><span class="n">write</span><span class="p">(</span><span class="s2">&quot;</span><span class="se">\n</span><span class="s2">&quot;</span><span class="p">)</span>
-
-    <span class="k">def</span> <span class="nf">node_attributes</span><span class="p">(</span><span class="bp">self</span><span class="p">,</span> <span class="n">name</span><span class="p">,</span> <span class="n">helper</span><span class="p">):</span>
-        <span class="sd">&quot;&quot;&quot;</span>
-<span class="sd">        Creates a new node attribute.</span>
-
-<span class="sd">        **Parameters** :</span>
-
-<span class="sd">        &gt; *name* : `string`</span>
-
-<span class="sd">        &gt;&gt; The name of the new attribute.</span>
-
-<span class="sd">        &gt; *helper* : `None`</span>
-
-<span class="sd">        &gt;&gt; A helper function, which takes an attribute dict and produces the new attribute.</span>
-
-<span class="sd">        **Return** :</span>
-
-<span class="sd">        &gt; A new MultiGraphPlus object, identical to self but with the desired attribute.</span>
-
-<span class="sd">        &quot;&quot;&quot;</span>
-        <span class="n">self_copy</span> <span class="o">=</span> <span class="n">copy</span><span class="o">.</span><span class="n">deepcopy</span><span class="p">(</span><span class="bp">self</span><span class="p">)</span>
-        <span class="k">for</span> <span class="n">n</span> <span class="ow">in</span> <span class="n">self_copy</span><span class="o">.</span><span class="n">nodes</span><span class="p">():</span>
-            <span class="n">self_copy</span><span class="o">.</span><span class="n">node</span><span class="p">[</span><span class="n">n</span><span class="p">][</span><span class="n">name</span><span class="p">]</span> <span class="o">=</span> <span class="n">helper</span><span class="p">(</span><span class="n">self_copy</span><span class="o">.</span><span class="n">node</span><span class="p">[</span><span class="n">n</span><span class="p">])</span>
-        <span class="k">return</span> <span class="n">self_copy</span>
-
-    <span class="k">def</span> <span class="nf">quickplot</span><span class="p">(</span><span class="bp">self</span><span class="p">,</span> <span class="n">fname</span><span class="p">,</span> <span class="n">k</span><span class="o">=</span><span class="s2">&quot;4/sqrt(n)&quot;</span><span class="p">,</span> <span class="n">iterations</span><span class="o">=</span><span class="mi">50</span><span class="p">,</span> <span class="n">layout</span><span class="o">=</span><span class="s2">&quot;neato&quot;</span><span class="p">,</span> <span class="n">size</span><span class="o">=</span><span class="mi">20</span><span class="p">,</span> <span class="n">default_colour</span><span class="o">=</span><span class="s2">&quot;lightgrey&quot;</span><span class="p">):</span>
-        <span class="sd">&quot;&quot;&quot;</span>
-<span class="sd">        Makes a quick visualization of the network.</span>
-
-<span class="sd">        **Parameters** :</span>
-
-<span class="sd">        &gt; *fname* : `string`</span>
-
-<span class="sd">        &gt;&gt; A string indicating the path or file name to write to.</span>
-
-<span class="sd">        &gt; *k* : `None`</span>
-
-<span class="sd">        &gt;&gt; Default function used for plotting.</span>
-
-<span class="sd">        &gt; *iterations* : `int`</span>
-
-<span class="sd">        &gt;&gt; Default number of iterations to run on the plot.</span>
-
-<span class="sd">        &gt; *layout* : `string`</span>
-
-<span class="sd">        &gt;&gt; The type of layout to draw, the available layouts are: (&quot;spring&quot;, &quot;circular&quot;, &quot;shell&quot;, &quot;spectral&quot;, or &quot;random&quot;).</span>
-
-<span class="sd">        &gt; *size* : `int`</span>
-
-<span class="sd">        &gt;&gt; The size of the nodes. Default is 20.</span>
-
-<span class="sd">        &gt; *default_colour* : `string`</span>
-
-<span class="sd">        &gt;&gt; Only default nodes will be coloured with this colour.</span>
-
-<span class="sd">        **Return** : `None`</span>
-
-<span class="sd">        &quot;&quot;&quot;</span>
-
-        <span class="k">if</span> <span class="nb">type</span><span class="p">(</span><span class="n">k</span><span class="p">)</span> <span class="ow">is</span> <span class="nb">str</span><span class="p">:</span>
-            <span class="n">k</span> <span class="o">=</span> <span class="mi">4</span><span class="o">/</span><span class="n">np</span><span class="o">.</span><span class="n">sqrt</span><span class="p">(</span><span class="bp">self</span><span class="o">.</span><span class="n">number_of_nodes</span><span class="p">())</span>
-        <span class="c1"># Make a copy</span>
-        <span class="n">copy_net</span> <span class="o">=</span> <span class="n">copy</span><span class="o">.</span><span class="n">deepcopy</span><span class="p">(</span><span class="bp">self</span><span class="p">)</span>
-        <span class="c1"># Remove isolates</span>
-        <span class="n">copy_net</span><span class="o">.</span><span class="n">remove_nodes_from</span><span class="p">(</span><span class="n">nx</span><span class="o">.</span><span class="n">isolates</span><span class="p">(</span><span class="n">copy_net</span><span class="p">))</span>
-        <span class="c1"># Add detect colour attribute</span>
-        <span class="n">colour_data</span> <span class="o">=</span> <span class="p">{}</span>
-        <span class="k">for</span> <span class="n">n</span> <span class="ow">in</span> <span class="n">copy_net</span><span class="o">.</span><span class="n">nodes</span><span class="p">():</span>
-            <span class="k">if</span> <span class="s2">&quot;colour&quot;</span> <span class="ow">in</span> <span class="n">copy_net</span><span class="o">.</span><span class="n">node</span><span class="p">[</span><span class="n">n</span><span class="p">]</span><span class="o">.</span><span class="n">keys</span><span class="p">():</span>
-                <span class="n">colour_data</span><span class="p">[</span><span class="n">n</span><span class="p">]</span> <span class="o">=</span> <span class="n">copy_net</span><span class="o">.</span><span class="n">node</span><span class="p">[</span><span class="n">n</span><span class="p">][</span><span class="s2">&quot;colour&quot;</span><span class="p">]</span>
-            <span class="k">elif</span> <span class="s2">&quot;color&quot;</span> <span class="ow">in</span> <span class="n">copy_net</span><span class="o">.</span><span class="n">node</span><span class="p">[</span><span class="n">n</span><span class="p">]</span><span class="o">.</span><span class="n">keys</span><span class="p">():</span>
-                <span class="n">colour_data</span><span class="p">[</span><span class="n">n</span><span class="p">]</span> <span class="o">=</span> <span class="n">copy_net</span><span class="o">.</span><span class="n">node</span><span class="p">[</span><span class="n">n</span><span class="p">][</span><span class="s2">&quot;color&quot;</span><span class="p">]</span>
-            <span class="k">else</span><span class="p">:</span>
-                <span class="n">colour_data</span><span class="p">[</span><span class="n">n</span><span class="p">]</span> <span class="o">=</span> <span class="n">default_colour</span>
-        <span class="n">colour_list</span> <span class="o">=</span> <span class="p">[</span><span class="n">colour_data</span><span class="p">[</span><span class="n">node</span><span class="p">]</span> <span class="k">for</span> <span class="n">node</span> <span class="ow">in</span> <span class="n">copy_net</span><span class="o">.</span><span class="n">nodes</span><span class="p">()]</span>
-        <span class="c1"># Plot the network</span>
-        <span class="k">print</span><span class="p">(</span><span class="s2">&quot;Plotting...&quot;</span><span class="p">)</span>
-        <span class="k">if</span> <span class="n">layout</span> <span class="ow">in</span> <span class="p">[</span><span class="s2">&quot;dot&quot;</span><span class="p">,</span> <span class="s2">&quot;neato&quot;</span><span class="p">,</span> <span class="s2">&quot;fdp&quot;</span><span class="p">,</span> <span class="s2">&quot;circo&quot;</span><span class="p">]:</span>
-            <span class="n">nx</span><span class="o">.</span><span class="n">draw</span><span class="p">(</span><span class="n">copy_net</span><span class="p">,</span>
-                    <span class="n">pos</span><span class="o">=</span><span class="n">graphviz_layout</span><span class="p">(</span><span class="n">copy_net</span><span class="p">,</span> <span class="n">prog</span><span class="o">=</span><span class="n">layout</span><span class="p">),</span>
-                    <span class="n">node_size</span><span class="o">=</span><span class="n">size</span><span class="p">,</span>
-                    <span class="n">font_size</span><span class="o">=</span><span class="mi">5</span><span class="p">,</span>
-                    <span class="n">node_color</span><span class="o">=</span><span class="n">colour_list</span><span class="p">,</span>
-                    <span class="n">linewidths</span><span class="o">=.</span><span class="mi">5</span><span class="p">,</span>
-                    <span class="n">edge_color</span><span class="o">=</span><span class="s2">&quot;DarkGray&quot;</span><span class="p">,</span>
-                    <span class="n">width</span><span class="o">=.</span><span class="mi">1</span><span class="p">)</span>
-        <span class="k">if</span> <span class="n">layout</span> <span class="o">==</span> <span class="s2">&quot;spring&quot;</span><span class="p">:</span>
-            <span class="n">nx</span><span class="o">.</span><span class="n">draw</span><span class="p">(</span><span class="n">copy_net</span><span class="p">,</span>
-                    <span class="n">pos</span><span class="o">=</span><span class="n">nx</span><span class="o">.</span><span class="n">spring_layout</span><span class="p">(</span><span class="n">copy_net</span><span class="p">,</span> <span class="n">k</span><span class="o">=</span><span class="n">k</span><span class="p">,</span> <span class="n">iterations</span><span class="o">=</span><span class="n">iterations</span><span class="p">),</span>
-                    <span class="n">node_size</span><span class="o">=</span><span class="n">size</span><span class="p">,</span>
-                    <span class="n">font_size</span><span class="o">=</span><span class="mi">5</span><span class="p">,</span>
-                    <span class="n">node_color</span><span class="o">=</span><span class="n">colour_list</span><span class="p">,</span>
-                    <span class="n">linewidths</span><span class="o">=.</span><span class="mi">5</span><span class="p">,</span>
-                    <span class="n">edge_color</span><span class="o">=</span><span class="s2">&quot;DarkGray&quot;</span><span class="p">,</span>
-                    <span class="n">width</span><span class="o">=.</span><span class="mi">1</span><span class="p">)</span>
-        <span class="k">elif</span> <span class="n">layout</span> <span class="o">==</span> <span class="s2">&quot;circular&quot;</span><span class="p">:</span>
-            <span class="n">nx</span><span class="o">.</span><span class="n">draw_circular</span><span class="p">(</span><span class="n">copy_net</span><span class="p">,</span>
-                             <span class="n">node_size</span><span class="o">=</span><span class="n">size</span><span class="p">,</span>
-                             <span class="n">font_size</span><span class="o">=</span><span class="mi">5</span><span class="p">,</span>
-                             <span class="n">node_color</span><span class="o">=</span><span class="n">colour_list</span><span class="p">,</span>
-                             <span class="n">linewidths</span><span class="o">=.</span><span class="mi">5</span><span class="p">,</span>
-                             <span class="n">edge_color</span><span class="o">=</span><span class="s2">&quot;DarkGray&quot;</span><span class="p">,</span>
-                             <span class="n">width</span><span class="o">=.</span><span class="mi">1</span><span class="p">)</span>
-        <span class="k">elif</span> <span class="n">layout</span> <span class="o">==</span> <span class="s2">&quot;shell&quot;</span><span class="p">:</span>
-            <span class="n">nx</span><span class="o">.</span><span class="n">draw_shell</span><span class="p">(</span><span class="n">copy_net</span><span class="p">,</span>
-                          <span class="n">node_size</span><span class="o">=</span><span class="n">size</span><span class="p">,</span>
-                          <span class="n">font_size</span><span class="o">=</span><span class="mi">5</span><span class="p">,</span>
-                          <span class="n">node_color</span><span class="o">=</span><span class="n">colour_list</span><span class="p">,</span>
-                          <span class="n">linewidths</span><span class="o">=.</span><span class="mi">5</span><span class="p">,</span>
-                          <span class="n">edge_color</span><span class="o">=</span><span class="s2">&quot;DarkGray&quot;</span><span class="p">,</span>
-                          <span class="n">width</span><span class="o">=.</span><span class="mi">1</span><span class="p">)</span>
-        <span class="k">elif</span> <span class="n">layout</span> <span class="o">==</span> <span class="s2">&quot;spectral&quot;</span><span class="p">:</span>
-            <span class="n">nx</span><span class="o">.</span><span class="n">draw_spectral</span><span class="p">(</span><span class="n">copy_net</span><span class="p">,</span>
-                             <span class="n">node_size</span><span class="o">=</span><span class="n">size</span><span class="p">,</span>
-                             <span class="n">font_size</span><span class="o">=</span><span class="mi">5</span><span class="p">,</span>
-                             <span class="n">node_color</span><span class="o">=</span><span class="n">colour_list</span><span class="p">,</span>
-                             <span class="n">linewidths</span><span class="o">=.</span><span class="mi">5</span><span class="p">,</span>
-                             <span class="n">edge_color</span><span class="o">=</span><span class="s2">&quot;DarkGray&quot;</span><span class="p">,</span>
-                             <span class="n">width</span><span class="o">=.</span><span class="mi">1</span><span class="p">)</span>
-        <span class="k">elif</span> <span class="n">layout</span> <span class="o">==</span> <span class="s2">&quot;random&quot;</span><span class="p">:</span>
-            <span class="n">nx</span><span class="o">.</span><span class="n">draw_random</span><span class="p">(</span><span class="n">copy_net</span><span class="p">,</span>
-                           <span class="n">node_size</span><span class="o">=</span><span class="n">size</span><span class="p">,</span>
-                           <span class="n">font_size</span><span class="o">=</span><span class="mi">5</span><span class="p">,</span>
-                           <span class="n">node_color</span><span class="o">=</span><span class="n">colour_list</span><span class="p">,</span>
-                           <span class="n">linewidths</span><span class="o">=.</span><span class="mi">5</span><span class="p">,</span>
-                           <span class="n">edge_color</span><span class="o">=</span><span class="s2">&quot;DarkGray&quot;</span><span class="p">,</span>
-                           <span class="n">width</span><span class="o">=.</span><span class="mi">1</span><span class="p">)</span>
-        <span class="c1"># Save figure if applicable</span>
-        <span class="k">if</span> <span class="n">fname</span> <span class="ow">is</span> <span class="ow">not</span> <span class="bp">None</span><span class="p">:</span>
-            <span class="n">plt</span><span class="o">.</span><span class="n">savefig</span><span class="p">(</span><span class="n">fname</span><span class="p">,</span> <span class="n">bbox_inches</span><span class="o">=</span><span class="s2">&quot;tight&quot;</span><span class="p">)</span>
-            <span class="k">print</span><span class="p">(</span><span class="s2">&quot;Wrote file: {}&quot;</span><span class="o">.</span><span class="n">format</span><span class="p">(</span><span class="n">fname</span><span class="p">))</span>
-
-    <span class="k">def</span> <span class="nf">describe</span><span class="p">(</span><span class="bp">self</span><span class="p">,</span> <span class="n">extra</span><span class="o">=</span><span class="bp">False</span><span class="p">):</span>
-        <span class="sd">&quot;&quot;&quot;</span>
-<span class="sd">        Provides a summary of graph statistics. Includes basic statistics like the number of nodes, edges,</span>
-<span class="sd">        denstiy, and the average degree for one mode. Prints a string that contains each of the items that make up the summary.</span>
-<span class="sd">        Density is calculated using one of the modes of the original bipartite network graph.</span>
-
-<span class="sd">        **Parameters** :</span>
-
-<span class="sd">        &gt; *extra* : `bool`</span>
-
-<span class="sd">        &gt;&gt; Runs the low efficiency algorithms, which can be resource-intensive on large networks.</span>
-<span class="sd">        &gt;&gt; Recommended maximum network size for the low efficiency algorithms is around 100 nodes.</span>
-
-<span class="sd">        **Returns** : `string`</span>
-
-<span class="sd">        &gt; Returns the descriptive string that contains information about the `MultiGraphPlus` object.</span>
-
-<span class="sd">        &quot;&quot;&quot;</span>
-        <span class="n">mode1</span> <span class="o">=</span> <span class="bp">self</span><span class="o">.</span><span class="n">mode1</span>
-        <span class="n">mode2</span> <span class="o">=</span> <span class="bp">self</span><span class="o">.</span><span class="n">mode2</span>
-        <span class="n">density</span> <span class="o">=</span> <span class="n">bipartite</span><span class="o">.</span><span class="n">density</span><span class="p">(</span><span class="bp">self</span><span class="p">,</span> <span class="n">bipartite</span><span class="o">.</span><span class="n">sets</span><span class="p">(</span><span class="bp">self</span><span class="p">)[</span><span class="mi">0</span><span class="p">])</span>
-        <span class="n">edges</span> <span class="o">=</span> <span class="bp">self</span><span class="o">.</span><span class="n">number_of_edges</span><span class="p">()</span>
-        <span class="n">nodes_mode1</span> <span class="o">=</span> <span class="mi">0</span>
-        <span class="n">nodes_mode2</span> <span class="o">=</span> <span class="mi">0</span>
-        <span class="k">for</span> <span class="n">n</span> <span class="ow">in</span> <span class="bp">self</span><span class="o">.</span><span class="n">nodes</span><span class="p">():</span>
-            <span class="k">if</span> <span class="bp">self</span><span class="o">.</span><span class="n">node</span><span class="p">[</span><span class="n">n</span><span class="p">][</span><span class="s1">&#39;type&#39;</span><span class="p">]</span> <span class="o">==</span> <span class="n">mode1</span><span class="p">:</span>
-                <span class="n">nodes_mode1</span> <span class="o">+=</span> <span class="mi">1</span>
-            <span class="k">elif</span> <span class="bp">self</span><span class="o">.</span><span class="n">node</span><span class="p">[</span><span class="n">n</span><span class="p">][</span><span class="s1">&#39;type&#39;</span><span class="p">]</span> <span class="o">==</span> <span class="n">mode2</span><span class="p">:</span>
-                <span class="n">nodes_mode2</span> <span class="o">+=</span> <span class="mi">1</span>
-
-        <span class="n">descriptives_nodes</span> <span class="o">=</span> <span class="s2">&quot;This is a bipartite network of types &#39;{}&#39; and &#39;{}&#39;.</span><span class="se">\n</span><span class="s2"> &quot;</span> \
-                             <span class="s2">&quot;{} nodes are of the type &#39;{}&#39;.</span><span class="se">\n</span><span class="s2"> &quot;</span> \
-                             <span class="s2">&quot;{} nodes are of the type &#39;{}&#39;.</span><span class="se">\n</span><span class="s2">&quot;</span><span class="o">.</span><span class="n">format</span><span class="p">(</span><span class="nb">str</span><span class="p">(</span><span class="n">mode1</span><span class="p">),</span> <span class="nb">str</span><span class="p">(</span><span class="n">mode2</span><span class="p">),</span> <span class="nb">str</span><span class="p">(</span><span class="n">nodes_mode1</span><span class="p">),</span>
-                                                                       <span class="nb">str</span><span class="p">(</span><span class="n">mode1</span><span class="p">),</span> <span class="nb">str</span><span class="p">(</span><span class="n">nodes_mode2</span><span class="p">),</span> <span class="nb">str</span><span class="p">(</span><span class="n">mode2</span><span class="p">))</span>
-        <span class="n">descriptives_edges</span> <span class="o">=</span> <span class="s2">&quot;There are {} edges.</span><span class="se">\n</span><span class="s2">&quot;</span><span class="o">.</span><span class="n">format</span><span class="p">(</span><span class="nb">str</span><span class="p">(</span><span class="n">edges</span><span class="p">))</span>
-        <span class="n">descriptives_density</span> <span class="o">=</span> <span class="s2">&quot;Density: {}.</span><span class="se">\n</span><span class="s2">&quot;</span><span class="o">.</span><span class="n">format</span><span class="p">(</span><span class="nb">str</span><span class="p">(</span><span class="n">density</span><span class="p">))</span>
-        <span class="n">descriptives</span> <span class="o">=</span> <span class="n">descriptives_nodes</span> <span class="o">+</span> <span class="n">descriptives_edges</span> <span class="o">+</span> <span class="n">descriptives_density</span>
-
-        <span class="k">if</span> <span class="n">extra</span><span class="p">:</span>
-            <span class="c1"># Note: for each mode of the bipartite graph, degree and betweenness centrality are the same.</span>
-            <span class="c1"># Keeping them both makes it easy to compare them and make sure they are the same.</span>
-            <span class="n">degree_mode1</span> <span class="o">=</span> <span class="n">bipartite</span><span class="o">.</span><span class="n">degree_centrality</span><span class="p">(</span><span class="bp">self</span><span class="p">,</span> <span class="n">bipartite</span><span class="o">.</span><span class="n">sets</span><span class="p">(</span><span class="bp">self</span><span class="p">)[</span><span class="mi">0</span><span class="p">])</span>
-            <span class="n">degree_mode2</span> <span class="o">=</span> <span class="n">bipartite</span><span class="o">.</span><span class="n">degree_centrality</span><span class="p">(</span><span class="bp">self</span><span class="p">,</span> <span class="n">bipartite</span><span class="o">.</span><span class="n">sets</span><span class="p">(</span><span class="bp">self</span><span class="p">)[</span><span class="mi">1</span><span class="p">])</span>
-            <span class="n">degree_mode1</span> <span class="o">=</span> <span class="nb">list</span><span class="p">(</span><span class="n">degree_mode1</span><span class="o">.</span><span class="n">values</span><span class="p">())</span>
-            <span class="n">degree_mode2</span> <span class="o">=</span> <span class="nb">list</span><span class="p">(</span><span class="n">degree_mode2</span><span class="o">.</span><span class="n">values</span><span class="p">())</span>
-            <span class="n">degree_mode1</span> <span class="o">=</span> <span class="n">np</span><span class="o">.</span><span class="n">mean</span><span class="p">(</span><span class="n">degree_mode1</span><span class="p">)</span>
-            <span class="n">degree_mode2</span> <span class="o">=</span> <span class="n">np</span><span class="o">.</span><span class="n">mean</span><span class="p">(</span><span class="n">degree_mode2</span><span class="p">)</span>
-            <span class="n">betweenness_mode1</span> <span class="o">=</span> <span class="n">bipartite</span><span class="o">.</span><span class="n">betweenness_centrality</span><span class="p">(</span><span class="bp">self</span><span class="p">,</span> <span class="n">bipartite</span><span class="o">.</span><span class="n">sets</span><span class="p">(</span><span class="bp">self</span><span class="p">)[</span><span class="mi">0</span><span class="p">])</span>
-            <span class="n">betweenness_mode1</span> <span class="o">=</span> <span class="nb">list</span><span class="p">(</span><span class="n">betweenness_mode1</span><span class="o">.</span><span class="n">values</span><span class="p">())</span>
-            <span class="n">betweenness_mode1</span> <span class="o">=</span> <span class="n">np</span><span class="o">.</span><span class="n">mean</span><span class="p">(</span><span class="n">betweenness_mode1</span><span class="p">)</span>
-            <span class="n">betweenness_mode2</span> <span class="o">=</span> <span class="n">bipartite</span><span class="o">.</span><span class="n">betweenness_centrality</span><span class="p">(</span><span class="bp">self</span><span class="p">,</span> <span class="n">bipartite</span><span class="o">.</span><span class="n">sets</span><span class="p">(</span><span class="bp">self</span><span class="p">)[</span><span class="mi">1</span><span class="p">])</span>
-            <span class="n">betweenness_mode2</span> <span class="o">=</span> <span class="nb">list</span><span class="p">(</span><span class="n">betweenness_mode2</span><span class="o">.</span><span class="n">values</span><span class="p">())</span>
-            <span class="n">betweenness_mode2</span> <span class="o">=</span> <span class="n">np</span><span class="o">.</span><span class="n">mean</span><span class="p">(</span><span class="n">betweenness_mode2</span><span class="p">)</span>
-            <span class="n">g</span> <span class="o">=</span> <span class="n">nx</span><span class="o">.</span><span class="n">Graph</span><span class="p">(</span><span class="bp">self</span><span class="p">)</span>
-            <span class="n">projection</span> <span class="o">=</span> <span class="n">bipartite</span><span class="o">.</span><span class="n">projected_graph</span><span class="p">(</span><span class="n">g</span><span class="p">,</span> <span class="n">bipartite</span><span class="o">.</span><span class="n">sets</span><span class="p">(</span><span class="n">g</span><span class="p">)[</span><span class="mi">0</span><span class="p">])</span>
-            <span class="n">transitivity</span> <span class="o">=</span> <span class="n">nx</span><span class="o">.</span><span class="n">transitivity</span><span class="p">(</span><span class="n">projection</span><span class="p">)</span>
-            <span class="n">descriptives_transitivity</span> <span class="o">=</span> <span class="s2">&quot;Transitivity: {}.</span><span class="se">\n</span><span class="s2">&quot;</span><span class="o">.</span><span class="n">format</span><span class="p">(</span><span class="nb">str</span><span class="p">(</span><span class="n">transitivity</span><span class="p">))</span>
-            <span class="n">descriptives_degree_centrality</span> <span class="o">=</span> <span class="s2">&quot;Mean Degree Centrality for &#39;{}&#39;: {}.</span><span class="se">\n</span><span class="s2">&quot;</span> \
-                                             <span class="s2">&quot;Mean Degree Centrality for &#39;{}&#39;: {}.</span><span class="se">\n</span><span class="s2">&quot;</span><span class="o">.</span><span class="n">format</span><span class="p">(</span><span class="nb">str</span><span class="p">(</span><span class="n">mode1</span><span class="p">),</span>
-                                                                                             <span class="nb">str</span><span class="p">(</span><span class="n">degree_mode1</span><span class="p">),</span>
-                                                                                             <span class="nb">str</span><span class="p">(</span><span class="n">mode2</span><span class="p">),</span>
-                                                                                             <span class="nb">str</span><span class="p">(</span><span class="n">degree_mode2</span><span class="p">))</span>
-            <span class="n">descriptives_btwn_centrality</span> <span class="o">=</span> <span class="s2">&quot;Mean Betweenness Centrality for &#39;{}&#39;: {}.</span><span class="se">\n</span><span class="s2">&quot;</span>\
-                                           <span class="s2">&quot;Mean Betweenness Centrality for &#39;{}&#39;: {}.</span><span class="se">\n</span><span class="s2">&quot;</span><span class="o">.</span><span class="n">format</span><span class="p">(</span><span class="nb">str</span><span class="p">(</span><span class="n">mode1</span><span class="p">),</span>
-                                                                                                <span class="nb">str</span><span class="p">(</span><span class="n">betweenness_mode1</span><span class="p">),</span>
-                                                                                                <span class="nb">str</span><span class="p">(</span><span class="n">mode2</span><span class="p">),</span>
-                                                                                                <span class="nb">str</span><span class="p">(</span><span class="n">betweenness_mode2</span><span class="p">))</span>
-            <span class="n">descriptives</span> <span class="o">=</span> <span class="n">descriptives</span> <span class="o">+</span> <span class="n">descriptives_transitivity</span> <span class="o">+</span>\
-                <span class="n">descriptives_degree_centrality</span> <span class="o">+</span> <span class="n">descriptives_btwn_centrality</span>
-        <span class="k">print</span><span class="p">(</span><span class="n">descriptives</span><span class="p">)</span>
-        <span class="k">return</span> <span class="n">descriptives</span>
-
-    <span class="k">def</span> <span class="nf">node_merge</span><span class="p">(</span><span class="bp">self</span><span class="p">,</span> <span class="n">node1</span><span class="p">,</span> <span class="n">node2</span><span class="p">,</span> <span class="n">show_warning</span><span class="o">=</span><span class="bp">True</span><span class="p">):</span>
-        <span class="sd">&quot;&quot;&quot;</span>
-<span class="sd">        Combines node1 and node2. After merge, node1 will remain, while node2 will be removed. node2&#39;s edges will become</span>
-<span class="sd">        node1 edges, while retaining all their edge attributes. Vector attributes of node1 and node2 whose</span>
-<span class="sd">        identifiers match will be combined, retaining all values. Atomic attributes which exist in only one of the</span>
-<span class="sd">        two nodes will be included in the merge node. Finally, if node1 and node2 contain a conflicting atomic</span>
-<span class="sd">        attribute, node1&#39;s value will overwrite node2&#39;s value.</span>
-
-<span class="sd">        **Parameters** :</span>
-
-<span class="sd">        &gt; *node1* : `string`</span>
-
-<span class="sd">        &gt;&gt; The identifier for a node. This node&#39;s attributes will persist to the merged node.</span>
-
-<span class="sd">        &gt; *node2* : `string`</span>
-
-<span class="sd">        &gt;&gt; The identifier for a second node. Any non-conflicting attributes will persist to the merged node.</span>
-
-<span class="sd">        &gt; *show_warning* : `bool`</span>
-
-<span class="sd">        &gt;&gt; A boolean parameter indicating whether overwrite warnings should be displayed.</span>
-
-<span class="sd">        **Return** : `MultiGraphPlus`</span>
-
-<span class="sd">        &gt; a new multigraphplus object which has merged nodes 1 and 2 together into node1, which will also have gained node2&#39;s edges.</span>
-
-<span class="sd">        &quot;&quot;&quot;</span>
-        <span class="n">merged_graph</span> <span class="o">=</span> <span class="n">copy</span><span class="o">.</span><span class="n">deepcopy</span><span class="p">(</span><span class="bp">self</span><span class="p">)</span>
-
-        <span class="c1"># Check: Both node1 and node2 exist in merged_graph</span>
-        <span class="k">if</span> <span class="n">node1</span> <span class="ow">not</span> <span class="ow">in</span> <span class="n">merged_graph</span><span class="o">.</span><span class="n">nodes</span><span class="p">():</span>
-            <span class="k">raise</span> <span class="n">MergeError</span><span class="p">(</span><span class="n">node1</span> <span class="o">+</span> <span class="s2">&quot; is not a valid node&quot;</span><span class="p">)</span>
-        <span class="k">if</span> <span class="n">node2</span> <span class="ow">not</span> <span class="ow">in</span> <span class="n">merged_graph</span><span class="o">.</span><span class="n">nodes</span><span class="p">():</span>
-            <span class="k">raise</span> <span class="n">MergeError</span><span class="p">(</span><span class="n">node2</span> <span class="o">+</span> <span class="s2">&quot; is not a valid node&quot;</span><span class="p">)</span>
-
-        <span class="c1"># Check: node1 and node2&#39;s types are the same</span>
-        <span class="k">if</span> <span class="s1">&#39;type&#39;</span> <span class="ow">in</span> <span class="n">merged_graph</span><span class="o">.</span><span class="n">node</span><span class="p">[</span><span class="n">node1</span><span class="p">]</span> <span class="ow">and</span> <span class="s1">&#39;type&#39;</span> <span class="ow">in</span> <span class="n">merged_graph</span><span class="o">.</span><span class="n">node</span><span class="p">[</span><span class="n">node2</span><span class="p">]:</span>
-            <span class="k">if</span> <span class="n">merged_graph</span><span class="o">.</span><span class="n">node</span><span class="p">[</span><span class="n">node1</span><span class="p">][</span><span class="s1">&#39;type&#39;</span><span class="p">]</span> <span class="o">!=</span> <span class="n">merged_graph</span><span class="o">.</span><span class="n">node</span><span class="p">[</span><span class="n">node2</span><span class="p">][</span><span class="s1">&#39;type&#39;</span><span class="p">]:</span>
-                <span class="k">raise</span> <span class="n">MergeError</span><span class="p">(</span><span class="s2">&quot;node1 and node2&#39;s types do not match&quot;</span><span class="p">)</span>
-
-        <span class="c1"># Moves all edges from node2 to node1</span>
-        <span class="k">for</span> <span class="n">e</span> <span class="ow">in</span> <span class="n">merged_graph</span><span class="o">.</span><span class="n">edges</span><span class="p">(</span><span class="n">node2</span><span class="p">,</span> <span class="n">data</span><span class="o">=</span><span class="bp">True</span><span class="p">):</span>
-            <span class="n">merged_graph</span><span class="o">.</span><span class="n">add_edge</span><span class="p">(</span><span class="n">node1</span><span class="p">,</span> <span class="n">e</span><span class="p">[</span><span class="mi">1</span><span class="p">],</span> <span class="n">attr_dict</span><span class="o">=</span><span class="n">e</span><span class="p">[</span><span class="mi">2</span><span class="p">])</span>
-            <span class="n">merged_graph</span><span class="o">.</span><span class="n">remove_edge</span><span class="p">(</span><span class="n">e</span><span class="p">[</span><span class="mi">0</span><span class="p">],</span> <span class="n">e</span><span class="p">[</span><span class="mi">1</span><span class="p">])</span>
-
-        <span class="c1"># Adds node2&#39;s attributes to node1. There are three cases for this:</span>
-            <span class="c1"># 1. Vector attributes are joined to create one larger vector</span>
-            <span class="c1"># 2. Non-conflicting Atomic attributes are kept and preserved in the final node</span>
-            <span class="c1"># 3. Conflicting Atomic attributes are not added from node2 (node1 values persist)</span>
-        <span class="n">node_merge_warn</span> <span class="o">=</span> <span class="bp">False</span>
-        <span class="n">node_merge_warn_list</span> <span class="o">=</span> <span class="p">[]</span>
-
-        <span class="k">for</span> <span class="n">na</span> <span class="ow">in</span> <span class="n">merged_graph</span><span class="o">.</span><span class="n">node</span><span class="p">[</span><span class="n">node2</span><span class="p">]:</span>
-            <span class="k">if</span> <span class="n">na</span> <span class="ow">not</span> <span class="ow">in</span> <span class="n">merged_graph</span><span class="o">.</span><span class="n">node</span><span class="p">[</span><span class="n">node1</span><span class="p">]:</span>  <span class="c1"># Deals with case 2</span>
-                <span class="n">merged_graph</span><span class="o">.</span><span class="n">node</span><span class="p">[</span><span class="n">node1</span><span class="p">][</span><span class="n">na</span><span class="p">]</span> <span class="o">=</span> <span class="n">merged_graph</span><span class="o">.</span><span class="n">node</span><span class="p">[</span><span class="n">node2</span><span class="p">][</span><span class="n">na</span><span class="p">]</span>
-            <span class="k">elif</span> <span class="nb">isinstance</span><span class="p">(</span><span class="n">merged_graph</span><span class="o">.</span><span class="n">node</span><span class="p">[</span><span class="n">node2</span><span class="p">][</span><span class="n">na</span><span class="p">],</span> <span class="nb">list</span><span class="p">):</span>  <span class="c1"># Deals with case 1</span>
-                <span class="n">merged_graph</span><span class="o">.</span><span class="n">node</span><span class="p">[</span><span class="n">node1</span><span class="p">][</span><span class="n">na</span><span class="p">]</span> <span class="o">=</span> <span class="n">merged_graph</span><span class="o">.</span><span class="n">node</span><span class="p">[</span><span class="n">node1</span><span class="p">][</span><span class="n">na</span><span class="p">]</span> <span class="o">+</span> <span class="n">merged_graph</span><span class="o">.</span><span class="n">node</span><span class="p">[</span><span class="n">node2</span><span class="p">][</span><span class="n">na</span><span class="p">]</span>
-            <span class="k">elif</span> <span class="n">merged_graph</span><span class="o">.</span><span class="n">node</span><span class="p">[</span><span class="n">node1</span><span class="p">][</span><span class="n">na</span><span class="p">]</span> <span class="o">!=</span> <span class="n">merged_graph</span><span class="o">.</span><span class="n">node</span><span class="p">[</span><span class="n">node2</span><span class="p">][</span><span class="n">na</span><span class="p">]:</span>
-                <span class="n">node_merge_warn</span> <span class="o">=</span> <span class="bp">True</span>
-                <span class="n">node_merge_warn_list</span><span class="o">.</span><span class="n">append</span><span class="p">(</span><span class="n">na</span><span class="p">)</span>
-
-        <span class="n">merged_graph</span><span class="o">.</span><span class="n">remove_node</span><span class="p">(</span><span class="n">node2</span><span class="p">)</span>  <span class="c1"># Removes node2</span>
-
-        <span class="k">if</span> <span class="n">node_merge_warn</span> <span class="ow">and</span> <span class="n">show_warning</span><span class="p">:</span>
-            <span class="k">print</span><span class="p">(</span><span class="s2">&quot;Note: nodes &#39;{}&#39; and &#39;{}&#39; have the following conflicting atomic attributes: {}. In these cases, &quot;</span>
-                  <span class="s2">&quot;&#39;{}&#39; attribute values have been retained, while &#39;{}&#39; values have been ignored. If you would rather &quot;</span>
-                  <span class="s2">&quot;retain &#39;{}&#39; attributes, set &#39;{}&#39; to node1 and &#39;{}&#39; to node2.&quot;</span>
-                  <span class="o">.</span><span class="n">format</span><span class="p">(</span><span class="n">node1</span><span class="p">,</span> <span class="n">node2</span><span class="p">,</span> <span class="n">node_merge_warn_list</span><span class="p">,</span> <span class="n">node1</span><span class="p">,</span> <span class="n">node2</span><span class="p">,</span> <span class="n">node2</span><span class="p">,</span> <span class="n">node2</span><span class="p">,</span> <span class="n">node1</span><span class="p">))</span>
-
-        <span class="k">return</span> <span class="n">merged_graph</span>
-
-    <span class="k">def</span> <span class="nf">collapse_edges</span><span class="p">(</span><span class="bp">self</span><span class="p">,</span> <span class="n">sum_weights</span><span class="o">=</span><span class="bp">False</span><span class="p">):</span>
-        <span class="sd">&quot;&quot;&quot;</span>
-<span class="sd">        Collapses all edges which share nodes into one edge, with a new weight assigned to it. How this weight is</span>
-<span class="sd">        assigned depends on the `sum_weights` parameter.</span>
-
-<span class="sd">        **Parameters** :</span>
-
-<span class="sd">        &gt; *sum_weights* : `bool`</span>
-
-<span class="sd">        &gt;&gt; An optional boolean parameter. Determines how weights will be assigned to the final edges.</span>
-<span class="sd">        &gt;&gt; If False, the weight will be the number of edges which were collapsed. If True, the weight will be the sum of</span>
-<span class="sd">        &gt;&gt; the weights of collapsed edges.</span>
-
-<span class="sd">        **Return** :</span>
-
-<span class="sd">        &gt; A new MultiGraphPlus object, which has collapsed all duplicate edges, assigned a new weight, and</span>
-<span class="sd">        &gt; stores other edge data in lists.</span>
-
-<span class="sd">        **Note** :</span>
-
-<span class="sd">        &gt; The default weight of an edge is 1. Thus, if sum_weights is set to True, but an edge does not have a</span>
-<span class="sd">        &gt; weight attribute, this method assumes the weight of the edge is 1.</span>
-
-<span class="sd">        &quot;&quot;&quot;</span>
-        <span class="n">gnew</span> <span class="o">=</span> <span class="n">MultiGraphPlus</span><span class="p">()</span>
-        <span class="k">for</span> <span class="n">n1</span><span class="p">,</span> <span class="n">n2</span><span class="p">,</span> <span class="n">data</span> <span class="ow">in</span> <span class="bp">self</span><span class="o">.</span><span class="n">edges</span><span class="p">(</span><span class="n">data</span><span class="o">=</span><span class="bp">True</span><span class="p">):</span>
-            <span class="k">if</span> <span class="n">gnew</span><span class="o">.</span><span class="n">has_edge</span><span class="p">(</span><span class="n">n1</span><span class="p">,</span> <span class="n">n2</span><span class="p">):</span>
-                <span class="n">gnew_data</span> <span class="o">=</span> <span class="n">gnew</span><span class="o">.</span><span class="n">edge</span><span class="p">[</span><span class="n">n1</span><span class="p">][</span><span class="n">n2</span><span class="p">][</span><span class="mi">0</span><span class="p">]</span>
-                <span class="k">if</span> <span class="s1">&#39;weight&#39;</span> <span class="ow">not</span> <span class="ow">in</span> <span class="n">data</span><span class="p">:</span>
-                    <span class="n">gnew_data</span><span class="p">[</span><span class="s1">&#39;weight&#39;</span><span class="p">]</span> <span class="o">+=</span> <span class="mi">1</span>
-                <span class="k">for</span> <span class="n">k</span> <span class="ow">in</span> <span class="n">data</span><span class="p">:</span>
-                    <span class="k">if</span> <span class="n">k</span> <span class="ow">in</span> <span class="n">gnew_data</span><span class="p">:</span>
-                        <span class="k">if</span> <span class="n">k</span> <span class="o">==</span> <span class="s1">&#39;weight&#39;</span><span class="p">:</span>
-                            <span class="k">if</span> <span class="n">sum_weights</span><span class="p">:</span>
-                                <span class="n">gnew_data</span><span class="p">[</span><span class="n">k</span><span class="p">]</span> <span class="o">+=</span> <span class="n">data</span><span class="p">[</span><span class="n">k</span><span class="p">]</span>
-                            <span class="k">else</span><span class="p">:</span>
-                                <span class="n">gnew_data</span><span class="p">[</span><span class="n">k</span><span class="p">]</span> <span class="o">+=</span> <span class="mi">1</span>
-                        <span class="k">elif</span> <span class="nb">isinstance</span><span class="p">(</span><span class="n">data</span><span class="p">[</span><span class="n">k</span><span class="p">],</span> <span class="nb">list</span><span class="p">):</span>
-                            <span class="n">gnew_data</span><span class="p">[</span><span class="n">k</span><span class="p">]</span> <span class="o">+=</span> <span class="n">data</span><span class="p">[</span><span class="n">k</span><span class="p">]</span>
-                        <span class="k">else</span><span class="p">:</span>
-                            <span class="k">if</span> <span class="nb">isinstance</span><span class="p">(</span><span class="n">gnew_data</span><span class="p">[</span><span class="n">k</span><span class="p">],</span> <span class="nb">list</span><span class="p">):</span>
-                                <span class="n">gnew_data</span><span class="p">[</span><span class="n">k</span><span class="p">]</span> <span class="o">+=</span> <span class="p">[</span><span class="n">data</span><span class="p">[</span><span class="n">k</span><span class="p">]]</span>
-                            <span class="k">else</span><span class="p">:</span>
-                                <span class="n">gnew_data</span><span class="p">[</span><span class="n">k</span><span class="p">]</span> <span class="o">=</span> <span class="p">[</span><span class="n">gnew_data</span><span class="p">[</span><span class="n">k</span><span class="p">],</span> <span class="n">data</span><span class="p">[</span><span class="n">k</span><span class="p">]]</span>
-                    <span class="k">else</span><span class="p">:</span>
-                        <span class="n">gnew_data</span><span class="p">[</span><span class="n">k</span><span class="p">]</span> <span class="o">=</span> <span class="n">data</span><span class="p">[</span><span class="n">k</span><span class="p">]</span>
-            <span class="k">else</span><span class="p">:</span>
-                <span class="n">edge_attr</span> <span class="o">=</span> <span class="p">{</span><span class="s1">&#39;weight&#39;</span><span class="p">:</span> <span class="mi">1</span><span class="p">}</span>
-                <span class="k">for</span> <span class="n">k</span> <span class="ow">in</span> <span class="n">data</span><span class="p">:</span>
-                    <span class="k">if</span> <span class="n">k</span> <span class="o">==</span> <span class="s1">&#39;weight&#39;</span><span class="p">:</span>
-                        <span class="k">if</span> <span class="n">sum_weights</span><span class="p">:</span>
-                            <span class="n">edge_attr</span><span class="p">[</span><span class="n">k</span><span class="p">]</span> <span class="o">=</span> <span class="n">data</span><span class="p">[</span><span class="n">k</span><span class="p">]</span>
-                    <span class="k">elif</span> <span class="nb">isinstance</span><span class="p">(</span><span class="n">data</span><span class="p">[</span><span class="n">k</span><span class="p">],</span> <span class="nb">list</span><span class="p">):</span>
-                        <span class="n">edge_attr</span><span class="p">[</span><span class="n">k</span><span class="p">]</span> <span class="o">=</span> <span class="n">data</span><span class="p">[</span><span class="n">k</span><span class="p">]</span>
-                    <span class="k">else</span><span class="p">:</span>
-                        <span class="n">edge_attr</span><span class="p">[</span><span class="n">k</span><span class="p">]</span> <span class="o">=</span> <span class="n">data</span><span class="p">[</span><span class="n">k</span><span class="p">]</span>
-                <span class="n">gnew</span><span class="o">.</span><span class="n">add_edge</span><span class="p">(</span><span class="n">n1</span><span class="p">,</span> <span class="n">n2</span><span class="p">,</span> <span class="n">attr_dict</span><span class="o">=</span><span class="n">edge_attr</span><span class="p">)</span>
-        <span class="k">return</span> <span class="n">gnew</span>
-</pre></div>
-
-  </div>
-
-  </header>
-
-  <section id="section-items">
-
-
-    <h2 class="section-title" id="header-classes">Classes</h2>
-      
-      <div class="item">
-      <p id="gitnet.multigraph.MultiGraphPlus" class="name">class <span class="ident">MultiGraphPlus</span></p>
-      
-  
-  <div class="source_cont">
-  <p class="source_link"><a href="javascript:void(0);" onclick="toggle('source-gitnet.multigraph.MultiGraphPlus', this);">Show source &equiv;</a></p>
-  <div id="source-gitnet.multigraph.MultiGraphPlus" class="source">
-    <div class="codehilite"><pre><span></span><span class="k">class</span> <span class="nc">MultiGraphPlus</span><span class="p">(</span><span class="n">nx</span><span class="o">.</span><span class="n">MultiGraph</span><span class="p">):</span>
-
-    <span class="n">mode1</span> <span class="o">=</span> <span class="s2">&quot;&quot;</span>
-
-    <span class="n">mode2</span> <span class="o">=</span> <span class="s2">&quot;&quot;</span>
-
-    <span class="k">def</span> <span class="nf">write_graphml</span><span class="p">(</span><span class="bp">self</span><span class="p">,</span> <span class="n">fname</span><span class="p">):</span>
-        <span class="sd">&quot;&quot;&quot;</span>
-<span class="sd">        Converts a `MultiGraphPlus` object to a graphml file.</span>
-
-<span class="sd">        **Parameters** :</span>
-
-<span class="sd">        &gt; *fname* :</span>
-
-<span class="sd">        &gt;&gt; A string indicating the path or file name to write to. File names which end in `.gz` or `.bz2` will be compressed.</span>
-
-<span class="sd">        **Return** : `None`</span>
-
-<span class="sd">        &gt; This method will have the side effect of creating a file, specified by fpath.</span>
-<span class="sd">        &gt; This method cannot use vector attributes within the graphml file. Instead, vector attributes are converted into</span>
-<span class="sd">        &gt; a semicolon-delimited string. When this occurs, a warning is raised indicating the vector attributes (node</span>
-<span class="sd">        &gt; attributes are preceded by &#39;n:&#39; while edge attributes are preceded by &#39;e:&#39;).</span>
-
-<span class="sd">        &quot;&quot;&quot;</span>
-
-        <span class="n">graph</span> <span class="o">=</span> <span class="n">copy</span><span class="o">.</span><span class="n">deepcopy</span><span class="p">(</span><span class="bp">self</span><span class="p">)</span>
-
-        <span class="n">warning</span> <span class="o">=</span> <span class="bp">False</span>
-        <span class="n">warning_set</span> <span class="o">=</span> <span class="nb">set</span><span class="p">([])</span>
-        <span class="k">for</span> <span class="n">n</span> <span class="ow">in</span> <span class="n">graph</span><span class="o">.</span><span class="n">nodes</span><span class="p">():</span>
-            <span class="k">for</span> <span class="n">attr</span> <span class="ow">in</span> <span class="n">graph</span><span class="o">.</span><span class="n">node</span><span class="p">[</span><span class="n">n</span><span class="p">]</span><span class="o">.</span><span class="n">keys</span><span class="p">():</span>
-                <span class="k">if</span> <span class="nb">isinstance</span><span class="p">(</span><span class="n">graph</span><span class="o">.</span><span class="n">node</span><span class="p">[</span><span class="n">n</span><span class="p">][</span><span class="n">attr</span><span class="p">],</span> <span class="nb">list</span><span class="p">):</span>
-                    <span class="n">warning</span> <span class="o">=</span> <span class="bp">True</span>
-                    <span class="n">warning_set</span> <span class="o">=</span> <span class="p">{</span><span class="s1">&#39;n:&#39;</span> <span class="o">+</span> <span class="n">attr</span><span class="p">}</span> <span class="o">|</span> <span class="n">warning_set</span>
-                    <span class="n">graph</span><span class="o">.</span><span class="n">node</span><span class="p">[</span><span class="n">n</span><span class="p">][</span><span class="n">attr</span><span class="p">]</span> <span class="o">=</span> <span class="n">list_scd_str</span><span class="p">(</span><span class="n">graph</span><span class="o">.</span><span class="n">node</span><span class="p">[</span><span class="n">n</span><span class="p">][</span><span class="n">attr</span><span class="p">])</span>
-
-        <span class="k">for</span> <span class="n">n1</span><span class="p">,</span> <span class="n">n2</span><span class="p">,</span> <span class="n">data</span> <span class="ow">in</span> <span class="n">graph</span><span class="o">.</span><span class="n">edges</span><span class="p">(</span><span class="n">data</span><span class="o">=</span><span class="bp">True</span><span class="p">):</span>
-            <span class="k">for</span> <span class="n">k</span> <span class="ow">in</span> <span class="n">data</span><span class="p">:</span>
-                <span class="k">if</span> <span class="nb">isinstance</span><span class="p">(</span><span class="n">data</span><span class="p">[</span><span class="n">k</span><span class="p">],</span> <span class="nb">list</span><span class="p">):</span>
-                    <span class="n">warning</span> <span class="o">=</span> <span class="bp">True</span>
-                    <span class="n">warning_set</span> <span class="o">=</span> <span class="p">{</span><span class="s1">&#39;e:&#39;</span><span class="o">+</span><span class="n">k</span><span class="p">}</span> <span class="o">|</span> <span class="n">warning_set</span>
-                    <span class="n">data</span><span class="p">[</span><span class="n">k</span><span class="p">]</span> <span class="o">=</span> <span class="n">list_scd_str</span><span class="p">(</span><span class="n">data</span><span class="p">[</span><span class="n">k</span><span class="p">])</span>
-
-        <span class="k">if</span> <span class="n">warning</span><span class="p">:</span>
-            <span class="n">warnings</span><span class="o">.</span><span class="n">warn</span><span class="p">(</span><span class="s2">&quot;The provided graph contained the vector attributes: {}. All values of vector attributes have&quot;</span>
-                          <span class="s2">&quot; been converted to semicolon-delimited strings. To prevent this, remove vector attributes or&quot;</span>
-                          <span class="s2">&quot; convert them to atomic attributes prior to calling .write_graphml&quot;</span>
-                          <span class="o">.</span><span class="n">format</span><span class="p">(</span><span class="n">warning_set</span><span class="p">))</span>
-
-        <span class="n">nx</span><span class="o">.</span><span class="n">write_graphml</span><span class="p">(</span><span class="n">graph</span><span class="p">,</span> <span class="n">fname</span><span class="p">)</span>
-
-    <span class="k">def</span> <span class="nf">write_tnet</span><span class="p">(</span><span class="bp">self</span><span class="p">,</span> <span class="n">fname</span><span class="p">,</span> <span class="n">mode_string</span><span class="o">=</span><span class="s2">&quot;type&quot;</span><span class="p">,</span> <span class="n">weighted</span><span class="o">=</span><span class="bp">False</span><span class="p">,</span> <span class="n">time_string</span><span class="o">=</span><span class="s2">&quot;date&quot;</span><span class="p">,</span> <span class="n">node_index_string</span><span class="o">=</span><span class="s2">&quot;tnet_id&quot;</span><span class="p">,</span>
-                   <span class="n">weight_string</span><span class="o">=</span><span class="s1">&#39;weight&#39;</span><span class="p">):</span>
-        <span class="sd">&quot;&quot;&quot;</span>
-<span class="sd">        A function to write an edgelist formatted for the tnet library for network analysis in R.</span>
-
-<span class="sd">        **Parameters** :</span>
-
-<span class="sd">        &gt; *fname* : `string`</span>
-
-<span class="sd">        &gt;&gt; A string indicating the path or file name to write to.</span>
-
-<span class="sd">        &gt; *mode_string* : `string`</span>
-
-<span class="sd">        &gt;&gt; The name string of the mode node attribute.</span>
-
-<span class="sd">        &gt; *weighted* : `bool`</span>
-
-<span class="sd">        &gt;&gt; Do the edges have weights? True or false.</span>
-
-<span class="sd">        &gt; *time_string* : `string`</span>
-
-<span class="sd">        &gt;&gt; the name string of the date/time node attribute.</span>
-
-<span class="sd">        &gt; *node_index_string* : `int`</span>
-
-<span class="sd">        &gt;&gt; Creates a new integer id attribute.</span>
-
-<span class="sd">        &gt; *weight_string* : `string`</span>
-
-<span class="sd">        &gt;&gt; The name of the weight node attribute.</span>
-
-<span class="sd">        **Return** : `None`</span>
-
-<span class="sd">        *Source* :</span>
-
-<span class="sd">        &gt; Adapted from code written by Reid McIlroy Young for the Metaknowledge python library.</span>
-
-<span class="sd">        &quot;&quot;&quot;</span>
-        <span class="n">modes</span> <span class="o">=</span> <span class="p">[]</span>
-        <span class="n">mode1set</span> <span class="o">=</span> <span class="nb">set</span><span class="p">()</span>
-        <span class="k">for</span> <span class="n">node_index</span><span class="p">,</span> <span class="n">node</span> <span class="ow">in</span> <span class="nb">enumerate</span><span class="p">(</span><span class="bp">self</span><span class="o">.</span><span class="n">nodes_iter</span><span class="p">(</span><span class="n">data</span><span class="o">=</span><span class="bp">True</span><span class="p">),</span> <span class="n">start</span><span class="o">=</span><span class="mi">1</span><span class="p">):</span>
-            <span class="k">try</span><span class="p">:</span>
-                <span class="n">nmode</span> <span class="o">=</span> <span class="n">node</span><span class="p">[</span><span class="mi">1</span><span class="p">][</span><span class="n">mode_string</span><span class="p">]</span>
-            <span class="k">except</span> <span class="ne">KeyError</span><span class="p">:</span>
-                <span class="c1"># too many modes so will fail</span>
-                <span class="n">modes</span> <span class="o">=</span> <span class="p">[</span><span class="mi">1</span><span class="p">,</span> <span class="mi">2</span><span class="p">,</span> <span class="mi">3</span><span class="p">]</span>
-                <span class="n">nmode</span> <span class="o">=</span> <span class="mi">4</span>
-            <span class="k">if</span> <span class="n">nmode</span> <span class="ow">not</span> <span class="ow">in</span> <span class="n">modes</span><span class="p">:</span>
-                <span class="k">if</span> <span class="nb">len</span><span class="p">(</span><span class="n">modes</span><span class="p">)</span> <span class="o">&lt;</span> <span class="mi">2</span><span class="p">:</span>
-                    <span class="n">modes</span><span class="o">.</span><span class="n">append</span><span class="p">(</span><span class="n">nmode</span><span class="p">)</span>
-                <span class="k">else</span><span class="p">:</span>
-                    <span class="k">raise</span> <span class="ne">ValueError</span><span class="p">(</span>
-                        <span class="s2">&quot;Too many modes of &#39;{}&#39; found in the network or one of the nodes was missing its mode. &quot;</span>
-                        <span class="s2">&quot;There must be exactly 2 modes.&quot;</span><span class="o">.</span><span class="n">format</span><span class="p">(</span><span class="n">mode_string</span><span class="p">))</span>
-            <span class="k">if</span> <span class="n">nmode</span> <span class="o">==</span> <span class="n">modes</span><span class="p">[</span><span class="mi">0</span><span class="p">]:</span>
-                <span class="n">mode1set</span><span class="o">.</span><span class="n">add</span><span class="p">(</span><span class="n">node</span><span class="p">[</span><span class="mi">0</span><span class="p">])</span>
-            <span class="n">node</span><span class="p">[</span><span class="mi">1</span><span class="p">][</span><span class="n">node_index_string</span><span class="p">]</span> <span class="o">=</span> <span class="n">node_index</span>
-        <span class="k">if</span> <span class="nb">len</span><span class="p">(</span><span class="n">modes</span><span class="p">)</span> <span class="o">!=</span> <span class="mi">2</span><span class="p">:</span>
-            <span class="k">raise</span> <span class="ne">ValueError</span><span class="p">(</span>
-                <span class="s2">&quot;Too few modes of &#39;{}&#39; found in the network. There must be exactly 2 modes.&quot;</span><span class="o">.</span><span class="n">format</span><span class="p">(</span><span class="n">mode_string</span><span class="p">))</span>
-        <span class="k">with</span> <span class="nb">open</span><span class="p">(</span><span class="n">fname</span><span class="p">,</span> <span class="s1">&#39;w&#39;</span><span class="p">,</span> <span class="n">encoding</span><span class="o">=</span><span class="s1">&#39;utf-8&#39;</span><span class="p">)</span> <span class="k">as</span> <span class="n">f</span><span class="p">:</span>
-            <span class="k">for</span> <span class="n">n1</span><span class="p">,</span> <span class="n">n2</span><span class="p">,</span> <span class="n">eDict</span> <span class="ow">in</span> <span class="bp">self</span><span class="o">.</span><span class="n">edges_iter</span><span class="p">(</span><span class="n">data</span><span class="o">=</span><span class="bp">True</span><span class="p">):</span>
-                <span class="k">if</span> <span class="n">n1</span> <span class="ow">in</span> <span class="n">mode1set</span><span class="p">:</span>
-                    <span class="k">if</span> <span class="n">n2</span> <span class="ow">in</span> <span class="n">mode1set</span><span class="p">:</span>
-                        <span class="k">raise</span> <span class="ne">ValueError</span><span class="p">(</span>
-                            <span class="s2">&quot;The nodes &#39;{}&#39; and &#39;{}&#39; have an edge and the same type. &quot;</span>
-                            <span class="s2">&quot;The network must be purely 2-mode.&quot;</span><span class="o">.</span><span class="n">format</span><span class="p">(</span><span class="n">n1</span><span class="p">,</span> <span class="n">n2</span><span class="p">))</span>
-                <span class="k">elif</span> <span class="n">n2</span> <span class="ow">in</span> <span class="n">mode1set</span><span class="p">:</span>
-                    <span class="n">n1</span><span class="p">,</span> <span class="n">n2</span> <span class="o">=</span> <span class="n">n2</span><span class="p">,</span> <span class="n">n1</span>
-                <span class="k">else</span><span class="p">:</span>
-                    <span class="k">raise</span> <span class="ne">ValueError</span><span class="p">(</span>
-                        <span class="s2">&quot;The nodes &#39;{}&#39; and &#39;{}&#39; have an edge and the same type. &quot;</span>
-                        <span class="s2">&quot;The network must be purely 2-mode.&quot;</span><span class="o">.</span><span class="n">format</span><span class="p">(</span><span class="n">n1</span><span class="p">,</span> <span class="n">n2</span><span class="p">))</span>
-
-                <span class="k">if</span> <span class="n">time_string</span> <span class="ow">is</span> <span class="ow">not</span> <span class="bp">None</span> <span class="ow">and</span> <span class="n">time_string</span> <span class="ow">in</span> <span class="n">eDict</span><span class="p">:</span>
-                    <span class="n">edt</span> <span class="o">=</span> <span class="n">eDict</span><span class="p">[</span><span class="n">time_string</span><span class="p">]</span>
-                    <span class="k">if</span> <span class="nb">type</span><span class="p">(</span><span class="n">edt</span><span class="p">)</span> <span class="ow">is</span> <span class="nb">str</span><span class="p">:</span>
-                        <span class="n">edt</span> <span class="o">=</span> <span class="n">git_datetime</span><span class="p">(</span><span class="n">eDict</span><span class="p">[</span><span class="n">time_string</span><span class="p">])</span>
-                    <span class="n">e_time_string</span> <span class="o">=</span> <span class="n">edt</span><span class="o">.</span><span class="n">strftime</span><span class="p">(</span><span class="s2">&quot;</span><span class="se">\&quot;</span><span class="s2">%y-%m-</span><span class="si">%d</span><span class="s2"> %H:%M:%S</span><span class="se">\&quot;</span><span class="s2">&quot;</span><span class="p">)</span>
-                <span class="k">else</span><span class="p">:</span>
-                    <span class="n">e_time_string</span> <span class="o">=</span> <span class="s1">&#39;&#39;</span>
-
-                <span class="c1"># Write to file</span>
-                <span class="n">node1</span> <span class="o">=</span> <span class="bp">self</span><span class="o">.</span><span class="n">node</span><span class="p">[</span><span class="n">n1</span><span class="p">][</span><span class="n">node_index_string</span><span class="p">]</span>
-                <span class="n">node2</span> <span class="o">=</span> <span class="bp">self</span><span class="o">.</span><span class="n">node</span><span class="p">[</span><span class="n">n2</span><span class="p">][</span><span class="n">node_index_string</span><span class="p">]</span>
-                <span class="k">if</span> <span class="n">time_string</span> <span class="ow">is</span> <span class="ow">not</span> <span class="bp">None</span><span class="p">:</span>
-                    <span class="n">f</span><span class="o">.</span><span class="n">write</span><span class="p">(</span><span class="s2">&quot;{} {} {}&quot;</span><span class="o">.</span><span class="n">format</span><span class="p">(</span><span class="n">e_time_string</span><span class="p">,</span> <span class="n">node1</span><span class="p">,</span> <span class="n">node2</span><span class="p">))</span>
-                <span class="k">else</span><span class="p">:</span>
-                    <span class="n">f</span><span class="o">.</span><span class="n">write</span><span class="p">(</span><span class="s2">&quot;{} {}&quot;</span><span class="o">.</span><span class="n">format</span><span class="p">(</span><span class="n">node1</span><span class="p">,</span> <span class="n">node2</span><span class="p">))</span>
-
-                <span class="k">if</span> <span class="n">weighted</span><span class="p">:</span>
-                    <span class="n">weight</span> <span class="o">=</span> <span class="n">eDict</span><span class="p">[</span><span class="n">weight_string</span><span class="p">]</span>
-                    <span class="n">f</span><span class="o">.</span><span class="n">write</span><span class="p">(</span><span class="s2">&quot; {}</span><span class="se">\n</span><span class="s2">&quot;</span><span class="o">.</span><span class="n">format</span><span class="p">(</span><span class="n">weight</span><span class="p">))</span>
-                <span class="k">else</span><span class="p">:</span>
-                    <span class="n">f</span><span class="o">.</span><span class="n">write</span><span class="p">(</span><span class="s2">&quot;</span><span class="se">\n</span><span class="s2">&quot;</span><span class="p">)</span>
-
-    <span class="k">def</span> <span class="nf">node_attributes</span><span class="p">(</span><span class="bp">self</span><span class="p">,</span> <span class="n">name</span><span class="p">,</span> <span class="n">helper</span><span class="p">):</span>
-        <span class="sd">&quot;&quot;&quot;</span>
-<span class="sd">        Creates a new node attribute.</span>
-
-<span class="sd">        **Parameters** :</span>
-
-<span class="sd">        &gt; *name* : `string`</span>
-
-<span class="sd">        &gt;&gt; The name of the new attribute.</span>
-
-<span class="sd">        &gt; *helper* : `None`</span>
-
-<span class="sd">        &gt;&gt; A helper function, which takes an attribute dict and produces the new attribute.</span>
-
-<span class="sd">        **Return** :</span>
-
-<span class="sd">        &gt; A new MultiGraphPlus object, identical to self but with the desired attribute.</span>
-
-<span class="sd">        &quot;&quot;&quot;</span>
-        <span class="n">self_copy</span> <span class="o">=</span> <span class="n">copy</span><span class="o">.</span><span class="n">deepcopy</span><span class="p">(</span><span class="bp">self</span><span class="p">)</span>
-        <span class="k">for</span> <span class="n">n</span> <span class="ow">in</span> <span class="n">self_copy</span><span class="o">.</span><span class="n">nodes</span><span class="p">():</span>
-            <span class="n">self_copy</span><span class="o">.</span><span class="n">node</span><span class="p">[</span><span class="n">n</span><span class="p">][</span><span class="n">name</span><span class="p">]</span> <span class="o">=</span> <span class="n">helper</span><span class="p">(</span><span class="n">self_copy</span><span class="o">.</span><span class="n">node</span><span class="p">[</span><span class="n">n</span><span class="p">])</span>
-        <span class="k">return</span> <span class="n">self_copy</span>
-
-    <span class="k">def</span> <span class="nf">quickplot</span><span class="p">(</span><span class="bp">self</span><span class="p">,</span> <span class="n">fname</span><span class="p">,</span> <span class="n">k</span><span class="o">=</span><span class="s2">&quot;4/sqrt(n)&quot;</span><span class="p">,</span> <span class="n">iterations</span><span class="o">=</span><span class="mi">50</span><span class="p">,</span> <span class="n">layout</span><span class="o">=</span><span class="s2">&quot;neato&quot;</span><span class="p">,</span> <span class="n">size</span><span class="o">=</span><span class="mi">20</span><span class="p">,</span> <span class="n">default_colour</span><span class="o">=</span><span class="s2">&quot;lightgrey&quot;</span><span class="p">):</span>
-        <span class="sd">&quot;&quot;&quot;</span>
-<span class="sd">        Makes a quick visualization of the network.</span>
-
-<span class="sd">        **Parameters** :</span>
-
-<span class="sd">        &gt; *fname* : `string`</span>
-
-<span class="sd">        &gt;&gt; A string indicating the path or file name to write to.</span>
-
-<span class="sd">        &gt; *k* : `None`</span>
-
-<span class="sd">        &gt;&gt; Default function used for plotting.</span>
-
-<span class="sd">        &gt; *iterations* : `int`</span>
-
-<span class="sd">        &gt;&gt; Default number of iterations to run on the plot.</span>
-
-<span class="sd">        &gt; *layout* : `string`</span>
-
-<span class="sd">        &gt;&gt; The type of layout to draw, the available layouts are: (&quot;spring&quot;, &quot;circular&quot;, &quot;shell&quot;, &quot;spectral&quot;, or &quot;random&quot;).</span>
-
-<span class="sd">        &gt; *size* : `int`</span>
-
-<span class="sd">        &gt;&gt; The size of the nodes. Default is 20.</span>
-
-<span class="sd">        &gt; *default_colour* : `string`</span>
-
-<span class="sd">        &gt;&gt; Only default nodes will be coloured with this colour.</span>
-
-<span class="sd">        **Return** : `None`</span>
-
-<span class="sd">        &quot;&quot;&quot;</span>
-
-        <span class="k">if</span> <span class="nb">type</span><span class="p">(</span><span class="n">k</span><span class="p">)</span> <span class="ow">is</span> <span class="nb">str</span><span class="p">:</span>
-            <span class="n">k</span> <span class="o">=</span> <span class="mi">4</span><span class="o">/</span><span class="n">np</span><span class="o">.</span><span class="n">sqrt</span><span class="p">(</span><span class="bp">self</span><span class="o">.</span><span class="n">number_of_nodes</span><span class="p">())</span>
-        <span class="c1"># Make a copy</span>
-        <span class="n">copy_net</span> <span class="o">=</span> <span class="n">copy</span><span class="o">.</span><span class="n">deepcopy</span><span class="p">(</span><span class="bp">self</span><span class="p">)</span>
-        <span class="c1"># Remove isolates</span>
-        <span class="n">copy_net</span><span class="o">.</span><span class="n">remove_nodes_from</span><span class="p">(</span><span class="n">nx</span><span class="o">.</span><span class="n">isolates</span><span class="p">(</span><span class="n">copy_net</span><span class="p">))</span>
-        <span class="c1"># Add detect colour attribute</span>
-        <span class="n">colour_data</span> <span class="o">=</span> <span class="p">{}</span>
-        <span class="k">for</span> <span class="n">n</span> <span class="ow">in</span> <span class="n">copy_net</span><span class="o">.</span><span class="n">nodes</span><span class="p">():</span>
-            <span class="k">if</span> <span class="s2">&quot;colour&quot;</span> <span class="ow">in</span> <span class="n">copy_net</span><span class="o">.</span><span class="n">node</span><span class="p">[</span><span class="n">n</span><span class="p">]</span><span class="o">.</span><span class="n">keys</span><span class="p">():</span>
-                <span class="n">colour_data</span><span class="p">[</span><span class="n">n</span><span class="p">]</span> <span class="o">=</span> <span class="n">copy_net</span><span class="o">.</span><span class="n">node</span><span class="p">[</span><span class="n">n</span><span class="p">][</span><span class="s2">&quot;colour&quot;</span><span class="p">]</span>
-            <span class="k">elif</span> <span class="s2">&quot;color&quot;</span> <span class="ow">in</span> <span class="n">copy_net</span><span class="o">.</span><span class="n">node</span><span class="p">[</span><span class="n">n</span><span class="p">]</span><span class="o">.</span><span class="n">keys</span><span class="p">():</span>
-                <span class="n">colour_data</span><span class="p">[</span><span class="n">n</span><span class="p">]</span> <span class="o">=</span> <span class="n">copy_net</span><span class="o">.</span><span class="n">node</span><span class="p">[</span><span class="n">n</span><span class="p">][</span><span class="s2">&quot;color&quot;</span><span class="p">]</span>
-            <span class="k">else</span><span class="p">:</span>
-                <span class="n">colour_data</span><span class="p">[</span><span class="n">n</span><span class="p">]</span> <span class="o">=</span> <span class="n">default_colour</span>
-        <span class="n">colour_list</span> <span class="o">=</span> <span class="p">[</span><span class="n">colour_data</span><span class="p">[</span><span class="n">node</span><span class="p">]</span> <span class="k">for</span> <span class="n">node</span> <span class="ow">in</span> <span class="n">copy_net</span><span class="o">.</span><span class="n">nodes</span><span class="p">()]</span>
-        <span class="c1"># Plot the network</span>
-        <span class="k">print</span><span class="p">(</span><span class="s2">&quot;Plotting...&quot;</span><span class="p">)</span>
-        <span class="k">if</span> <span class="n">layout</span> <span class="ow">in</span> <span class="p">[</span><span class="s2">&quot;dot&quot;</span><span class="p">,</span> <span class="s2">&quot;neato&quot;</span><span class="p">,</span> <span class="s2">&quot;fdp&quot;</span><span class="p">,</span> <span class="s2">&quot;circo&quot;</span><span class="p">]:</span>
-            <span class="n">nx</span><span class="o">.</span><span class="n">draw</span><span class="p">(</span><span class="n">copy_net</span><span class="p">,</span>
-                    <span class="n">pos</span><span class="o">=</span><span class="n">graphviz_layout</span><span class="p">(</span><span class="n">copy_net</span><span class="p">,</span> <span class="n">prog</span><span class="o">=</span><span class="n">layout</span><span class="p">),</span>
-                    <span class="n">node_size</span><span class="o">=</span><span class="n">size</span><span class="p">,</span>
-                    <span class="n">font_size</span><span class="o">=</span><span class="mi">5</span><span class="p">,</span>
-                    <span class="n">node_color</span><span class="o">=</span><span class="n">colour_list</span><span class="p">,</span>
-                    <span class="n">linewidths</span><span class="o">=.</span><span class="mi">5</span><span class="p">,</span>
-                    <span class="n">edge_color</span><span class="o">=</span><span class="s2">&quot;DarkGray&quot;</span><span class="p">,</span>
-                    <span class="n">width</span><span class="o">=.</span><span class="mi">1</span><span class="p">)</span>
-        <span class="k">if</span> <span class="n">layout</span> <span class="o">==</span> <span class="s2">&quot;spring&quot;</span><span class="p">:</span>
-            <span class="n">nx</span><span class="o">.</span><span class="n">draw</span><span class="p">(</span><span class="n">copy_net</span><span class="p">,</span>
-                    <span class="n">pos</span><span class="o">=</span><span class="n">nx</span><span class="o">.</span><span class="n">spring_layout</span><span class="p">(</span><span class="n">copy_net</span><span class="p">,</span> <span class="n">k</span><span class="o">=</span><span class="n">k</span><span class="p">,</span> <span class="n">iterations</span><span class="o">=</span><span class="n">iterations</span><span class="p">),</span>
-                    <span class="n">node_size</span><span class="o">=</span><span class="n">size</span><span class="p">,</span>
-                    <span class="n">font_size</span><span class="o">=</span><span class="mi">5</span><span class="p">,</span>
-                    <span class="n">node_color</span><span class="o">=</span><span class="n">colour_list</span><span class="p">,</span>
-                    <span class="n">linewidths</span><span class="o">=.</span><span class="mi">5</span><span class="p">,</span>
-                    <span class="n">edge_color</span><span class="o">=</span><span class="s2">&quot;DarkGray&quot;</span><span class="p">,</span>
-                    <span class="n">width</span><span class="o">=.</span><span class="mi">1</span><span class="p">)</span>
-        <span class="k">elif</span> <span class="n">layout</span> <span class="o">==</span> <span class="s2">&quot;circular&quot;</span><span class="p">:</span>
-            <span class="n">nx</span><span class="o">.</span><span class="n">draw_circular</span><span class="p">(</span><span class="n">copy_net</span><span class="p">,</span>
-                             <span class="n">node_size</span><span class="o">=</span><span class="n">size</span><span class="p">,</span>
-                             <span class="n">font_size</span><span class="o">=</span><span class="mi">5</span><span class="p">,</span>
-                             <span class="n">node_color</span><span class="o">=</span><span class="n">colour_list</span><span class="p">,</span>
-                             <span class="n">linewidths</span><span class="o">=.</span><span class="mi">5</span><span class="p">,</span>
-                             <span class="n">edge_color</span><span class="o">=</span><span class="s2">&quot;DarkGray&quot;</span><span class="p">,</span>
-                             <span class="n">width</span><span class="o">=.</span><span class="mi">1</span><span class="p">)</span>
-        <span class="k">elif</span> <span class="n">layout</span> <span class="o">==</span> <span class="s2">&quot;shell&quot;</span><span class="p">:</span>
-            <span class="n">nx</span><span class="o">.</span><span class="n">draw_shell</span><span class="p">(</span><span class="n">copy_net</span><span class="p">,</span>
-                          <span class="n">node_size</span><span class="o">=</span><span class="n">size</span><span class="p">,</span>
-                          <span class="n">font_size</span><span class="o">=</span><span class="mi">5</span><span class="p">,</span>
-                          <span class="n">node_color</span><span class="o">=</span><span class="n">colour_list</span><span class="p">,</span>
-                          <span class="n">linewidths</span><span class="o">=.</span><span class="mi">5</span><span class="p">,</span>
-                          <span class="n">edge_color</span><span class="o">=</span><span class="s2">&quot;DarkGray&quot;</span><span class="p">,</span>
-                          <span class="n">width</span><span class="o">=.</span><span class="mi">1</span><span class="p">)</span>
-        <span class="k">elif</span> <span class="n">layout</span> <span class="o">==</span> <span class="s2">&quot;spectral&quot;</span><span class="p">:</span>
-            <span class="n">nx</span><span class="o">.</span><span class="n">draw_spectral</span><span class="p">(</span><span class="n">copy_net</span><span class="p">,</span>
-                             <span class="n">node_size</span><span class="o">=</span><span class="n">size</span><span class="p">,</span>
-                             <span class="n">font_size</span><span class="o">=</span><span class="mi">5</span><span class="p">,</span>
-                             <span class="n">node_color</span><span class="o">=</span><span class="n">colour_list</span><span class="p">,</span>
-                             <span class="n">linewidths</span><span class="o">=.</span><span class="mi">5</span><span class="p">,</span>
-                             <span class="n">edge_color</span><span class="o">=</span><span class="s2">&quot;DarkGray&quot;</span><span class="p">,</span>
-                             <span class="n">width</span><span class="o">=.</span><span class="mi">1</span><span class="p">)</span>
-        <span class="k">elif</span> <span class="n">layout</span> <span class="o">==</span> <span class="s2">&quot;random&quot;</span><span class="p">:</span>
-            <span class="n">nx</span><span class="o">.</span><span class="n">draw_random</span><span class="p">(</span><span class="n">copy_net</span><span class="p">,</span>
-                           <span class="n">node_size</span><span class="o">=</span><span class="n">size</span><span class="p">,</span>
-                           <span class="n">font_size</span><span class="o">=</span><span class="mi">5</span><span class="p">,</span>
-                           <span class="n">node_color</span><span class="o">=</span><span class="n">colour_list</span><span class="p">,</span>
-                           <span class="n">linewidths</span><span class="o">=.</span><span class="mi">5</span><span class="p">,</span>
-                           <span class="n">edge_color</span><span class="o">=</span><span class="s2">&quot;DarkGray&quot;</span><span class="p">,</span>
-                           <span class="n">width</span><span class="o">=.</span><span class="mi">1</span><span class="p">)</span>
-        <span class="c1"># Save figure if applicable</span>
-        <span class="k">if</span> <span class="n">fname</span> <span class="ow">is</span> <span class="ow">not</span> <span class="bp">None</span><span class="p">:</span>
-            <span class="n">plt</span><span class="o">.</span><span class="n">savefig</span><span class="p">(</span><span class="n">fname</span><span class="p">,</span> <span class="n">bbox_inches</span><span class="o">=</span><span class="s2">&quot;tight&quot;</span><span class="p">)</span>
-            <span class="k">print</span><span class="p">(</span><span class="s2">&quot;Wrote file: {}&quot;</span><span class="o">.</span><span class="n">format</span><span class="p">(</span><span class="n">fname</span><span class="p">))</span>
-
-    <span class="k">def</span> <span class="nf">describe</span><span class="p">(</span><span class="bp">self</span><span class="p">,</span> <span class="n">extra</span><span class="o">=</span><span class="bp">False</span><span class="p">):</span>
-        <span class="sd">&quot;&quot;&quot;</span>
-<span class="sd">        Provides a summary of graph statistics. Includes basic statistics like the number of nodes, edges,</span>
-<span class="sd">        denstiy, and the average degree for one mode. Prints a string that contains each of the items that make up the summary.</span>
-<span class="sd">        Density is calculated using one of the modes of the original bipartite network graph.</span>
-
-<span class="sd">        **Parameters** :</span>
-
-<span class="sd">        &gt; *extra* : `bool`</span>
-
-<span class="sd">        &gt;&gt; Runs the low efficiency algorithms, which can be resource-intensive on large networks.</span>
-<span class="sd">        &gt;&gt; Recommended maximum network size for the low efficiency algorithms is around 100 nodes.</span>
-
-<span class="sd">        **Returns** : `string`</span>
-
-<span class="sd">        &gt; Returns the descriptive string that contains information about the `MultiGraphPlus` object.</span>
-
-<span class="sd">        &quot;&quot;&quot;</span>
-        <span class="n">mode1</span> <span class="o">=</span> <span class="bp">self</span><span class="o">.</span><span class="n">mode1</span>
-        <span class="n">mode2</span> <span class="o">=</span> <span class="bp">self</span><span class="o">.</span><span class="n">mode2</span>
-        <span class="n">density</span> <span class="o">=</span> <span class="n">bipartite</span><span class="o">.</span><span class="n">density</span><span class="p">(</span><span class="bp">self</span><span class="p">,</span> <span class="n">bipartite</span><span class="o">.</span><span class="n">sets</span><span class="p">(</span><span class="bp">self</span><span class="p">)[</span><span class="mi">0</span><span class="p">])</span>
-        <span class="n">edges</span> <span class="o">=</span> <span class="bp">self</span><span class="o">.</span><span class="n">number_of_edges</span><span class="p">()</span>
-        <span class="n">nodes_mode1</span> <span class="o">=</span> <span class="mi">0</span>
-        <span class="n">nodes_mode2</span> <span class="o">=</span> <span class="mi">0</span>
-        <span class="k">for</span> <span class="n">n</span> <span class="ow">in</span> <span class="bp">self</span><span class="o">.</span><span class="n">nodes</span><span class="p">():</span>
-            <span class="k">if</span> <span class="bp">self</span><span class="o">.</span><span class="n">node</span><span class="p">[</span><span class="n">n</span><span class="p">][</span><span class="s1">&#39;type&#39;</span><span class="p">]</span> <span class="o">==</span> <span class="n">mode1</span><span class="p">:</span>
-                <span class="n">nodes_mode1</span> <span class="o">+=</span> <span class="mi">1</span>
-            <span class="k">elif</span> <span class="bp">self</span><span class="o">.</span><span class="n">node</span><span class="p">[</span><span class="n">n</span><span class="p">][</span><span class="s1">&#39;type&#39;</span><span class="p">]</span> <span class="o">==</span> <span class="n">mode2</span><span class="p">:</span>
-                <span class="n">nodes_mode2</span> <span class="o">+=</span> <span class="mi">1</span>
-
-        <span class="n">descriptives_nodes</span> <span class="o">=</span> <span class="s2">&quot;This is a bipartite network of types &#39;{}&#39; and &#39;{}&#39;.</span><span class="se">\n</span><span class="s2"> &quot;</span> \
-                             <span class="s2">&quot;{} nodes are of the type &#39;{}&#39;.</span><span class="se">\n</span><span class="s2"> &quot;</span> \
-                             <span class="s2">&quot;{} nodes are of the type &#39;{}&#39;.</span><span class="se">\n</span><span class="s2">&quot;</span><span class="o">.</span><span class="n">format</span><span class="p">(</span><span class="nb">str</span><span class="p">(</span><span class="n">mode1</span><span class="p">),</span> <span class="nb">str</span><span class="p">(</span><span class="n">mode2</span><span class="p">),</span> <span class="nb">str</span><span class="p">(</span><span class="n">nodes_mode1</span><span class="p">),</span>
-                                                                       <span class="nb">str</span><span class="p">(</span><span class="n">mode1</span><span class="p">),</span> <span class="nb">str</span><span class="p">(</span><span class="n">nodes_mode2</span><span class="p">),</span> <span class="nb">str</span><span class="p">(</span><span class="n">mode2</span><span class="p">))</span>
-        <span class="n">descriptives_edges</span> <span class="o">=</span> <span class="s2">&quot;There are {} edges.</span><span class="se">\n</span><span class="s2">&quot;</span><span class="o">.</span><span class="n">format</span><span class="p">(</span><span class="nb">str</span><span class="p">(</span><span class="n">edges</span><span class="p">))</span>
-        <span class="n">descriptives_density</span> <span class="o">=</span> <span class="s2">&quot;Density: {}.</span><span class="se">\n</span><span class="s2">&quot;</span><span class="o">.</span><span class="n">format</span><span class="p">(</span><span class="nb">str</span><span class="p">(</span><span class="n">density</span><span class="p">))</span>
-        <span class="n">descriptives</span> <span class="o">=</span> <span class="n">descriptives_nodes</span> <span class="o">+</span> <span class="n">descriptives_edges</span> <span class="o">+</span> <span class="n">descriptives_density</span>
-
-        <span class="k">if</span> <span class="n">extra</span><span class="p">:</span>
-            <span class="c1"># Note: for each mode of the bipartite graph, degree and betweenness centrality are the same.</span>
-            <span class="c1"># Keeping them both makes it easy to compare them and make sure they are the same.</span>
-            <span class="n">degree_mode1</span> <span class="o">=</span> <span class="n">bipartite</span><span class="o">.</span><span class="n">degree_centrality</span><span class="p">(</span><span class="bp">self</span><span class="p">,</span> <span class="n">bipartite</span><span class="o">.</span><span class="n">sets</span><span class="p">(</span><span class="bp">self</span><span class="p">)[</span><span class="mi">0</span><span class="p">])</span>
-            <span class="n">degree_mode2</span> <span class="o">=</span> <span class="n">bipartite</span><span class="o">.</span><span class="n">degree_centrality</span><span class="p">(</span><span class="bp">self</span><span class="p">,</span> <span class="n">bipartite</span><span class="o">.</span><span class="n">sets</span><span class="p">(</span><span class="bp">self</span><span class="p">)[</span><span class="mi">1</span><span class="p">])</span>
-            <span class="n">degree_mode1</span> <span class="o">=</span> <span class="nb">list</span><span class="p">(</span><span class="n">degree_mode1</span><span class="o">.</span><span class="n">values</span><span class="p">())</span>
-            <span class="n">degree_mode2</span> <span class="o">=</span> <span class="nb">list</span><span class="p">(</span><span class="n">degree_mode2</span><span class="o">.</span><span class="n">values</span><span class="p">())</span>
-            <span class="n">degree_mode1</span> <span class="o">=</span> <span class="n">np</span><span class="o">.</span><span class="n">mean</span><span class="p">(</span><span class="n">degree_mode1</span><span class="p">)</span>
-            <span class="n">degree_mode2</span> <span class="o">=</span> <span class="n">np</span><span class="o">.</span><span class="n">mean</span><span class="p">(</span><span class="n">degree_mode2</span><span class="p">)</span>
-            <span class="n">betweenness_mode1</span> <span class="o">=</span> <span class="n">bipartite</span><span class="o">.</span><span class="n">betweenness_centrality</span><span class="p">(</span><span class="bp">self</span><span class="p">,</span> <span class="n">bipartite</span><span class="o">.</span><span class="n">sets</span><span class="p">(</span><span class="bp">self</span><span class="p">)[</span><span class="mi">0</span><span class="p">])</span>
-            <span class="n">betweenness_mode1</span> <span class="o">=</span> <span class="nb">list</span><span class="p">(</span><span class="n">betweenness_mode1</span><span class="o">.</span><span class="n">values</span><span class="p">())</span>
-            <span class="n">betweenness_mode1</span> <span class="o">=</span> <span class="n">np</span><span class="o">.</span><span class="n">mean</span><span class="p">(</span><span class="n">betweenness_mode1</span><span class="p">)</span>
-            <span class="n">betweenness_mode2</span> <span class="o">=</span> <span class="n">bipartite</span><span class="o">.</span><span class="n">betweenness_centrality</span><span class="p">(</span><span class="bp">self</span><span class="p">,</span> <span class="n">bipartite</span><span class="o">.</span><span class="n">sets</span><span class="p">(</span><span class="bp">self</span><span class="p">)[</span><span class="mi">1</span><span class="p">])</span>
-            <span class="n">betweenness_mode2</span> <span class="o">=</span> <span class="nb">list</span><span class="p">(</span><span class="n">betweenness_mode2</span><span class="o">.</span><span class="n">values</span><span class="p">())</span>
-            <span class="n">betweenness_mode2</span> <span class="o">=</span> <span class="n">np</span><span class="o">.</span><span class="n">mean</span><span class="p">(</span><span class="n">betweenness_mode2</span><span class="p">)</span>
-            <span class="n">g</span> <span class="o">=</span> <span class="n">nx</span><span class="o">.</span><span class="n">Graph</span><span class="p">(</span><span class="bp">self</span><span class="p">)</span>
-            <span class="n">projection</span> <span class="o">=</span> <span class="n">bipartite</span><span class="o">.</span><span class="n">projected_graph</span><span class="p">(</span><span class="n">g</span><span class="p">,</span> <span class="n">bipartite</span><span class="o">.</span><span class="n">sets</span><span class="p">(</span><span class="n">g</span><span class="p">)[</span><span class="mi">0</span><span class="p">])</span>
-            <span class="n">transitivity</span> <span class="o">=</span> <span class="n">nx</span><span class="o">.</span><span class="n">transitivity</span><span class="p">(</span><span class="n">projection</span><span class="p">)</span>
-            <span class="n">descriptives_transitivity</span> <span class="o">=</span> <span class="s2">&quot;Transitivity: {}.</span><span class="se">\n</span><span class="s2">&quot;</span><span class="o">.</span><span class="n">format</span><span class="p">(</span><span class="nb">str</span><span class="p">(</span><span class="n">transitivity</span><span class="p">))</span>
-            <span class="n">descriptives_degree_centrality</span> <span class="o">=</span> <span class="s2">&quot;Mean Degree Centrality for &#39;{}&#39;: {}.</span><span class="se">\n</span><span class="s2">&quot;</span> \
-                                             <span class="s2">&quot;Mean Degree Centrality for &#39;{}&#39;: {}.</span><span class="se">\n</span><span class="s2">&quot;</span><span class="o">.</span><span class="n">format</span><span class="p">(</span><span class="nb">str</span><span class="p">(</span><span class="n">mode1</span><span class="p">),</span>
-                                                                                             <span class="nb">str</span><span class="p">(</span><span class="n">degree_mode1</span><span class="p">),</span>
-                                                                                             <span class="nb">str</span><span class="p">(</span><span class="n">mode2</span><span class="p">),</span>
-                                                                                             <span class="nb">str</span><span class="p">(</span><span class="n">degree_mode2</span><span class="p">))</span>
-            <span class="n">descriptives_btwn_centrality</span> <span class="o">=</span> <span class="s2">&quot;Mean Betweenness Centrality for &#39;{}&#39;: {}.</span><span class="se">\n</span><span class="s2">&quot;</span>\
-                                           <span class="s2">&quot;Mean Betweenness Centrality for &#39;{}&#39;: {}.</span><span class="se">\n</span><span class="s2">&quot;</span><span class="o">.</span><span class="n">format</span><span class="p">(</span><span class="nb">str</span><span class="p">(</span><span class="n">mode1</span><span class="p">),</span>
-                                                                                                <span class="nb">str</span><span class="p">(</span><span class="n">betweenness_mode1</span><span class="p">),</span>
-                                                                                                <span class="nb">str</span><span class="p">(</span><span class="n">mode2</span><span class="p">),</span>
-                                                                                                <span class="nb">str</span><span class="p">(</span><span class="n">betweenness_mode2</span><span class="p">))</span>
-            <span class="n">descriptives</span> <span class="o">=</span> <span class="n">descriptives</span> <span class="o">+</span> <span class="n">descriptives_transitivity</span> <span class="o">+</span>\
-                <span class="n">descriptives_degree_centrality</span> <span class="o">+</span> <span class="n">descriptives_btwn_centrality</span>
-        <span class="k">print</span><span class="p">(</span><span class="n">descriptives</span><span class="p">)</span>
-        <span class="k">return</span> <span class="n">descriptives</span>
-
-    <span class="k">def</span> <span class="nf">node_merge</span><span class="p">(</span><span class="bp">self</span><span class="p">,</span> <span class="n">node1</span><span class="p">,</span> <span class="n">node2</span><span class="p">,</span> <span class="n">show_warning</span><span class="o">=</span><span class="bp">True</span><span class="p">):</span>
-        <span class="sd">&quot;&quot;&quot;</span>
-<span class="sd">        Combines node1 and node2. After merge, node1 will remain, while node2 will be removed. node2&#39;s edges will become</span>
-<span class="sd">        node1 edges, while retaining all their edge attributes. Vector attributes of node1 and node2 whose</span>
-<span class="sd">        identifiers match will be combined, retaining all values. Atomic attributes which exist in only one of the</span>
-<span class="sd">        two nodes will be included in the merge node. Finally, if node1 and node2 contain a conflicting atomic</span>
-<span class="sd">        attribute, node1&#39;s value will overwrite node2&#39;s value.</span>
-
-<span class="sd">        **Parameters** :</span>
-
-<span class="sd">        &gt; *node1* : `string`</span>
-
-<span class="sd">        &gt;&gt; The identifier for a node. This node&#39;s attributes will persist to the merged node.</span>
-
-<span class="sd">        &gt; *node2* : `string`</span>
-
-<span class="sd">        &gt;&gt; The identifier for a second node. Any non-conflicting attributes will persist to the merged node.</span>
-
-<span class="sd">        &gt; *show_warning* : `bool`</span>
-
-<span class="sd">        &gt;&gt; A boolean parameter indicating whether overwrite warnings should be displayed.</span>
-
-<span class="sd">        **Return** : `MultiGraphPlus`</span>
-
-<span class="sd">        &gt; a new multigraphplus object which has merged nodes 1 and 2 together into node1, which will also have gained node2&#39;s edges.</span>
-
-<span class="sd">        &quot;&quot;&quot;</span>
-        <span class="n">merged_graph</span> <span class="o">=</span> <span class="n">copy</span><span class="o">.</span><span class="n">deepcopy</span><span class="p">(</span><span class="bp">self</span><span class="p">)</span>
-
-        <span class="c1"># Check: Both node1 and node2 exist in merged_graph</span>
-        <span class="k">if</span> <span class="n">node1</span> <span class="ow">not</span> <span class="ow">in</span> <span class="n">merged_graph</span><span class="o">.</span><span class="n">nodes</span><span class="p">():</span>
-            <span class="k">raise</span> <span class="n">MergeError</span><span class="p">(</span><span class="n">node1</span> <span class="o">+</span> <span class="s2">&quot; is not a valid node&quot;</span><span class="p">)</span>
-        <span class="k">if</span> <span class="n">node2</span> <span class="ow">not</span> <span class="ow">in</span> <span class="n">merged_graph</span><span class="o">.</span><span class="n">nodes</span><span class="p">():</span>
-            <span class="k">raise</span> <span class="n">MergeError</span><span class="p">(</span><span class="n">node2</span> <span class="o">+</span> <span class="s2">&quot; is not a valid node&quot;</span><span class="p">)</span>
-
-        <span class="c1"># Check: node1 and node2&#39;s types are the same</span>
-        <span class="k">if</span> <span class="s1">&#39;type&#39;</span> <span class="ow">in</span> <span class="n">merged_graph</span><span class="o">.</span><span class="n">node</span><span class="p">[</span><span class="n">node1</span><span class="p">]</span> <span class="ow">and</span> <span class="s1">&#39;type&#39;</span> <span class="ow">in</span> <span class="n">merged_graph</span><span class="o">.</span><span class="n">node</span><span class="p">[</span><span class="n">node2</span><span class="p">]:</span>
-            <span class="k">if</span> <span class="n">merged_graph</span><span class="o">.</span><span class="n">node</span><span class="p">[</span><span class="n">node1</span><span class="p">][</span><span class="s1">&#39;type&#39;</span><span class="p">]</span> <span class="o">!=</span> <span class="n">merged_graph</span><span class="o">.</span><span class="n">node</span><span class="p">[</span><span class="n">node2</span><span class="p">][</span><span class="s1">&#39;type&#39;</span><span class="p">]:</span>
-                <span class="k">raise</span> <span class="n">MergeError</span><span class="p">(</span><span class="s2">&quot;node1 and node2&#39;s types do not match&quot;</span><span class="p">)</span>
-
-        <span class="c1"># Moves all edges from node2 to node1</span>
-        <span class="k">for</span> <span class="n">e</span> <span class="ow">in</span> <span class="n">merged_graph</span><span class="o">.</span><span class="n">edges</span><span class="p">(</span><span class="n">node2</span><span class="p">,</span> <span class="n">data</span><span class="o">=</span><span class="bp">True</span><span class="p">):</span>
-            <span class="n">merged_graph</span><span class="o">.</span><span class="n">add_edge</span><span class="p">(</span><span class="n">node1</span><span class="p">,</span> <span class="n">e</span><span class="p">[</span><span class="mi">1</span><span class="p">],</span> <span class="n">attr_dict</span><span class="o">=</span><span class="n">e</span><span class="p">[</span><span class="mi">2</span><span class="p">])</span>
-            <span class="n">merged_graph</span><span class="o">.</span><span class="n">remove_edge</span><span class="p">(</span><span class="n">e</span><span class="p">[</span><span class="mi">0</span><span class="p">],</span> <span class="n">e</span><span class="p">[</span><span class="mi">1</span><span class="p">])</span>
-
-        <span class="c1"># Adds node2&#39;s attributes to node1. There are three cases for this:</span>
-            <span class="c1"># 1. Vector attributes are joined to create one larger vector</span>
-            <span class="c1"># 2. Non-conflicting Atomic attributes are kept and preserved in the final node</span>
-            <span class="c1"># 3. Conflicting Atomic attributes are not added from node2 (node1 values persist)</span>
-        <span class="n">node_merge_warn</span> <span class="o">=</span> <span class="bp">False</span>
-        <span class="n">node_merge_warn_list</span> <span class="o">=</span> <span class="p">[]</span>
-
-        <span class="k">for</span> <span class="n">na</span> <span class="ow">in</span> <span class="n">merged_graph</span><span class="o">.</span><span class="n">node</span><span class="p">[</span><span class="n">node2</span><span class="p">]:</span>
-            <span class="k">if</span> <span class="n">na</span> <span class="ow">not</span> <span class="ow">in</span> <span class="n">merged_graph</span><span class="o">.</span><span class="n">node</span><span class="p">[</span><span class="n">node1</span><span class="p">]:</span>  <span class="c1"># Deals with case 2</span>
-                <span class="n">merged_graph</span><span class="o">.</span><span class="n">node</span><span class="p">[</span><span class="n">node1</span><span class="p">][</span><span class="n">na</span><span class="p">]</span> <span class="o">=</span> <span class="n">merged_graph</span><span class="o">.</span><span class="n">node</span><span class="p">[</span><span class="n">node2</span><span class="p">][</span><span class="n">na</span><span class="p">]</span>
-            <span class="k">elif</span> <span class="nb">isinstance</span><span class="p">(</span><span class="n">merged_graph</span><span class="o">.</span><span class="n">node</span><span class="p">[</span><span class="n">node2</span><span class="p">][</span><span class="n">na</span><span class="p">],</span> <span class="nb">list</span><span class="p">):</span>  <span class="c1"># Deals with case 1</span>
-                <span class="n">merged_graph</span><span class="o">.</span><span class="n">node</span><span class="p">[</span><span class="n">node1</span><span class="p">][</span><span class="n">na</span><span class="p">]</span> <span class="o">=</span> <span class="n">merged_graph</span><span class="o">.</span><span class="n">node</span><span class="p">[</span><span class="n">node1</span><span class="p">][</span><span class="n">na</span><span class="p">]</span> <span class="o">+</span> <span class="n">merged_graph</span><span class="o">.</span><span class="n">node</span><span class="p">[</span><span class="n">node2</span><span class="p">][</span><span class="n">na</span><span class="p">]</span>
-            <span class="k">elif</span> <span class="n">merged_graph</span><span class="o">.</span><span class="n">node</span><span class="p">[</span><span class="n">node1</span><span class="p">][</span><span class="n">na</span><span class="p">]</span> <span class="o">!=</span> <span class="n">merged_graph</span><span class="o">.</span><span class="n">node</span><span class="p">[</span><span class="n">node2</span><span class="p">][</span><span class="n">na</span><span class="p">]:</span>
-                <span class="n">node_merge_warn</span> <span class="o">=</span> <span class="bp">True</span>
-                <span class="n">node_merge_warn_list</span><span class="o">.</span><span class="n">append</span><span class="p">(</span><span class="n">na</span><span class="p">)</span>
-
-        <span class="n">merged_graph</span><span class="o">.</span><span class="n">remove_node</span><span class="p">(</span><span class="n">node2</span><span class="p">)</span>  <span class="c1"># Removes node2</span>
-
-        <span class="k">if</span> <span class="n">node_merge_warn</span> <span class="ow">and</span> <span class="n">show_warning</span><span class="p">:</span>
-            <span class="k">print</span><span class="p">(</span><span class="s2">&quot;Note: nodes &#39;{}&#39; and &#39;{}&#39; have the following conflicting atomic attributes: {}. In these cases, &quot;</span>
-                  <span class="s2">&quot;&#39;{}&#39; attribute values have been retained, while &#39;{}&#39; values have been ignored. If you would rather &quot;</span>
-                  <span class="s2">&quot;retain &#39;{}&#39; attributes, set &#39;{}&#39; to node1 and &#39;{}&#39; to node2.&quot;</span>
-                  <span class="o">.</span><span class="n">format</span><span class="p">(</span><span class="n">node1</span><span class="p">,</span> <span class="n">node2</span><span class="p">,</span> <span class="n">node_merge_warn_list</span><span class="p">,</span> <span class="n">node1</span><span class="p">,</span> <span class="n">node2</span><span class="p">,</span> <span class="n">node2</span><span class="p">,</span> <span class="n">node2</span><span class="p">,</span> <span class="n">node1</span><span class="p">))</span>
-
-        <span class="k">return</span> <span class="n">merged_graph</span>
-
-    <span class="k">def</span> <span class="nf">collapse_edges</span><span class="p">(</span><span class="bp">self</span><span class="p">,</span> <span class="n">sum_weights</span><span class="o">=</span><span class="bp">False</span><span class="p">):</span>
-        <span class="sd">&quot;&quot;&quot;</span>
-<span class="sd">        Collapses all edges which share nodes into one edge, with a new weight assigned to it. How this weight is</span>
-<span class="sd">        assigned depends on the `sum_weights` parameter.</span>
-
-<span class="sd">        **Parameters** :</span>
-
-<span class="sd">        &gt; *sum_weights* : `bool`</span>
-
-<span class="sd">        &gt;&gt; An optional boolean parameter. Determines how weights will be assigned to the final edges.</span>
-<span class="sd">        &gt;&gt; If False, the weight will be the number of edges which were collapsed. If True, the weight will be the sum of</span>
-<span class="sd">        &gt;&gt; the weights of collapsed edges.</span>
-
-<span class="sd">        **Return** :</span>
-
-<span class="sd">        &gt; A new MultiGraphPlus object, which has collapsed all duplicate edges, assigned a new weight, and</span>
-<span class="sd">        &gt; stores other edge data in lists.</span>
-
-<span class="sd">        **Note** :</span>
-
-<span class="sd">        &gt; The default weight of an edge is 1. Thus, if sum_weights is set to True, but an edge does not have a</span>
-<span class="sd">        &gt; weight attribute, this method assumes the weight of the edge is 1.</span>
-
-<span class="sd">        &quot;&quot;&quot;</span>
-        <span class="n">gnew</span> <span class="o">=</span> <span class="n">MultiGraphPlus</span><span class="p">()</span>
-        <span class="k">for</span> <span class="n">n1</span><span class="p">,</span> <span class="n">n2</span><span class="p">,</span> <span class="n">data</span> <span class="ow">in</span> <span class="bp">self</span><span class="o">.</span><span class="n">edges</span><span class="p">(</span><span class="n">data</span><span class="o">=</span><span class="bp">True</span><span class="p">):</span>
-            <span class="k">if</span> <span class="n">gnew</span><span class="o">.</span><span class="n">has_edge</span><span class="p">(</span><span class="n">n1</span><span class="p">,</span> <span class="n">n2</span><span class="p">):</span>
-                <span class="n">gnew_data</span> <span class="o">=</span> <span class="n">gnew</span><span class="o">.</span><span class="n">edge</span><span class="p">[</span><span class="n">n1</span><span class="p">][</span><span class="n">n2</span><span class="p">][</span><span class="mi">0</span><span class="p">]</span>
-                <span class="k">if</span> <span class="s1">&#39;weight&#39;</span> <span class="ow">not</span> <span class="ow">in</span> <span class="n">data</span><span class="p">:</span>
-                    <span class="n">gnew_data</span><span class="p">[</span><span class="s1">&#39;weight&#39;</span><span class="p">]</span> <span class="o">+=</span> <span class="mi">1</span>
-                <span class="k">for</span> <span class="n">k</span> <span class="ow">in</span> <span class="n">data</span><span class="p">:</span>
-                    <span class="k">if</span> <span class="n">k</span> <span class="ow">in</span> <span class="n">gnew_data</span><span class="p">:</span>
-                        <span class="k">if</span> <span class="n">k</span> <span class="o">==</span> <span class="s1">&#39;weight&#39;</span><span class="p">:</span>
-                            <span class="k">if</span> <span class="n">sum_weights</span><span class="p">:</span>
-                                <span class="n">gnew_data</span><span class="p">[</span><span class="n">k</span><span class="p">]</span> <span class="o">+=</span> <span class="n">data</span><span class="p">[</span><span class="n">k</span><span class="p">]</span>
-                            <span class="k">else</span><span class="p">:</span>
-                                <span class="n">gnew_data</span><span class="p">[</span><span class="n">k</span><span class="p">]</span> <span class="o">+=</span> <span class="mi">1</span>
-                        <span class="k">elif</span> <span class="nb">isinstance</span><span class="p">(</span><span class="n">data</span><span class="p">[</span><span class="n">k</span><span class="p">],</span> <span class="nb">list</span><span class="p">):</span>
-                            <span class="n">gnew_data</span><span class="p">[</span><span class="n">k</span><span class="p">]</span> <span class="o">+=</span> <span class="n">data</span><span class="p">[</span><span class="n">k</span><span class="p">]</span>
-                        <span class="k">else</span><span class="p">:</span>
-                            <span class="k">if</span> <span class="nb">isinstance</span><span class="p">(</span><span class="n">gnew_data</span><span class="p">[</span><span class="n">k</span><span class="p">],</span> <span class="nb">list</span><span class="p">):</span>
-                                <span class="n">gnew_data</span><span class="p">[</span><span class="n">k</span><span class="p">]</span> <span class="o">+=</span> <span class="p">[</span><span class="n">data</span><span class="p">[</span><span class="n">k</span><span class="p">]]</span>
-                            <span class="k">else</span><span class="p">:</span>
-                                <span class="n">gnew_data</span><span class="p">[</span><span class="n">k</span><span class="p">]</span> <span class="o">=</span> <span class="p">[</span><span class="n">gnew_data</span><span class="p">[</span><span class="n">k</span><span class="p">],</span> <span class="n">data</span><span class="p">[</span><span class="n">k</span><span class="p">]]</span>
-                    <span class="k">else</span><span class="p">:</span>
-                        <span class="n">gnew_data</span><span class="p">[</span><span class="n">k</span><span class="p">]</span> <span class="o">=</span> <span class="n">data</span><span class="p">[</span><span class="n">k</span><span class="p">]</span>
-            <span class="k">else</span><span class="p">:</span>
-                <span class="n">edge_attr</span> <span class="o">=</span> <span class="p">{</span><span class="s1">&#39;weight&#39;</span><span class="p">:</span> <span class="mi">1</span><span class="p">}</span>
-                <span class="k">for</span> <span class="n">k</span> <span class="ow">in</span> <span class="n">data</span><span class="p">:</span>
-                    <span class="k">if</span> <span class="n">k</span> <span class="o">==</span> <span class="s1">&#39;weight&#39;</span><span class="p">:</span>
-                        <span class="k">if</span> <span class="n">sum_weights</span><span class="p">:</span>
-                            <span class="n">edge_attr</span><span class="p">[</span><span class="n">k</span><span class="p">]</span> <span class="o">=</span> <span class="n">data</span><span class="p">[</span><span class="n">k</span><span class="p">]</span>
-                    <span class="k">elif</span> <span class="nb">isinstance</span><span class="p">(</span><span class="n">data</span><span class="p">[</span><span class="n">k</span><span class="p">],</span> <span class="nb">list</span><span class="p">):</span>
-                        <span class="n">edge_attr</span><span class="p">[</span><span class="n">k</span><span class="p">]</span> <span class="o">=</span> <span class="n">data</span><span class="p">[</span><span class="n">k</span><span class="p">]</span>
-                    <span class="k">else</span><span class="p">:</span>
-                        <span class="n">edge_attr</span><span class="p">[</span><span class="n">k</span><span class="p">]</span> <span class="o">=</span> <span class="n">data</span><span class="p">[</span><span class="n">k</span><span class="p">]</span>
-                <span class="n">gnew</span><span class="o">.</span><span class="n">add_edge</span><span class="p">(</span><span class="n">n1</span><span class="p">,</span> <span class="n">n2</span><span class="p">,</span> <span class="n">attr_dict</span><span class="o">=</span><span class="n">edge_attr</span><span class="p">)</span>
-        <span class="k">return</span> <span class="n">gnew</span>
-</pre></div>
-
-  </div>
-</div>
-
-
-      <div class="class">
-          <h3>Ancestors (in MRO)</h3>
-          <ul class="class_list">
-          <li><a href="#gitnet.multigraph.MultiGraphPlus">MultiGraphPlus</a></li>
-          <li>networkx.classes.multigraph.MultiGraph</li>
-          <li>networkx.classes.graph.Graph</li>
-          <li>builtins.object</li>
-          </ul>
-          <h3>Class variables</h3>
-            <div class="item">
-            <p id="gitnet.multigraph.MultiGraphPlus.adjlist_dict_factory" class="name">var <span class="ident">adjlist_dict_factory</span></p>
-            
-
-            
-  
-  <div class="source_cont">
-</div>
-
-            </div>
-            <div class="item">
-            <p id="gitnet.multigraph.MultiGraphPlus.edge_attr_dict_factory" class="name">var <span class="ident">edge_attr_dict_factory</span></p>
-            
-
-            
-  
-  <div class="source_cont">
-</div>
-
-            </div>
-            <div class="item">
-            <p id="gitnet.multigraph.MultiGraphPlus.edge_key_dict_factory" class="name">var <span class="ident">edge_key_dict_factory</span></p>
-            
-
-            
-  
-  <div class="source_cont">
-</div>
-
-            </div>
-            <div class="item">
-            <p id="gitnet.multigraph.MultiGraphPlus.mode1" class="name">var <span class="ident">mode1</span></p>
-            
-
-            
-  
-  <div class="source_cont">
-</div>
-
-            </div>
-            <div class="item">
-            <p id="gitnet.multigraph.MultiGraphPlus.mode2" class="name">var <span class="ident">mode2</span></p>
-            
-
-            
-  
-  <div class="source_cont">
-</div>
-
-            </div>
-            <div class="item">
-            <p id="gitnet.multigraph.MultiGraphPlus.node_dict_factory" class="name">var <span class="ident">node_dict_factory</span></p>
-            
-
-            
-  
-  <div class="source_cont">
-</div>
-
-            </div>
-          <h3>Static methods</h3>
-            
-  <div class="item">
-    <div class="name def" id="gitnet.multigraph.MultiGraphPlus.__init__">
-    <p>def <span class="ident">__init__</span>(</p><p>self, data=None, **attr)</p>
-    </div>
-    
-
-    
-  
   <div class="source_cont">
   <p class="source_link"><a href="javascript:void(0);" onclick="toggle('source-gitnet.multigraph.MultiGraphPlus.__init__', this);">Show source &equiv;</a></p>
   <div id="source-gitnet.multigraph.MultiGraphPlus.__init__" class="source">
@@ -12152,13 +6289,13 @@
             <span class="k">if</span> <span class="nb">isinstance</span><span class="p">(</span><span class="n">graph</span><span class="o">.</span><span class="n">node</span><span class="p">[</span><span class="n">n</span><span class="p">][</span><span class="n">attr</span><span class="p">],</span> <span class="nb">list</span><span class="p">):</span>
                 <span class="n">warning</span> <span class="o">=</span> <span class="bp">True</span>
                 <span class="n">warning_set</span> <span class="o">=</span> <span class="p">{</span><span class="s1">&#39;n:&#39;</span> <span class="o">+</span> <span class="n">attr</span><span class="p">}</span> <span class="o">|</span> <span class="n">warning_set</span>
-                <span class="n">graph</span><span class="o">.</span><span class="n">node</span><span class="p">[</span><span class="n">n</span><span class="p">][</span><span class="n">attr</span><span class="p">]</span> <span class="o">=</span> <span class="n">list_scd_str</span><span class="p">(</span><span class="n">graph</span><span class="o">.</span><span class="n">node</span><span class="p">[</span><span class="n">n</span><span class="p">][</span><span class="n">attr</span><span class="p">])</span>
+                <span class="n">graph</span><span class="o">.</span><span class="n">node</span><span class="p">[</span><span class="n">n</span><span class="p">][</span><span class="n">attr</span><span class="p">]</span> <span class="o">=</span> <span class="n">list_to_scd</span><span class="p">(</span><span class="n">graph</span><span class="o">.</span><span class="n">node</span><span class="p">[</span><span class="n">n</span><span class="p">][</span><span class="n">attr</span><span class="p">])</span>
     <span class="k">for</span> <span class="n">n1</span><span class="p">,</span> <span class="n">n2</span><span class="p">,</span> <span class="n">data</span> <span class="ow">in</span> <span class="n">graph</span><span class="o">.</span><span class="n">edges</span><span class="p">(</span><span class="n">data</span><span class="o">=</span><span class="bp">True</span><span class="p">):</span>
         <span class="k">for</span> <span class="n">k</span> <span class="ow">in</span> <span class="n">data</span><span class="p">:</span>
             <span class="k">if</span> <span class="nb">isinstance</span><span class="p">(</span><span class="n">data</span><span class="p">[</span><span class="n">k</span><span class="p">],</span> <span class="nb">list</span><span class="p">):</span>
                 <span class="n">warning</span> <span class="o">=</span> <span class="bp">True</span>
                 <span class="n">warning_set</span> <span class="o">=</span> <span class="p">{</span><span class="s1">&#39;e:&#39;</span><span class="o">+</span><span class="n">k</span><span class="p">}</span> <span class="o">|</span> <span class="n">warning_set</span>
-                <span class="n">data</span><span class="p">[</span><span class="n">k</span><span class="p">]</span> <span class="o">=</span> <span class="n">list_scd_str</span><span class="p">(</span><span class="n">data</span><span class="p">[</span><span class="n">k</span><span class="p">])</span>
+                <span class="n">data</span><span class="p">[</span><span class="n">k</span><span class="p">]</span> <span class="o">=</span> <span class="n">list_to_scd</span><span class="p">(</span><span class="n">data</span><span class="p">[</span><span class="n">k</span><span class="p">])</span>
     <span class="k">if</span> <span class="n">warning</span><span class="p">:</span>
         <span class="n">warnings</span><span class="o">.</span><span class="n">warn</span><span class="p">(</span><span class="s2">&quot;The provided graph contained the vector attributes: {}. All values of vector attributes have&quot;</span>
                       <span class="s2">&quot; been converted to semicolon-delimited strings. To prevent this, remove vector attributes or&quot;</span>
@@ -12276,7 +6413,7 @@
             <span class="k">if</span> <span class="n">time_string</span> <span class="ow">is</span> <span class="ow">not</span> <span class="bp">None</span> <span class="ow">and</span> <span class="n">time_string</span> <span class="ow">in</span> <span class="n">eDict</span><span class="p">:</span>
                 <span class="n">edt</span> <span class="o">=</span> <span class="n">eDict</span><span class="p">[</span><span class="n">time_string</span><span class="p">]</span>
                 <span class="k">if</span> <span class="nb">type</span><span class="p">(</span><span class="n">edt</span><span class="p">)</span> <span class="ow">is</span> <span class="nb">str</span><span class="p">:</span>
-                    <span class="n">edt</span> <span class="o">=</span> <span class="n">git_datetime</span><span class="p">(</span><span class="n">eDict</span><span class="p">[</span><span class="n">time_string</span><span class="p">])</span>
+                    <span class="n">edt</span> <span class="o">=</span> <span class="n">datetime_git</span><span class="p">(</span><span class="n">eDict</span><span class="p">[</span><span class="n">time_string</span><span class="p">])</span>
                 <span class="n">e_time_string</span> <span class="o">=</span> <span class="n">edt</span><span class="o">.</span><span class="n">strftime</span><span class="p">(</span><span class="s2">&quot;</span><span class="se">\&quot;</span><span class="s2">%y-%m-</span><span class="si">%d</span><span class="s2"> %H:%M:%S</span><span class="se">\&quot;</span><span class="s2">&quot;</span><span class="p">)</span>
             <span class="k">else</span><span class="p">:</span>
                 <span class="n">e_time_string</span> <span class="o">=</span> <span class="s1">&#39;&#39;</span>
@@ -12330,5 +6467,4 @@
   </footer>
 </div>
 </body>
-</html>
->>>>>>> a6e1ef9d
+</html>