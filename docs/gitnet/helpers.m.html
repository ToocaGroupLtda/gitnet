--- conflicted
+++ resolved
@@ -1,11 +1,10 @@
-<<<<<<< HEAD
 <!doctype html>
 <head>
   <meta http-equiv="Content-Type" content="text/html; charset=utf-8" />
   <meta name="viewport" content="width=device-width, initial-scale=1, minimum-scale=1" />
 
     <title>gitnet.helpers API documentation</title>
-    <meta name="description" content=">![](static/gitnet.png)" />
+    <meta name="description" content="" />
 
   <link href='http://fonts.googleapis.com/css?family=Source+Sans+Pro:400,300' rel='stylesheet' type='text/css'>
   
@@ -1035,7 +1034,7 @@
     
   
   <div id="sidebar">
-    <h1>Index</h1>
+    <img src="static/gitnet.png" height="250" width="250"/>
     <ul id="index">
 
     <li class="set"><h3><a href="#header-functions">Functions</a></h3>
@@ -1043,8 +1042,6 @@
   <ul>
     <li class="mono"><a href="#gitnet.helpers.datetime_git">datetime_git</a></li>
     <li class="mono"><a href="#gitnet.helpers.datetime_reference">datetime_reference</a></li>
-    <li class="mono"><a href="#gitnet.helpers.edges_changes">edges_changes</a></li>
-    <li class="mono"><a href="#gitnet.helpers.edges_simple">edges_simple</a></li>
     <li class="mono"><a href="#gitnet.helpers.filter_before">filter_before</a></li>
     <li class="mono"><a href="#gitnet.helpers.filter_beforex">filter_beforex</a></li>
     <li class="mono"><a href="#gitnet.helpers.filter_equals">filter_equals</a></li>
@@ -1055,6 +1052,8 @@
     <li class="mono"><a href="#gitnet.helpers.list_to_scd">list_to_scd</a></li>
     <li class="mono"><a href="#gitnet.helpers.most_common">most_common</a></li>
     <li class="mono"><a href="#gitnet.helpers.most_occurrences">most_occurrences</a></li>
+    <li class="mono"><a href="#gitnet.helpers.net_edges_changes">net_edges_changes</a></li>
+    <li class="mono"><a href="#gitnet.helpers.net_edges_simple">net_edges_simple</a></li>
     <li class="mono"><a href="#gitnet.helpers.node_colours">node_colours</a></li>
   </ul>
 
@@ -1073,16 +1072,11 @@
 
   <header id="section-intro">
   <h1 class="title"><span class="name">gitnet.helpers</span> module</h1>
-  <blockquote>
-<p><img alt="" src="static/gitnet.png" /></p>
-</blockquote>
+  
   
   <p class="source_link"><a href="javascript:void(0);" onclick="toggle('source-gitnet.helpers', this);">Show source &equiv;</a></p>
   <div id="source-gitnet.helpers" class="source">
-    <div class="codehilite"><pre><span></span><span class="sd">&quot;&quot;&quot;</span>
-<span class="sd">&gt;![](static/gitnet.png)</span>
-<span class="sd">&quot;&quot;&quot;</span>
-<span class="kn">import</span> <span class="nn">datetime</span> <span class="kn">as</span> <span class="nn">dt</span>
+    <div class="codehilite"><pre><span></span><span class="kn">import</span> <span class="nn">datetime</span> <span class="kn">as</span> <span class="nn">dt</span>
 <span class="kn">import</span> <span class="nn">re</span>
 <span class="kn">from</span> <span class="nn">gitnet.exceptions</span> <span class="kn">import</span> <span class="n">InputError</span>
 
@@ -1380,7 +1374,7 @@
 
 
 <span class="c1"># Network Edge Generator Functions</span>
-<span class="k">def</span> <span class="nf">edges_simple</span><span class="p">(</span><span class="n">v1</span><span class="p">,</span> <span class="n">v2</span><span class="p">,</span> <span class="n">record</span><span class="p">,</span> <span class="n">keep</span><span class="p">):</span>
+<span class="k">def</span> <span class="nf">net_edges_simple</span><span class="p">(</span><span class="n">v1</span><span class="p">,</span> <span class="n">v2</span><span class="p">,</span> <span class="n">record</span><span class="p">,</span> <span class="n">keep</span><span class="p">):</span>
     <span class="sd">&quot;&quot;&quot;</span>
 <span class="sd">    A helper function for the Log.generate_edges() method. Creates an edge between to vertices, with an associated</span>
 <span class="sd">    dictionary of properties.</span>
@@ -1406,7 +1400,7 @@
     <span class="k">return</span> <span class="p">(</span><span class="n">v1</span><span class="p">,</span><span class="n">v2</span><span class="p">,</span> <span class="n">properties</span><span class="p">)</span>
 
 
-<span class="k">def</span> <span class="nf">edges_changes</span><span class="p">(</span><span class="n">v1</span><span class="p">,</span> <span class="n">v2</span><span class="p">,</span> <span class="n">record</span><span class="p">,</span> <span class="n">keep</span><span class="p">):</span>
+<span class="k">def</span> <span class="nf">net_edges_changes</span><span class="p">(</span><span class="n">v1</span><span class="p">,</span> <span class="n">v2</span><span class="p">,</span> <span class="n">record</span><span class="p">,</span> <span class="n">keep</span><span class="p">):</span>
     <span class="sd">&quot;&quot;&quot;</span>
 <span class="sd">    A helper function for the Log.generate_edges() method. Creates an edge between two vertices, weighted by the number</span>
 <span class="sd">    of lines changed. The first vertex (`v1`) can be of any type. The second vertex (`v2`) must have the type &quot;files&quot;.</span>
@@ -1471,8 +1465,6 @@
 <span class="sd">    (ending in .py) return &#39;tomato&#39;. C code files (ending in .cc) return &#39;gold&#39;. C interface files (ending in .h)</span>
 <span class="sd">    return &#39;goldenrod&#39;.</span>
 <span class="sd">    &quot;&quot;&quot;</span>
-
-    <span class="c1"># After Here is not being run</span>
     <span class="k">if</span> <span class="s2">&quot;type&quot;</span> <span class="ow">not</span> <span class="ow">in</span> <span class="n">d</span><span class="o">.</span><span class="n">keys</span><span class="p">():</span>
         <span class="k">return</span> <span class="s2">&quot;lightgrey&quot;</span>
     <span class="k">else</span><span class="p">:</span>
@@ -1593,8 +1585,597 @@
   
       
   <div class="item">
-    <div class="name def" id="gitnet.helpers.edges_changes">
-    <p>def <span class="ident">edges_changes</span>(</p><p>v1, v2, record, keep)</p>
+    <div class="name def" id="gitnet.helpers.filter_before">
+    <p>def <span class="ident">filter_before</span>(</p><p>s, match)</p>
+    </div>
+    
+
+    
+  
+    <div class="desc"><p>A predicate function to determine if a date (<code>s</code>) occurred before another date (<code>match</code>). This compares the dates
+inclusively, so if the dates are equal the function will return <code>True</code>.</p>
+<p><strong>Parameters</strong></p>
+<blockquote>
+<p><em>s</em> : 'str'</p>
+<blockquote>
+<p>A git-formatted date string such as "Fri Jan 10 10:12:34 2016 -0400"</p>
+</blockquote>
+<p><em>match</em> : <code>str</code> or <code>datetime</code></p>
+<blockquote>
+<p>Either a git-formatted date string such as "Sat Apr 2 07:25:25 2016 -0400" or a datetime object.</p>
+</blockquote>
+</blockquote>
+<p><strong>Return</strong> <code>bool</code></p>
+<blockquote>
+<p><code>True</code> if <code>s</code> is the same or a less recent date then <code>match</code>, otherwise <code>False</code>.</p>
+</blockquote></div>
+  <div class="source_cont">
+  <p class="source_link"><a href="javascript:void(0);" onclick="toggle('source-gitnet.helpers.filter_before', this);">Show source &equiv;</a></p>
+  <div id="source-gitnet.helpers.filter_before" class="source">
+    <div class="codehilite"><pre><span></span><span class="k">def</span> <span class="nf">filter_before</span><span class="p">(</span><span class="n">s</span><span class="p">,</span> <span class="n">match</span><span class="p">):</span>
+    <span class="sd">&quot;&quot;&quot;</span>
+<span class="sd">    A predicate function to determine if a date (`s`) occurred before another date (`match`). This compares the dates</span>
+<span class="sd">    inclusively, so if the dates are equal the function will return `True`.</span>
+
+<span class="sd">    **Parameters**</span>
+
+<span class="sd">    &gt;*s* : &#39;str&#39;</span>
+<span class="sd">    &gt;&gt; A git-formatted date string such as &quot;Fri Jan 10 10:12:34 2016 -0400&quot;</span>
+
+<span class="sd">    &gt;*match* : `str` or `datetime`</span>
+<span class="sd">    &gt;&gt; Either a git-formatted date string such as &quot;Sat Apr 2 07:25:25 2016 -0400&quot; or a datetime object.</span>
+
+<span class="sd">    **Return** `bool`</span>
+<span class="sd">    &gt; `True` if `s` is the same or a less recent date then `match`, otherwise `False`.</span>
+<span class="sd">    &quot;&quot;&quot;</span>
+
+    <span class="n">dt_match</span> <span class="o">=</span> <span class="n">datetime_reference</span><span class="p">(</span><span class="n">match</span><span class="p">)</span>
+    <span class="k">return</span> <span class="n">datetime_git</span><span class="p">(</span><span class="n">s</span><span class="p">)</span> <span class="o">&lt;=</span> <span class="n">dt_match</span>
+</pre></div>
+
+  </div>
+</div>
+
+  </div>
+  
+      
+  <div class="item">
+    <div class="name def" id="gitnet.helpers.filter_beforex">
+    <p>def <span class="ident">filter_beforex</span>(</p><p>s, match)</p>
+    </div>
+    
+
+    
+  
+    <div class="desc"><p>A predicate function to determine if a date (<code>s</code>) occurred before another date (<code>match</code>). This compares the dates
+exclusively, so if the dates are equal the function will return <code>False</code>.</p>
+<p><strong>Parameters</strong></p>
+<blockquote>
+<p><em>s</em> : 'str'</p>
+<blockquote>
+<p>A git-formatted date string such as "Fri Jan 10 10:12:34 2016 -0400"</p>
+</blockquote>
+<p><em>match</em> : <code>str</code> or <code>datetime</code></p>
+<blockquote>
+<p>Either a git-formatted date string such as "Sat Apr 2 07:25:25 2016 -0400" or a datetime object.</p>
+</blockquote>
+</blockquote>
+<p><strong>Return</strong> <code>bool</code></p>
+<blockquote>
+<p><code>True</code> if <code>s</code> is a less recent date then <code>match</code>, otherwise <code>False</code>.</p>
+</blockquote></div>
+  <div class="source_cont">
+  <p class="source_link"><a href="javascript:void(0);" onclick="toggle('source-gitnet.helpers.filter_beforex', this);">Show source &equiv;</a></p>
+  <div id="source-gitnet.helpers.filter_beforex" class="source">
+    <div class="codehilite"><pre><span></span><span class="k">def</span> <span class="nf">filter_beforex</span><span class="p">(</span><span class="n">s</span><span class="p">,</span> <span class="n">match</span><span class="p">):</span>
+    <span class="sd">&quot;&quot;&quot;</span>
+<span class="sd">    A predicate function to determine if a date (`s`) occurred before another date (`match`). This compares the dates</span>
+<span class="sd">    exclusively, so if the dates are equal the function will return `False`.</span>
+
+<span class="sd">    **Parameters**</span>
+
+<span class="sd">    &gt;*s* : &#39;str&#39;</span>
+<span class="sd">    &gt;&gt; A git-formatted date string such as &quot;Fri Jan 10 10:12:34 2016 -0400&quot;</span>
+
+<span class="sd">    &gt;*match* : `str` or `datetime`</span>
+<span class="sd">    &gt;&gt; Either a git-formatted date string such as &quot;Sat Apr 2 07:25:25 2016 -0400&quot; or a datetime object.</span>
+
+<span class="sd">    **Return** `bool`</span>
+<span class="sd">    &gt; `True` if `s` is a less recent date then `match`, otherwise `False`.</span>
+<span class="sd">    &quot;&quot;&quot;</span>
+    <span class="n">dt_match</span> <span class="o">=</span> <span class="n">datetime_reference</span><span class="p">(</span><span class="n">match</span><span class="p">)</span>
+    <span class="k">return</span> <span class="n">datetime_git</span><span class="p">(</span><span class="n">s</span><span class="p">)</span> <span class="o">&lt;</span> <span class="n">dt_match</span>
+</pre></div>
+
+  </div>
+</div>
+
+  </div>
+  
+      
+  <div class="item">
+    <div class="name def" id="gitnet.helpers.filter_equals">
+    <p>def <span class="ident">filter_equals</span>(</p><p>x, match)</p>
+    </div>
+    
+
+    
+  
+    <div class="desc"><p>Determines whether x and match are equal. If x and match are both strings, match can be a regular expression.</p>
+<p><strong>Parameters</strong></p>
+<blockquote>
+<p><em>x</em> : <code>any</code></p>
+<blockquote>
+<p>Any value which you want to compare against <code>match</code>.</p>
+</blockquote>
+<p><em>match</em> : <code>any</code></p>
+<blockquote>
+<p>A reference value to compare <code>x</code> with.</p>
+</blockquote>
+</blockquote>
+<p><strong>Return</strong> <code>bool</code></p>
+<blockquote>
+<blockquote>
+<p><code>True</code> if <code>x</code> and <code>match</code> are the same, otherwise <code>False</code>.</p>
+</blockquote>
+</blockquote></div>
+  <div class="source_cont">
+  <p class="source_link"><a href="javascript:void(0);" onclick="toggle('source-gitnet.helpers.filter_equals', this);">Show source &equiv;</a></p>
+  <div id="source-gitnet.helpers.filter_equals" class="source">
+    <div class="codehilite"><pre><span></span><span class="k">def</span> <span class="nf">filter_equals</span><span class="p">(</span><span class="n">x</span><span class="p">,</span> <span class="n">match</span><span class="p">):</span>
+    <span class="sd">&quot;&quot;&quot;</span>
+<span class="sd">    Determines whether x and match are equal. If x and match are both strings, match can be a regular expression.</span>
+
+<span class="sd">    **Parameters**</span>
+
+<span class="sd">    &gt;*x* : `any`</span>
+<span class="sd">    &gt;&gt; Any value which you want to compare against `match`.</span>
+
+<span class="sd">    &gt;*match* : `any`</span>
+<span class="sd">    &gt;&gt; A reference value to compare `x` with.</span>
+
+<span class="sd">    **Return** `bool`</span>
+<span class="sd">    &gt;&gt; `True` if `x` and `match` are the same, otherwise `False`.</span>
+<span class="sd">    &quot;&quot;&quot;</span>
+    <span class="k">if</span> <span class="nb">type</span><span class="p">(</span><span class="n">x</span><span class="p">)</span> <span class="ow">is</span> <span class="nb">str</span> <span class="ow">and</span> <span class="nb">type</span><span class="p">(</span><span class="n">match</span><span class="p">)</span> <span class="ow">is</span> <span class="nb">str</span><span class="p">:</span>
+        <span class="k">return</span> <span class="n">filter_regex</span><span class="p">(</span><span class="n">x</span><span class="p">,</span> <span class="n">match</span><span class="p">,</span> <span class="n">mode</span><span class="o">=</span><span class="s2">&quot;match&quot;</span><span class="p">)</span>
+    <span class="k">else</span><span class="p">:</span>
+        <span class="k">return</span> <span class="n">x</span> <span class="o">==</span> <span class="n">match</span>
+</pre></div>
+
+  </div>
+</div>
+
+  </div>
+  
+      
+  <div class="item">
+    <div class="name def" id="gitnet.helpers.filter_has">
+    <p>def <span class="ident">filter_has</span>(</p><p>x, match)</p>
+    </div>
+    
+
+    
+  
+    <div class="desc"><p>Determines whether match is "in" x. If x and match are both strings, match can be a regular expression.
+<strong>Parameters</strong></p>
+<blockquote>
+<p><em>x</em> : <code>any</code></p>
+<blockquote>
+<p>A value which you want to compare against <code>match</code>.</p>
+</blockquote>
+<p><em>match</em> : <code>any</code></p>
+<blockquote>
+<p>A reference value to compare <code>x</code> with.</p>
+</blockquote>
+</blockquote>
+<p><strong>Return</strong> <code>bool</code></p>
+<blockquote>
+<p><code>True</code> if <code>match</code> contains <code>x</code>, otherwise <code>False</code>.</p>
+</blockquote></div>
+  <div class="source_cont">
+  <p class="source_link"><a href="javascript:void(0);" onclick="toggle('source-gitnet.helpers.filter_has', this);">Show source &equiv;</a></p>
+  <div id="source-gitnet.helpers.filter_has" class="source">
+    <div class="codehilite"><pre><span></span><span class="k">def</span> <span class="nf">filter_has</span><span class="p">(</span><span class="n">x</span><span class="p">,</span><span class="n">match</span><span class="p">):</span>
+    <span class="sd">&quot;&quot;&quot;</span>
+<span class="sd">    Determines whether match is &quot;in&quot; x. If x and match are both strings, match can be a regular expression.</span>
+<span class="sd">    **Parameters**</span>
+
+<span class="sd">    &gt;*x* : `any`</span>
+<span class="sd">    &gt;&gt; A value which you want to compare against `match`.</span>
+
+<span class="sd">    &gt;*match* : `any`</span>
+<span class="sd">    &gt;&gt; A reference value to compare `x` with.</span>
+
+<span class="sd">    **Return** `bool`</span>
+<span class="sd">    &gt; `True` if `match` contains `x`, otherwise `False`.</span>
+<span class="sd">    &quot;&quot;&quot;</span>
+    <span class="k">if</span> <span class="nb">type</span><span class="p">(</span><span class="n">x</span><span class="p">)</span> <span class="ow">is</span> <span class="nb">str</span> <span class="ow">and</span> <span class="nb">type</span><span class="p">(</span><span class="n">match</span><span class="p">)</span> <span class="ow">is</span> <span class="nb">str</span><span class="p">:</span>
+        <span class="k">return</span> <span class="n">filter_regex</span><span class="p">(</span><span class="n">x</span><span class="p">,</span> <span class="n">match</span><span class="p">,</span> <span class="n">mode</span><span class="o">=</span><span class="s2">&quot;search&quot;</span><span class="p">)</span>
+    <span class="k">try</span><span class="p">:</span>
+        <span class="k">return</span> <span class="n">match</span> <span class="ow">in</span> <span class="n">x</span>
+    <span class="k">except</span> <span class="ne">TypeError</span><span class="p">:</span>
+        <span class="k">return</span> <span class="bp">False</span>
+</pre></div>
+
+  </div>
+</div>
+
+  </div>
+  
+      
+  <div class="item">
+    <div class="name def" id="gitnet.helpers.filter_regex">
+    <p>def <span class="ident">filter_regex</span>(</p><p>s, match, mode=&#39;match&#39;)</p>
+    </div>
+    
+
+    
+  
+    <div class="desc"><p>A predicate which determines whether <code>s</code> matches the regular expression <code>match</code>.</p>
+<p><strong>Parameters</strong></p>
+<blockquote>
+<p><em>s</em> : <code>str</code></p>
+<blockquote>
+<p>An input string which is compared to the regex pattern.</p>
+</blockquote>
+<p><em>match</em> : <code>str</code></p>
+<blockquote>
+<p>A regular expression string.</p>
+</blockquote>
+</blockquote>
+<p><em>mode</em> : <code>str</code></p>
+<blockquote>
+<blockquote>
+<p>A string to indicate whether the regular expression should be an exact match for <code>s</code> or if it should be searched
+for within <code>s</code>. Defaults to <code>"match"</code>, but may also be <code>"search"</code>.</p>
+</blockquote>
+</blockquote>
+<p><strong>Return</strong> <code>bool</code></p>
+<blockquote>
+<p><code>True</code> if <code>s</code> matches or contains the regular expression <code>match</code>, otherwise <code>False</code>.</p>
+</blockquote></div>
+  <div class="source_cont">
+  <p class="source_link"><a href="javascript:void(0);" onclick="toggle('source-gitnet.helpers.filter_regex', this);">Show source &equiv;</a></p>
+  <div id="source-gitnet.helpers.filter_regex" class="source">
+    <div class="codehilite"><pre><span></span><span class="k">def</span> <span class="nf">filter_regex</span><span class="p">(</span><span class="n">s</span><span class="p">,</span> <span class="n">match</span><span class="p">,</span> <span class="n">mode</span><span class="o">=</span><span class="s2">&quot;match&quot;</span><span class="p">):</span>
+    <span class="sd">&quot;&quot;&quot;</span>
+<span class="sd">    A predicate which determines whether `s` matches the regular expression `match`.</span>
+
+<span class="sd">    **Parameters**</span>
+
+<span class="sd">    &gt;*s* : `str`</span>
+<span class="sd">    &gt;&gt; An input string which is compared to the regex pattern.</span>
+
+<span class="sd">    &gt;*match* : `str`</span>
+<span class="sd">    &gt;&gt; A regular expression string.</span>
+
+<span class="sd">    *mode* : `str`</span>
+<span class="sd">    &gt;&gt; A string to indicate whether the regular expression should be an exact match for `s` or if it should be searched</span>
+<span class="sd">    for within `s`. Defaults to `&quot;match&quot;`, but may also be `&quot;search&quot;`.</span>
+
+<span class="sd">    **Return** `bool`</span>
+<span class="sd">    &gt; `True` if `s` matches or contains the regular expression `match`, otherwise `False`.</span>
+<span class="sd">    &quot;&quot;&quot;</span>
+    <span class="n">pattern</span> <span class="o">=</span> <span class="n">re</span><span class="o">.</span><span class="n">compile</span><span class="p">(</span><span class="n">match</span><span class="p">)</span>
+    <span class="k">if</span> <span class="n">mode</span> <span class="o">==</span> <span class="s2">&quot;match&quot;</span><span class="p">:</span>
+        <span class="k">return</span> <span class="nb">bool</span><span class="p">(</span><span class="n">re</span><span class="o">.</span><span class="n">match</span><span class="p">(</span><span class="n">pattern</span><span class="p">,</span> <span class="n">s</span><span class="p">))</span>
+    <span class="k">elif</span> <span class="n">mode</span> <span class="o">==</span> <span class="s2">&quot;search&quot;</span><span class="p">:</span>
+        <span class="k">return</span> <span class="nb">bool</span><span class="p">(</span><span class="n">re</span><span class="o">.</span><span class="n">search</span><span class="p">(</span><span class="n">pattern</span><span class="p">,</span> <span class="n">s</span><span class="p">))</span>
+</pre></div>
+
+  </div>
+</div>
+
+  </div>
+  
+      
+  <div class="item">
+    <div class="name def" id="gitnet.helpers.filter_since">
+    <p>def <span class="ident">filter_since</span>(</p><p>s, match)</p>
+    </div>
+    
+
+    
+  
+    <div class="desc"><p>A predicate function to determine if a date (<code>s</code>) has occurred since another date (<code>match</code>). This compares the dates
+inclusively, so if the dates are equal the function returns <code>True</code>.</p>
+<p><strong>Parameters</strong></p>
+<blockquote>
+<p><em>s</em> : <code>str</code></p>
+<blockquote>
+<p>A git-formatted date string such as "Fri Jan 10 10:12:34 2016 -0400"</p>
+</blockquote>
+<p><em>match</em> : <code>str</code> or <code>datetime</code></p>
+<blockquote>
+<p>Either a git-formatted date string such as "Sat Apr 2 07:25:25 2016 -0400" or a datetime object.</p>
+</blockquote>
+</blockquote>
+<p><strong>Return</strong> <code>bool</code></p>
+<blockquote>
+<p><code>True</code> if <code>s</code> is the same or a more recent date then <code>match</code>, otherwise <code>False</code>.</p>
+</blockquote></div>
+  <div class="source_cont">
+  <p class="source_link"><a href="javascript:void(0);" onclick="toggle('source-gitnet.helpers.filter_since', this);">Show source &equiv;</a></p>
+  <div id="source-gitnet.helpers.filter_since" class="source">
+    <div class="codehilite"><pre><span></span><span class="k">def</span> <span class="nf">filter_since</span><span class="p">(</span><span class="n">s</span><span class="p">,</span> <span class="n">match</span><span class="p">):</span>
+    <span class="sd">&quot;&quot;&quot;</span>
+<span class="sd">    A predicate function to determine if a date (`s`) has occurred since another date (`match`). This compares the dates</span>
+<span class="sd">    inclusively, so if the dates are equal the function returns `True`.</span>
+
+<span class="sd">    **Parameters**</span>
+
+<span class="sd">    &gt;*s* : `str`</span>
+<span class="sd">    &gt;&gt; A git-formatted date string such as &quot;Fri Jan 10 10:12:34 2016 -0400&quot;</span>
+
+<span class="sd">    &gt;*match* : `str` or `datetime`</span>
+<span class="sd">    &gt;&gt; Either a git-formatted date string such as &quot;Sat Apr 2 07:25:25 2016 -0400&quot; or a datetime object.</span>
+
+<span class="sd">    **Return** `bool`</span>
+<span class="sd">    &gt; `True` if `s` is the same or a more recent date then `match`, otherwise `False`.</span>
+<span class="sd">    &quot;&quot;&quot;</span>
+    <span class="n">dt_match</span> <span class="o">=</span> <span class="n">datetime_reference</span><span class="p">(</span><span class="n">match</span><span class="p">)</span>
+    <span class="k">return</span> <span class="n">datetime_git</span><span class="p">(</span><span class="n">s</span><span class="p">)</span> <span class="o">&gt;=</span> <span class="n">dt_match</span>
+</pre></div>
+
+  </div>
+</div>
+
+  </div>
+  
+      
+  <div class="item">
+    <div class="name def" id="gitnet.helpers.filter_sincex">
+    <p>def <span class="ident">filter_sincex</span>(</p><p>s, match)</p>
+    </div>
+    
+
+    
+  
+    <div class="desc"><p>A predicate function to determine if a date (<code>s</code>) has occurred since another date (<code>match</code>). This compares the dates
+exclusively, so if the dates are equal the function returns <code>False</code>.</p>
+<p><strong>Parameters</strong></p>
+<blockquote>
+<p><em>s</em> : <code>str</code></p>
+<blockquote>
+<p>A git-formatted date string such as "Fri Jan 10 10:12:34 2016 -0400"</p>
+</blockquote>
+<p><em>match</em> : <code>str</code> or <code>datetime</code></p>
+<blockquote>
+<p>Either a git-formatted date string such as "Sat Apr 2 07:25:25 2016 -0400" or a datetime object.</p>
+</blockquote>
+</blockquote>
+<p><strong>Return</strong> <code>bool</code></p>
+<blockquote>
+<p><code>True</code> if <code>s</code> is a more recent date then <code>match</code>, otherwise <code>False</code>.</p>
+</blockquote></div>
+  <div class="source_cont">
+  <p class="source_link"><a href="javascript:void(0);" onclick="toggle('source-gitnet.helpers.filter_sincex', this);">Show source &equiv;</a></p>
+  <div id="source-gitnet.helpers.filter_sincex" class="source">
+    <div class="codehilite"><pre><span></span><span class="k">def</span> <span class="nf">filter_sincex</span><span class="p">(</span><span class="n">s</span><span class="p">,</span> <span class="n">match</span><span class="p">):</span>
+    <span class="sd">&quot;&quot;&quot;</span>
+<span class="sd">    A predicate function to determine if a date (`s`) has occurred since another date (`match`). This compares the dates</span>
+<span class="sd">    exclusively, so if the dates are equal the function returns `False`.</span>
+
+<span class="sd">    **Parameters**</span>
+
+<span class="sd">    &gt;*s* : `str`</span>
+<span class="sd">    &gt;&gt; A git-formatted date string such as &quot;Fri Jan 10 10:12:34 2016 -0400&quot;</span>
+
+<span class="sd">    &gt;*match* : `str` or `datetime`</span>
+<span class="sd">    &gt;&gt; Either a git-formatted date string such as &quot;Sat Apr 2 07:25:25 2016 -0400&quot; or a datetime object.</span>
+
+<span class="sd">    **Return** `bool`</span>
+<span class="sd">    &gt; `True` if `s` is a more recent date then `match`, otherwise `False`.</span>
+<span class="sd">    &quot;&quot;&quot;</span>
+    <span class="n">dt_match</span> <span class="o">=</span> <span class="n">datetime_reference</span><span class="p">(</span><span class="n">match</span><span class="p">)</span>
+    <span class="k">return</span> <span class="n">datetime_git</span><span class="p">(</span><span class="n">s</span><span class="p">)</span> <span class="o">&gt;</span> <span class="n">dt_match</span>
+</pre></div>
+
+  </div>
+</div>
+
+  </div>
+  
+      
+  <div class="item">
+    <div class="name def" id="gitnet.helpers.list_to_scd">
+    <p>def <span class="ident">list_to_scd</span>(</p><p>lst)</p>
+    </div>
+    
+
+    
+  
+    <div class="desc"><p>Produces a string which joins the items of the list by semicolons. Non-string items are converted to strings
+prior to joining.</p>
+<p><strong>Parameters</strong></p>
+<blockquote>
+<p><em>lst</em> : <code>list</code></p>
+<blockquote>
+<p>A list of items which are either strings or objects which can be converted to strings using <code>str()</code></p>
+</blockquote>
+</blockquote>
+<p><strong>Return</strong> <code>str</code></p>
+<blockquote>
+<p>A String which includes each item within <code>lst</code>, separated by semicolons.</p>
+</blockquote></div>
+  <div class="source_cont">
+  <p class="source_link"><a href="javascript:void(0);" onclick="toggle('source-gitnet.helpers.list_to_scd', this);">Show source &equiv;</a></p>
+  <div id="source-gitnet.helpers.list_to_scd" class="source">
+    <div class="codehilite"><pre><span></span><span class="k">def</span> <span class="nf">list_to_scd</span><span class="p">(</span><span class="n">lst</span><span class="p">):</span>
+    <span class="sd">&quot;&quot;&quot;</span>
+<span class="sd">    Produces a string which joins the items of the list by semicolons. Non-string items are converted to strings</span>
+<span class="sd">    prior to joining.</span>
+
+<span class="sd">    **Parameters**</span>
+
+<span class="sd">    &gt;*lst* : `list`</span>
+<span class="sd">    &gt;&gt; A list of items which are either strings or objects which can be converted to strings using `str()`</span>
+
+<span class="sd">    **Return** `str`</span>
+<span class="sd">    &gt; A String which includes each item within `lst`, separated by semicolons.</span>
+<span class="sd">    &quot;&quot;&quot;</span>
+    <span class="n">new_lst</span> <span class="o">=</span> <span class="p">[]</span>
+    <span class="k">for</span> <span class="n">i</span> <span class="ow">in</span> <span class="n">lst</span><span class="p">:</span>
+        <span class="k">if</span> <span class="ow">not</span> <span class="nb">isinstance</span><span class="p">(</span><span class="n">i</span><span class="p">,</span> <span class="nb">str</span><span class="p">):</span>
+            <span class="n">new_lst</span><span class="o">.</span><span class="n">append</span><span class="p">(</span><span class="nb">str</span><span class="p">(</span><span class="n">i</span><span class="p">))</span>
+        <span class="k">else</span><span class="p">:</span>
+            <span class="n">new_lst</span><span class="o">.</span><span class="n">append</span><span class="p">(</span><span class="n">i</span><span class="p">)</span>
+
+    <span class="n">string</span> <span class="o">=</span> <span class="s1">&#39;;&#39;</span><span class="o">.</span><span class="n">join</span><span class="p">(</span><span class="n">new_lst</span><span class="p">)</span>
+
+    <span class="k">return</span> <span class="n">string</span>
+</pre></div>
+
+  </div>
+</div>
+
+  </div>
+  
+      
+  <div class="item">
+    <div class="name def" id="gitnet.helpers.most_common">
+    <p>def <span class="ident">most_common</span>(</p><p>lst, n=1)</p>
+    </div>
+    
+
+    
+  
+    <div class="desc"><p>Produces a list containing the n most common entries (occurring more than once) in a list. If the nth most common
+entry is in a tie, all these entries will be returned as well.</p>
+<p><strong>Parameters</strong></p>
+<blockquote>
+<p><em>lst</em> : <code>list</code></p>
+<blockquote>
+<p>A list of values.</p>
+</blockquote>
+<p><em>n</em> : <code>int</code></p>
+<blockquote>
+<p>A positive integer, defaulting to 1, indicating how many entries to return.</p>
+</blockquote>
+</blockquote>
+<p><strong>Return</strong></p>
+<blockquote>
+<p>A list of tuples, each containing a frequency integer and a value.</p>
+</blockquote></div>
+  <div class="source_cont">
+  <p class="source_link"><a href="javascript:void(0);" onclick="toggle('source-gitnet.helpers.most_common', this);">Show source &equiv;</a></p>
+  <div id="source-gitnet.helpers.most_common" class="source">
+    <div class="codehilite"><pre><span></span><span class="k">def</span> <span class="nf">most_common</span><span class="p">(</span><span class="n">lst</span><span class="p">,</span> <span class="n">n</span><span class="o">=</span><span class="mi">1</span><span class="p">):</span>
+    <span class="sd">&quot;&quot;&quot;</span>
+<span class="sd">    Produces a list containing the n most common entries (occurring more than once) in a list. If the nth most common</span>
+<span class="sd">    entry is in a tie, all these entries will be returned as well.</span>
+
+<span class="sd">    **Parameters**</span>
+
+<span class="sd">    &gt;*lst* : `list`</span>
+<span class="sd">    &gt;&gt; A list of values.</span>
+
+<span class="sd">    &gt;*n* : `int`</span>
+<span class="sd">    &gt;&gt; A positive integer, defaulting to 1, indicating how many entries to return.</span>
+
+<span class="sd">    **Return**</span>
+<span class="sd">    &gt; A list of tuples, each containing a frequency integer and a value.</span>
+<span class="sd">    &quot;&quot;&quot;</span>
+    <span class="n">occurrences</span> <span class="o">=</span> <span class="p">{}</span>
+    <span class="c1"># Count occurrences</span>
+    <span class="k">for</span> <span class="n">i</span> <span class="ow">in</span> <span class="n">lst</span><span class="p">:</span>
+        <span class="k">if</span> <span class="n">i</span> <span class="ow">in</span> <span class="n">occurrences</span><span class="p">:</span>
+            <span class="n">occurrences</span><span class="p">[</span><span class="n">i</span><span class="p">]</span> <span class="o">+=</span> <span class="mi">1</span>
+        <span class="k">else</span><span class="p">:</span>
+            <span class="n">occurrences</span><span class="p">[</span><span class="n">i</span><span class="p">]</span> <span class="o">=</span> <span class="mi">1</span>
+
+    <span class="c1"># Remove entries with one occurrence</span>
+    <span class="n">s_list</span> <span class="o">=</span> <span class="p">[]</span>
+    <span class="k">for</span> <span class="n">j</span> <span class="ow">in</span> <span class="n">occurrences</span><span class="p">:</span>
+        <span class="k">if</span> <span class="n">occurrences</span><span class="p">[</span><span class="n">j</span><span class="p">]</span> <span class="o">&gt;</span> <span class="mi">1</span><span class="p">:</span>
+            <span class="n">s_list</span><span class="o">.</span><span class="n">append</span><span class="p">((</span><span class="n">occurrences</span><span class="p">[</span><span class="n">j</span><span class="p">],</span> <span class="n">j</span><span class="p">))</span>
+    <span class="n">s_list</span> <span class="o">=</span> <span class="nb">sorted</span><span class="p">(</span><span class="n">s_list</span><span class="p">,</span> <span class="n">reverse</span><span class="o">=</span><span class="bp">True</span><span class="p">)</span>
+
+    <span class="c1"># Select top n</span>
+    <span class="n">num_count</span> <span class="o">=</span> <span class="mi">1</span>
+    <span class="n">ret_list</span> <span class="o">=</span> <span class="p">[]</span>
+    <span class="nb">min</span> <span class="o">=</span> <span class="mi">2</span>
+    <span class="k">for</span> <span class="n">item</span> <span class="ow">in</span> <span class="n">s_list</span><span class="p">:</span>
+        <span class="k">if</span> <span class="n">num_count</span> <span class="o">&lt;</span> <span class="n">n</span><span class="p">:</span>
+            <span class="n">ret_list</span><span class="o">.</span><span class="n">append</span><span class="p">(</span><span class="n">item</span><span class="p">)</span>
+        <span class="k">elif</span> <span class="n">num_count</span> <span class="o">==</span> <span class="n">n</span><span class="p">:</span>
+            <span class="n">ret_list</span><span class="o">.</span><span class="n">append</span><span class="p">(</span><span class="n">item</span><span class="p">)</span>
+            <span class="nb">min</span> <span class="o">=</span> <span class="n">item</span><span class="p">[</span><span class="mi">0</span><span class="p">]</span>
+        <span class="k">else</span><span class="p">:</span>
+            <span class="k">if</span> <span class="n">item</span><span class="p">[</span><span class="mi">0</span><span class="p">]</span> <span class="o">==</span> <span class="nb">min</span><span class="p">:</span>
+                <span class="n">ret_list</span><span class="o">.</span><span class="n">append</span><span class="p">(</span><span class="n">item</span><span class="p">)</span>
+        <span class="n">num_count</span> <span class="o">+=</span> <span class="mi">1</span>
+
+    <span class="k">return</span> <span class="nb">sorted</span><span class="p">(</span><span class="n">ret_list</span><span class="p">,</span> <span class="n">reverse</span><span class="o">=</span><span class="bp">True</span><span class="p">)</span>
+</pre></div>
+
+  </div>
+</div>
+
+  </div>
+  
+      
+  <div class="item">
+    <div class="name def" id="gitnet.helpers.most_occurrences">
+    <p>def <span class="ident">most_occurrences</span>(</p><p>lst)</p>
+    </div>
+    
+
+    
+  
+    <div class="desc"><p>Produces the number of times the most common value appears.</p>
+<p><strong>Parameters</strong></p>
+<blockquote>
+<p><em>lst</em> : <code>list</code></p>
+<blockquote>
+<p>A list of values.</p>
+</blockquote>
+</blockquote>
+<p><strong>Return</strong> <code>int</code></p>
+<blockquote>
+<p>The number of times the most common value occurs.</p>
+</blockquote></div>
+  <div class="source_cont">
+  <p class="source_link"><a href="javascript:void(0);" onclick="toggle('source-gitnet.helpers.most_occurrences', this);">Show source &equiv;</a></p>
+  <div id="source-gitnet.helpers.most_occurrences" class="source">
+    <div class="codehilite"><pre><span></span><span class="k">def</span> <span class="nf">most_occurrences</span><span class="p">(</span><span class="n">lst</span><span class="p">):</span>
+    <span class="sd">&quot;&quot;&quot;</span>
+<span class="sd">    Produces the number of times the most common value appears.</span>
+
+<span class="sd">    **Parameters**</span>
+
+<span class="sd">    &gt;*lst* : `list`</span>
+<span class="sd">    &gt;&gt; A list of values.</span>
+
+<span class="sd">    **Return** `int`</span>
+<span class="sd">    &gt; The number of times the most common value occurs.</span>
+<span class="sd">    &quot;&quot;&quot;</span>
+    <span class="n">occurrences</span> <span class="o">=</span> <span class="p">{}</span>
+    <span class="nb">max</span> <span class="o">=</span> <span class="mi">0</span>
+    <span class="n">m_common</span> <span class="o">=</span> <span class="p">[]</span>
+    <span class="k">for</span> <span class="n">i</span> <span class="ow">in</span> <span class="n">lst</span><span class="p">:</span>
+        <span class="k">if</span> <span class="n">i</span> <span class="ow">in</span> <span class="n">occurrences</span><span class="p">:</span>
+            <span class="n">occurrences</span><span class="p">[</span><span class="n">i</span><span class="p">]</span> <span class="o">+=</span> <span class="mi">1</span>
+        <span class="k">else</span><span class="p">:</span>
+            <span class="n">occurrences</span><span class="p">[</span><span class="n">i</span><span class="p">]</span> <span class="o">=</span> <span class="mi">1</span>
+        <span class="k">if</span> <span class="n">occurrences</span><span class="p">[</span><span class="n">i</span><span class="p">]</span> <span class="o">&gt;</span> <span class="nb">max</span><span class="p">:</span>
+            <span class="nb">max</span> <span class="o">=</span> <span class="n">occurrences</span><span class="p">[</span><span class="n">i</span><span class="p">]</span>
+            <span class="n">m_common</span> <span class="o">=</span> <span class="p">[</span><span class="n">i</span><span class="p">]</span>
+        <span class="k">elif</span> <span class="n">occurrences</span><span class="p">[</span><span class="n">i</span><span class="p">]</span> <span class="o">==</span> <span class="nb">max</span><span class="p">:</span>
+            <span class="n">m_common</span><span class="o">.</span><span class="n">append</span><span class="p">(</span><span class="n">i</span><span class="p">)</span>
+    <span class="k">return</span> <span class="nb">max</span>
+</pre></div>
+
+  </div>
+</div>
+
+  </div>
+  
+      
+  <div class="item">
+    <div class="name def" id="gitnet.helpers.net_edges_changes">
+    <p>def <span class="ident">net_edges_changes</span>(</p><p>v1, v2, record, keep)</p>
     </div>
     
 
@@ -1627,9 +2208,9 @@
 edge attribute dictionary will contain a weight attribute, determined by the number of lines changed in <code>v2</code>.</p>
 </blockquote></div>
   <div class="source_cont">
-  <p class="source_link"><a href="javascript:void(0);" onclick="toggle('source-gitnet.helpers.edges_changes', this);">Show source &equiv;</a></p>
-  <div id="source-gitnet.helpers.edges_changes" class="source">
-    <div class="codehilite"><pre><span></span><span class="k">def</span> <span class="nf">edges_changes</span><span class="p">(</span><span class="n">v1</span><span class="p">,</span> <span class="n">v2</span><span class="p">,</span> <span class="n">record</span><span class="p">,</span> <span class="n">keep</span><span class="p">):</span>
+  <p class="source_link"><a href="javascript:void(0);" onclick="toggle('source-gitnet.helpers.net_edges_changes', this);">Show source &equiv;</a></p>
+  <div id="source-gitnet.helpers.net_edges_changes" class="source">
+    <div class="codehilite"><pre><span></span><span class="k">def</span> <span class="nf">net_edges_changes</span><span class="p">(</span><span class="n">v1</span><span class="p">,</span> <span class="n">v2</span><span class="p">,</span> <span class="n">record</span><span class="p">,</span> <span class="n">keep</span><span class="p">):</span>
     <span class="sd">&quot;&quot;&quot;</span>
 <span class="sd">    A helper function for the Log.generate_edges() method. Creates an edge between two vertices, weighted by the number</span>
 <span class="sd">    of lines changed. The first vertex (`v1`) can be of any type. The second vertex (`v2`) must have the type &quot;files&quot;.</span>
@@ -1685,8 +2266,8 @@
   
       
   <div class="item">
-    <div class="name def" id="gitnet.helpers.edges_simple">
-    <p>def <span class="ident">edges_simple</span>(</p><p>v1, v2, record, keep)</p>
+    <div class="name def" id="gitnet.helpers.net_edges_simple">
+    <p>def <span class="ident">net_edges_simple</span>(</p><p>v1, v2, record, keep)</p>
     </div>
     
 
@@ -1718,9 +2299,9 @@
 <p>An tuple, in the format (id1, id2, {edge attribute dictionary}), representing an edge between <code>v1</code> and <code>v2</code>.</p>
 </blockquote></div>
   <div class="source_cont">
-  <p class="source_link"><a href="javascript:void(0);" onclick="toggle('source-gitnet.helpers.edges_simple', this);">Show source &equiv;</a></p>
-  <div id="source-gitnet.helpers.edges_simple" class="source">
-    <div class="codehilite"><pre><span></span><span class="k">def</span> <span class="nf">edges_simple</span><span class="p">(</span><span class="n">v1</span><span class="p">,</span> <span class="n">v2</span><span class="p">,</span> <span class="n">record</span><span class="p">,</span> <span class="n">keep</span><span class="p">):</span>
+  <p class="source_link"><a href="javascript:void(0);" onclick="toggle('source-gitnet.helpers.net_edges_simple', this);">Show source &equiv;</a></p>
+  <div id="source-gitnet.helpers.net_edges_simple" class="source">
+    <div class="codehilite"><pre><span></span><span class="k">def</span> <span class="nf">net_edges_simple</span><span class="p">(</span><span class="n">v1</span><span class="p">,</span> <span class="n">v2</span><span class="p">,</span> <span class="n">record</span><span class="p">,</span> <span class="n">keep</span><span class="p">):</span>
     <span class="sd">&quot;&quot;&quot;</span>
 <span class="sd">    A helper function for the Log.generate_edges() method. Creates an edge between to vertices, with an associated</span>
 <span class="sd">    dictionary of properties.</span>
@@ -1744,595 +2325,6 @@
 <span class="sd">    &quot;&quot;&quot;</span>
     <span class="n">properties</span> <span class="o">=</span> <span class="p">{</span><span class="n">k</span><span class="p">:</span> <span class="n">v</span> <span class="k">for</span> <span class="n">k</span><span class="p">,</span> <span class="n">v</span> <span class="ow">in</span> <span class="n">record</span><span class="o">.</span><span class="n">items</span><span class="p">()</span> <span class="k">if</span> <span class="n">k</span> <span class="ow">in</span> <span class="n">keep</span><span class="p">}</span>
     <span class="k">return</span> <span class="p">(</span><span class="n">v1</span><span class="p">,</span><span class="n">v2</span><span class="p">,</span> <span class="n">properties</span><span class="p">)</span>
-</pre></div>
-
-  </div>
-</div>
-
-  </div>
-  
-      
-  <div class="item">
-    <div class="name def" id="gitnet.helpers.filter_before">
-    <p>def <span class="ident">filter_before</span>(</p><p>s, match)</p>
-    </div>
-    
-
-    
-  
-    <div class="desc"><p>A predicate function to determine if a date (<code>s</code>) occurred before another date (<code>match</code>). This compares the dates
-inclusively, so if the dates are equal the function will return <code>True</code>.</p>
-<p><strong>Parameters</strong></p>
-<blockquote>
-<p><em>s</em> : 'str'</p>
-<blockquote>
-<p>A git-formatted date string such as "Fri Jan 10 10:12:34 2016 -0400"</p>
-</blockquote>
-<p><em>match</em> : <code>str</code> or <code>datetime</code></p>
-<blockquote>
-<p>Either a git-formatted date string such as "Sat Apr 2 07:25:25 2016 -0400" or a datetime object.</p>
-</blockquote>
-</blockquote>
-<p><strong>Return</strong> <code>bool</code></p>
-<blockquote>
-<p><code>True</code> if <code>s</code> is the same or a less recent date then <code>match</code>, otherwise <code>False</code>.</p>
-</blockquote></div>
-  <div class="source_cont">
-  <p class="source_link"><a href="javascript:void(0);" onclick="toggle('source-gitnet.helpers.filter_before', this);">Show source &equiv;</a></p>
-  <div id="source-gitnet.helpers.filter_before" class="source">
-    <div class="codehilite"><pre><span></span><span class="k">def</span> <span class="nf">filter_before</span><span class="p">(</span><span class="n">s</span><span class="p">,</span> <span class="n">match</span><span class="p">):</span>
-    <span class="sd">&quot;&quot;&quot;</span>
-<span class="sd">    A predicate function to determine if a date (`s`) occurred before another date (`match`). This compares the dates</span>
-<span class="sd">    inclusively, so if the dates are equal the function will return `True`.</span>
-
-<span class="sd">    **Parameters**</span>
-
-<span class="sd">    &gt;*s* : &#39;str&#39;</span>
-<span class="sd">    &gt;&gt; A git-formatted date string such as &quot;Fri Jan 10 10:12:34 2016 -0400&quot;</span>
-
-<span class="sd">    &gt;*match* : `str` or `datetime`</span>
-<span class="sd">    &gt;&gt; Either a git-formatted date string such as &quot;Sat Apr 2 07:25:25 2016 -0400&quot; or a datetime object.</span>
-
-<span class="sd">    **Return** `bool`</span>
-<span class="sd">    &gt; `True` if `s` is the same or a less recent date then `match`, otherwise `False`.</span>
-<span class="sd">    &quot;&quot;&quot;</span>
-
-    <span class="n">dt_match</span> <span class="o">=</span> <span class="n">datetime_reference</span><span class="p">(</span><span class="n">match</span><span class="p">)</span>
-    <span class="k">return</span> <span class="n">datetime_git</span><span class="p">(</span><span class="n">s</span><span class="p">)</span> <span class="o">&lt;=</span> <span class="n">dt_match</span>
-</pre></div>
-
-  </div>
-</div>
-
-  </div>
-  
-      
-  <div class="item">
-    <div class="name def" id="gitnet.helpers.filter_beforex">
-    <p>def <span class="ident">filter_beforex</span>(</p><p>s, match)</p>
-    </div>
-    
-
-    
-  
-    <div class="desc"><p>A predicate function to determine if a date (<code>s</code>) occurred before another date (<code>match</code>). This compares the dates
-exclusively, so if the dates are equal the function will return <code>False</code>.</p>
-<p><strong>Parameters</strong></p>
-<blockquote>
-<p><em>s</em> : 'str'</p>
-<blockquote>
-<p>A git-formatted date string such as "Fri Jan 10 10:12:34 2016 -0400"</p>
-</blockquote>
-<p><em>match</em> : <code>str</code> or <code>datetime</code></p>
-<blockquote>
-<p>Either a git-formatted date string such as "Sat Apr 2 07:25:25 2016 -0400" or a datetime object.</p>
-</blockquote>
-</blockquote>
-<p><strong>Return</strong> <code>bool</code></p>
-<blockquote>
-<p><code>True</code> if <code>s</code> is a less recent date then <code>match</code>, otherwise <code>False</code>.</p>
-</blockquote></div>
-  <div class="source_cont">
-  <p class="source_link"><a href="javascript:void(0);" onclick="toggle('source-gitnet.helpers.filter_beforex', this);">Show source &equiv;</a></p>
-  <div id="source-gitnet.helpers.filter_beforex" class="source">
-    <div class="codehilite"><pre><span></span><span class="k">def</span> <span class="nf">filter_beforex</span><span class="p">(</span><span class="n">s</span><span class="p">,</span> <span class="n">match</span><span class="p">):</span>
-    <span class="sd">&quot;&quot;&quot;</span>
-<span class="sd">    A predicate function to determine if a date (`s`) occurred before another date (`match`). This compares the dates</span>
-<span class="sd">    exclusively, so if the dates are equal the function will return `False`.</span>
-
-<span class="sd">    **Parameters**</span>
-
-<span class="sd">    &gt;*s* : &#39;str&#39;</span>
-<span class="sd">    &gt;&gt; A git-formatted date string such as &quot;Fri Jan 10 10:12:34 2016 -0400&quot;</span>
-
-<span class="sd">    &gt;*match* : `str` or `datetime`</span>
-<span class="sd">    &gt;&gt; Either a git-formatted date string such as &quot;Sat Apr 2 07:25:25 2016 -0400&quot; or a datetime object.</span>
-
-<span class="sd">    **Return** `bool`</span>
-<span class="sd">    &gt; `True` if `s` is a less recent date then `match`, otherwise `False`.</span>
-<span class="sd">    &quot;&quot;&quot;</span>
-    <span class="n">dt_match</span> <span class="o">=</span> <span class="n">datetime_reference</span><span class="p">(</span><span class="n">match</span><span class="p">)</span>
-    <span class="k">return</span> <span class="n">datetime_git</span><span class="p">(</span><span class="n">s</span><span class="p">)</span> <span class="o">&lt;</span> <span class="n">dt_match</span>
-</pre></div>
-
-  </div>
-</div>
-
-  </div>
-  
-      
-  <div class="item">
-    <div class="name def" id="gitnet.helpers.filter_equals">
-    <p>def <span class="ident">filter_equals</span>(</p><p>x, match)</p>
-    </div>
-    
-
-    
-  
-    <div class="desc"><p>Determines whether x and match are equal. If x and match are both strings, match can be a regular expression.</p>
-<p><strong>Parameters</strong></p>
-<blockquote>
-<p><em>x</em> : <code>any</code></p>
-<blockquote>
-<p>Any value which you want to compare against <code>match</code>.</p>
-</blockquote>
-<p><em>match</em> : <code>any</code></p>
-<blockquote>
-<p>A reference value to compare <code>x</code> with.</p>
-</blockquote>
-</blockquote>
-<p><strong>Return</strong> <code>bool</code></p>
-<blockquote>
-<blockquote>
-<p><code>True</code> if <code>x</code> and <code>match</code> are the same, otherwise <code>False</code>.</p>
-</blockquote>
-</blockquote></div>
-  <div class="source_cont">
-  <p class="source_link"><a href="javascript:void(0);" onclick="toggle('source-gitnet.helpers.filter_equals', this);">Show source &equiv;</a></p>
-  <div id="source-gitnet.helpers.filter_equals" class="source">
-    <div class="codehilite"><pre><span></span><span class="k">def</span> <span class="nf">filter_equals</span><span class="p">(</span><span class="n">x</span><span class="p">,</span> <span class="n">match</span><span class="p">):</span>
-    <span class="sd">&quot;&quot;&quot;</span>
-<span class="sd">    Determines whether x and match are equal. If x and match are both strings, match can be a regular expression.</span>
-
-<span class="sd">    **Parameters**</span>
-
-<span class="sd">    &gt;*x* : `any`</span>
-<span class="sd">    &gt;&gt; Any value which you want to compare against `match`.</span>
-
-<span class="sd">    &gt;*match* : `any`</span>
-<span class="sd">    &gt;&gt; A reference value to compare `x` with.</span>
-
-<span class="sd">    **Return** `bool`</span>
-<span class="sd">    &gt;&gt; `True` if `x` and `match` are the same, otherwise `False`.</span>
-<span class="sd">    &quot;&quot;&quot;</span>
-    <span class="k">if</span> <span class="nb">type</span><span class="p">(</span><span class="n">x</span><span class="p">)</span> <span class="ow">is</span> <span class="nb">str</span> <span class="ow">and</span> <span class="nb">type</span><span class="p">(</span><span class="n">match</span><span class="p">)</span> <span class="ow">is</span> <span class="nb">str</span><span class="p">:</span>
-        <span class="k">return</span> <span class="n">filter_regex</span><span class="p">(</span><span class="n">x</span><span class="p">,</span> <span class="n">match</span><span class="p">,</span> <span class="n">mode</span><span class="o">=</span><span class="s2">&quot;match&quot;</span><span class="p">)</span>
-    <span class="k">else</span><span class="p">:</span>
-        <span class="k">return</span> <span class="n">x</span> <span class="o">==</span> <span class="n">match</span>
-</pre></div>
-
-  </div>
-</div>
-
-  </div>
-  
-      
-  <div class="item">
-    <div class="name def" id="gitnet.helpers.filter_has">
-    <p>def <span class="ident">filter_has</span>(</p><p>x, match)</p>
-    </div>
-    
-
-    
-  
-    <div class="desc"><p>Determines whether match is "in" x. If x and match are both strings, match can be a regular expression.
-<strong>Parameters</strong></p>
-<blockquote>
-<p><em>x</em> : <code>any</code></p>
-<blockquote>
-<p>A value which you want to compare against <code>match</code>.</p>
-</blockquote>
-<p><em>match</em> : <code>any</code></p>
-<blockquote>
-<p>A reference value to compare <code>x</code> with.</p>
-</blockquote>
-</blockquote>
-<p><strong>Return</strong> <code>bool</code></p>
-<blockquote>
-<p><code>True</code> if <code>match</code> contains <code>x</code>, otherwise <code>False</code>.</p>
-</blockquote></div>
-  <div class="source_cont">
-  <p class="source_link"><a href="javascript:void(0);" onclick="toggle('source-gitnet.helpers.filter_has', this);">Show source &equiv;</a></p>
-  <div id="source-gitnet.helpers.filter_has" class="source">
-    <div class="codehilite"><pre><span></span><span class="k">def</span> <span class="nf">filter_has</span><span class="p">(</span><span class="n">x</span><span class="p">,</span><span class="n">match</span><span class="p">):</span>
-    <span class="sd">&quot;&quot;&quot;</span>
-<span class="sd">    Determines whether match is &quot;in&quot; x. If x and match are both strings, match can be a regular expression.</span>
-<span class="sd">    **Parameters**</span>
-
-<span class="sd">    &gt;*x* : `any`</span>
-<span class="sd">    &gt;&gt; A value which you want to compare against `match`.</span>
-
-<span class="sd">    &gt;*match* : `any`</span>
-<span class="sd">    &gt;&gt; A reference value to compare `x` with.</span>
-
-<span class="sd">    **Return** `bool`</span>
-<span class="sd">    &gt; `True` if `match` contains `x`, otherwise `False`.</span>
-<span class="sd">    &quot;&quot;&quot;</span>
-    <span class="k">if</span> <span class="nb">type</span><span class="p">(</span><span class="n">x</span><span class="p">)</span> <span class="ow">is</span> <span class="nb">str</span> <span class="ow">and</span> <span class="nb">type</span><span class="p">(</span><span class="n">match</span><span class="p">)</span> <span class="ow">is</span> <span class="nb">str</span><span class="p">:</span>
-        <span class="k">return</span> <span class="n">filter_regex</span><span class="p">(</span><span class="n">x</span><span class="p">,</span> <span class="n">match</span><span class="p">,</span> <span class="n">mode</span><span class="o">=</span><span class="s2">&quot;search&quot;</span><span class="p">)</span>
-    <span class="k">try</span><span class="p">:</span>
-        <span class="k">return</span> <span class="n">match</span> <span class="ow">in</span> <span class="n">x</span>
-    <span class="k">except</span> <span class="ne">TypeError</span><span class="p">:</span>
-        <span class="k">return</span> <span class="bp">False</span>
-</pre></div>
-
-  </div>
-</div>
-
-  </div>
-  
-      
-  <div class="item">
-    <div class="name def" id="gitnet.helpers.filter_regex">
-    <p>def <span class="ident">filter_regex</span>(</p><p>s, match, mode=&#39;match&#39;)</p>
-    </div>
-    
-
-    
-  
-    <div class="desc"><p>A predicate which determines whether <code>s</code> matches the regular expression <code>match</code>.</p>
-<p><strong>Parameters</strong></p>
-<blockquote>
-<p><em>s</em> : <code>str</code></p>
-<blockquote>
-<p>An input string which is compared to the regex pattern.</p>
-</blockquote>
-<p><em>match</em> : <code>str</code></p>
-<blockquote>
-<p>A regular expression string.</p>
-</blockquote>
-</blockquote>
-<p><em>mode</em> : <code>str</code></p>
-<blockquote>
-<blockquote>
-<p>A string to indicate whether the regular expression should be an exact match for <code>s</code> or if it should be searched
-for within <code>s</code>. Defaults to <code>"match"</code>, but may also be <code>"search"</code>.</p>
-</blockquote>
-</blockquote>
-<p><strong>Return</strong> <code>bool</code></p>
-<blockquote>
-<p><code>True</code> if <code>s</code> matches or contains the regular expression <code>match</code>, otherwise <code>False</code>.</p>
-</blockquote></div>
-  <div class="source_cont">
-  <p class="source_link"><a href="javascript:void(0);" onclick="toggle('source-gitnet.helpers.filter_regex', this);">Show source &equiv;</a></p>
-  <div id="source-gitnet.helpers.filter_regex" class="source">
-    <div class="codehilite"><pre><span></span><span class="k">def</span> <span class="nf">filter_regex</span><span class="p">(</span><span class="n">s</span><span class="p">,</span> <span class="n">match</span><span class="p">,</span> <span class="n">mode</span><span class="o">=</span><span class="s2">&quot;match&quot;</span><span class="p">):</span>
-    <span class="sd">&quot;&quot;&quot;</span>
-<span class="sd">    A predicate which determines whether `s` matches the regular expression `match`.</span>
-
-<span class="sd">    **Parameters**</span>
-
-<span class="sd">    &gt;*s* : `str`</span>
-<span class="sd">    &gt;&gt; An input string which is compared to the regex pattern.</span>
-
-<span class="sd">    &gt;*match* : `str`</span>
-<span class="sd">    &gt;&gt; A regular expression string.</span>
-
-<span class="sd">    *mode* : `str`</span>
-<span class="sd">    &gt;&gt; A string to indicate whether the regular expression should be an exact match for `s` or if it should be searched</span>
-<span class="sd">    for within `s`. Defaults to `&quot;match&quot;`, but may also be `&quot;search&quot;`.</span>
-
-<span class="sd">    **Return** `bool`</span>
-<span class="sd">    &gt; `True` if `s` matches or contains the regular expression `match`, otherwise `False`.</span>
-<span class="sd">    &quot;&quot;&quot;</span>
-    <span class="n">pattern</span> <span class="o">=</span> <span class="n">re</span><span class="o">.</span><span class="n">compile</span><span class="p">(</span><span class="n">match</span><span class="p">)</span>
-    <span class="k">if</span> <span class="n">mode</span> <span class="o">==</span> <span class="s2">&quot;match&quot;</span><span class="p">:</span>
-        <span class="k">return</span> <span class="nb">bool</span><span class="p">(</span><span class="n">re</span><span class="o">.</span><span class="n">match</span><span class="p">(</span><span class="n">pattern</span><span class="p">,</span> <span class="n">s</span><span class="p">))</span>
-    <span class="k">elif</span> <span class="n">mode</span> <span class="o">==</span> <span class="s2">&quot;search&quot;</span><span class="p">:</span>
-        <span class="k">return</span> <span class="nb">bool</span><span class="p">(</span><span class="n">re</span><span class="o">.</span><span class="n">search</span><span class="p">(</span><span class="n">pattern</span><span class="p">,</span> <span class="n">s</span><span class="p">))</span>
-</pre></div>
-
-  </div>
-</div>
-
-  </div>
-  
-      
-  <div class="item">
-    <div class="name def" id="gitnet.helpers.filter_since">
-    <p>def <span class="ident">filter_since</span>(</p><p>s, match)</p>
-    </div>
-    
-
-    
-  
-    <div class="desc"><p>A predicate function to determine if a date (<code>s</code>) has occurred since another date (<code>match</code>). This compares the dates
-inclusively, so if the dates are equal the function returns <code>True</code>.</p>
-<p><strong>Parameters</strong></p>
-<blockquote>
-<p><em>s</em> : <code>str</code></p>
-<blockquote>
-<p>A git-formatted date string such as "Fri Jan 10 10:12:34 2016 -0400"</p>
-</blockquote>
-<p><em>match</em> : <code>str</code> or <code>datetime</code></p>
-<blockquote>
-<p>Either a git-formatted date string such as "Sat Apr 2 07:25:25 2016 -0400" or a datetime object.</p>
-</blockquote>
-</blockquote>
-<p><strong>Return</strong> <code>bool</code></p>
-<blockquote>
-<p><code>True</code> if <code>s</code> is the same or a more recent date then <code>match</code>, otherwise <code>False</code>.</p>
-</blockquote></div>
-  <div class="source_cont">
-  <p class="source_link"><a href="javascript:void(0);" onclick="toggle('source-gitnet.helpers.filter_since', this);">Show source &equiv;</a></p>
-  <div id="source-gitnet.helpers.filter_since" class="source">
-    <div class="codehilite"><pre><span></span><span class="k">def</span> <span class="nf">filter_since</span><span class="p">(</span><span class="n">s</span><span class="p">,</span> <span class="n">match</span><span class="p">):</span>
-    <span class="sd">&quot;&quot;&quot;</span>
-<span class="sd">    A predicate function to determine if a date (`s`) has occurred since another date (`match`). This compares the dates</span>
-<span class="sd">    inclusively, so if the dates are equal the function returns `True`.</span>
-
-<span class="sd">    **Parameters**</span>
-
-<span class="sd">    &gt;*s* : `str`</span>
-<span class="sd">    &gt;&gt; A git-formatted date string such as &quot;Fri Jan 10 10:12:34 2016 -0400&quot;</span>
-
-<span class="sd">    &gt;*match* : `str` or `datetime`</span>
-<span class="sd">    &gt;&gt; Either a git-formatted date string such as &quot;Sat Apr 2 07:25:25 2016 -0400&quot; or a datetime object.</span>
-
-<span class="sd">    **Return** `bool`</span>
-<span class="sd">    &gt; `True` if `s` is the same or a more recent date then `match`, otherwise `False`.</span>
-<span class="sd">    &quot;&quot;&quot;</span>
-    <span class="n">dt_match</span> <span class="o">=</span> <span class="n">datetime_reference</span><span class="p">(</span><span class="n">match</span><span class="p">)</span>
-    <span class="k">return</span> <span class="n">datetime_git</span><span class="p">(</span><span class="n">s</span><span class="p">)</span> <span class="o">&gt;=</span> <span class="n">dt_match</span>
-</pre></div>
-
-  </div>
-</div>
-
-  </div>
-  
-      
-  <div class="item">
-    <div class="name def" id="gitnet.helpers.filter_sincex">
-    <p>def <span class="ident">filter_sincex</span>(</p><p>s, match)</p>
-    </div>
-    
-
-    
-  
-    <div class="desc"><p>A predicate function to determine if a date (<code>s</code>) has occurred since another date (<code>match</code>). This compares the dates
-exclusively, so if the dates are equal the function returns <code>False</code>.</p>
-<p><strong>Parameters</strong></p>
-<blockquote>
-<p><em>s</em> : <code>str</code></p>
-<blockquote>
-<p>A git-formatted date string such as "Fri Jan 10 10:12:34 2016 -0400"</p>
-</blockquote>
-<p><em>match</em> : <code>str</code> or <code>datetime</code></p>
-<blockquote>
-<p>Either a git-formatted date string such as "Sat Apr 2 07:25:25 2016 -0400" or a datetime object.</p>
-</blockquote>
-</blockquote>
-<p><strong>Return</strong> <code>bool</code></p>
-<blockquote>
-<p><code>True</code> if <code>s</code> is a more recent date then <code>match</code>, otherwise <code>False</code>.</p>
-</blockquote></div>
-  <div class="source_cont">
-  <p class="source_link"><a href="javascript:void(0);" onclick="toggle('source-gitnet.helpers.filter_sincex', this);">Show source &equiv;</a></p>
-  <div id="source-gitnet.helpers.filter_sincex" class="source">
-    <div class="codehilite"><pre><span></span><span class="k">def</span> <span class="nf">filter_sincex</span><span class="p">(</span><span class="n">s</span><span class="p">,</span> <span class="n">match</span><span class="p">):</span>
-    <span class="sd">&quot;&quot;&quot;</span>
-<span class="sd">    A predicate function to determine if a date (`s`) has occurred since another date (`match`). This compares the dates</span>
-<span class="sd">    exclusively, so if the dates are equal the function returns `False`.</span>
-
-<span class="sd">    **Parameters**</span>
-
-<span class="sd">    &gt;*s* : `str`</span>
-<span class="sd">    &gt;&gt; A git-formatted date string such as &quot;Fri Jan 10 10:12:34 2016 -0400&quot;</span>
-
-<span class="sd">    &gt;*match* : `str` or `datetime`</span>
-<span class="sd">    &gt;&gt; Either a git-formatted date string such as &quot;Sat Apr 2 07:25:25 2016 -0400&quot; or a datetime object.</span>
-
-<span class="sd">    **Return** `bool`</span>
-<span class="sd">    &gt; `True` if `s` is a more recent date then `match`, otherwise `False`.</span>
-<span class="sd">    &quot;&quot;&quot;</span>
-    <span class="n">dt_match</span> <span class="o">=</span> <span class="n">datetime_reference</span><span class="p">(</span><span class="n">match</span><span class="p">)</span>
-    <span class="k">return</span> <span class="n">datetime_git</span><span class="p">(</span><span class="n">s</span><span class="p">)</span> <span class="o">&gt;</span> <span class="n">dt_match</span>
-</pre></div>
-
-  </div>
-</div>
-
-  </div>
-  
-      
-  <div class="item">
-    <div class="name def" id="gitnet.helpers.list_to_scd">
-    <p>def <span class="ident">list_to_scd</span>(</p><p>lst)</p>
-    </div>
-    
-
-    
-  
-    <div class="desc"><p>Produces a string which joins the items of the list by semicolons. Non-string items are converted to strings
-prior to joining.</p>
-<p><strong>Parameters</strong></p>
-<blockquote>
-<p><em>lst</em> : <code>list</code></p>
-<blockquote>
-<p>A list of items which are either strings or objects which can be converted to strings using <code>str()</code></p>
-</blockquote>
-</blockquote>
-<p><strong>Return</strong> <code>str</code></p>
-<blockquote>
-<p>A String which includes each item within <code>lst</code>, separated by semicolons.</p>
-</blockquote></div>
-  <div class="source_cont">
-  <p class="source_link"><a href="javascript:void(0);" onclick="toggle('source-gitnet.helpers.list_to_scd', this);">Show source &equiv;</a></p>
-  <div id="source-gitnet.helpers.list_to_scd" class="source">
-    <div class="codehilite"><pre><span></span><span class="k">def</span> <span class="nf">list_to_scd</span><span class="p">(</span><span class="n">lst</span><span class="p">):</span>
-    <span class="sd">&quot;&quot;&quot;</span>
-<span class="sd">    Produces a string which joins the items of the list by semicolons. Non-string items are converted to strings</span>
-<span class="sd">    prior to joining.</span>
-
-<span class="sd">    **Parameters**</span>
-
-<span class="sd">    &gt;*lst* : `list`</span>
-<span class="sd">    &gt;&gt; A list of items which are either strings or objects which can be converted to strings using `str()`</span>
-
-<span class="sd">    **Return** `str`</span>
-<span class="sd">    &gt; A String which includes each item within `lst`, separated by semicolons.</span>
-<span class="sd">    &quot;&quot;&quot;</span>
-    <span class="n">new_lst</span> <span class="o">=</span> <span class="p">[]</span>
-    <span class="k">for</span> <span class="n">i</span> <span class="ow">in</span> <span class="n">lst</span><span class="p">:</span>
-        <span class="k">if</span> <span class="ow">not</span> <span class="nb">isinstance</span><span class="p">(</span><span class="n">i</span><span class="p">,</span> <span class="nb">str</span><span class="p">):</span>
-            <span class="n">new_lst</span><span class="o">.</span><span class="n">append</span><span class="p">(</span><span class="nb">str</span><span class="p">(</span><span class="n">i</span><span class="p">))</span>
-        <span class="k">else</span><span class="p">:</span>
-            <span class="n">new_lst</span><span class="o">.</span><span class="n">append</span><span class="p">(</span><span class="n">i</span><span class="p">)</span>
-
-    <span class="n">string</span> <span class="o">=</span> <span class="s1">&#39;;&#39;</span><span class="o">.</span><span class="n">join</span><span class="p">(</span><span class="n">new_lst</span><span class="p">)</span>
-
-    <span class="k">return</span> <span class="n">string</span>
-</pre></div>
-
-  </div>
-</div>
-
-  </div>
-  
-      
-  <div class="item">
-    <div class="name def" id="gitnet.helpers.most_common">
-    <p>def <span class="ident">most_common</span>(</p><p>lst, n=1)</p>
-    </div>
-    
-
-    
-  
-    <div class="desc"><p>Produces a list containing the n most common entries (occurring more than once) in a list. If the nth most common
-entry is in a tie, all these entries will be returned as well.</p>
-<p><strong>Parameters</strong></p>
-<blockquote>
-<p><em>lst</em> : <code>list</code></p>
-<blockquote>
-<p>A list of values.</p>
-</blockquote>
-<p><em>n</em> : <code>int</code></p>
-<blockquote>
-<p>A positive integer, defaulting to 1, indicating how many entries to return.</p>
-</blockquote>
-</blockquote>
-<p><strong>Return</strong></p>
-<blockquote>
-<p>A list of tuples, each containing a frequency integer and a value.</p>
-</blockquote></div>
-  <div class="source_cont">
-  <p class="source_link"><a href="javascript:void(0);" onclick="toggle('source-gitnet.helpers.most_common', this);">Show source &equiv;</a></p>
-  <div id="source-gitnet.helpers.most_common" class="source">
-    <div class="codehilite"><pre><span></span><span class="k">def</span> <span class="nf">most_common</span><span class="p">(</span><span class="n">lst</span><span class="p">,</span> <span class="n">n</span><span class="o">=</span><span class="mi">1</span><span class="p">):</span>
-    <span class="sd">&quot;&quot;&quot;</span>
-<span class="sd">    Produces a list containing the n most common entries (occurring more than once) in a list. If the nth most common</span>
-<span class="sd">    entry is in a tie, all these entries will be returned as well.</span>
-
-<span class="sd">    **Parameters**</span>
-
-<span class="sd">    &gt;*lst* : `list`</span>
-<span class="sd">    &gt;&gt; A list of values.</span>
-
-<span class="sd">    &gt;*n* : `int`</span>
-<span class="sd">    &gt;&gt; A positive integer, defaulting to 1, indicating how many entries to return.</span>
-
-<span class="sd">    **Return**</span>
-<span class="sd">    &gt; A list of tuples, each containing a frequency integer and a value.</span>
-<span class="sd">    &quot;&quot;&quot;</span>
-    <span class="n">occurrences</span> <span class="o">=</span> <span class="p">{}</span>
-    <span class="c1"># Count occurrences</span>
-    <span class="k">for</span> <span class="n">i</span> <span class="ow">in</span> <span class="n">lst</span><span class="p">:</span>
-        <span class="k">if</span> <span class="n">i</span> <span class="ow">in</span> <span class="n">occurrences</span><span class="p">:</span>
-            <span class="n">occurrences</span><span class="p">[</span><span class="n">i</span><span class="p">]</span> <span class="o">+=</span> <span class="mi">1</span>
-        <span class="k">else</span><span class="p">:</span>
-            <span class="n">occurrences</span><span class="p">[</span><span class="n">i</span><span class="p">]</span> <span class="o">=</span> <span class="mi">1</span>
-
-    <span class="c1"># Remove entries with one occurrence</span>
-    <span class="n">s_list</span> <span class="o">=</span> <span class="p">[]</span>
-    <span class="k">for</span> <span class="n">j</span> <span class="ow">in</span> <span class="n">occurrences</span><span class="p">:</span>
-        <span class="k">if</span> <span class="n">occurrences</span><span class="p">[</span><span class="n">j</span><span class="p">]</span> <span class="o">&gt;</span> <span class="mi">1</span><span class="p">:</span>
-            <span class="n">s_list</span><span class="o">.</span><span class="n">append</span><span class="p">((</span><span class="n">occurrences</span><span class="p">[</span><span class="n">j</span><span class="p">],</span> <span class="n">j</span><span class="p">))</span>
-    <span class="n">s_list</span> <span class="o">=</span> <span class="nb">sorted</span><span class="p">(</span><span class="n">s_list</span><span class="p">,</span> <span class="n">reverse</span><span class="o">=</span><span class="bp">True</span><span class="p">)</span>
-
-    <span class="c1"># Select top n</span>
-    <span class="n">num_count</span> <span class="o">=</span> <span class="mi">1</span>
-    <span class="n">ret_list</span> <span class="o">=</span> <span class="p">[]</span>
-    <span class="nb">min</span> <span class="o">=</span> <span class="mi">2</span>
-    <span class="k">for</span> <span class="n">item</span> <span class="ow">in</span> <span class="n">s_list</span><span class="p">:</span>
-        <span class="k">if</span> <span class="n">num_count</span> <span class="o">&lt;</span> <span class="n">n</span><span class="p">:</span>
-            <span class="n">ret_list</span><span class="o">.</span><span class="n">append</span><span class="p">(</span><span class="n">item</span><span class="p">)</span>
-        <span class="k">elif</span> <span class="n">num_count</span> <span class="o">==</span> <span class="n">n</span><span class="p">:</span>
-            <span class="n">ret_list</span><span class="o">.</span><span class="n">append</span><span class="p">(</span><span class="n">item</span><span class="p">)</span>
-            <span class="nb">min</span> <span class="o">=</span> <span class="n">item</span><span class="p">[</span><span class="mi">0</span><span class="p">]</span>
-        <span class="k">else</span><span class="p">:</span>
-            <span class="k">if</span> <span class="n">item</span><span class="p">[</span><span class="mi">0</span><span class="p">]</span> <span class="o">==</span> <span class="nb">min</span><span class="p">:</span>
-                <span class="n">ret_list</span><span class="o">.</span><span class="n">append</span><span class="p">(</span><span class="n">item</span><span class="p">)</span>
-        <span class="n">num_count</span> <span class="o">+=</span> <span class="mi">1</span>
-
-    <span class="k">return</span> <span class="nb">sorted</span><span class="p">(</span><span class="n">ret_list</span><span class="p">,</span> <span class="n">reverse</span><span class="o">=</span><span class="bp">True</span><span class="p">)</span>
-</pre></div>
-
-  </div>
-</div>
-
-  </div>
-  
-      
-  <div class="item">
-    <div class="name def" id="gitnet.helpers.most_occurrences">
-    <p>def <span class="ident">most_occurrences</span>(</p><p>lst)</p>
-    </div>
-    
-
-    
-  
-    <div class="desc"><p>Produces the number of times the most common value appears.</p>
-<p><strong>Parameters</strong></p>
-<blockquote>
-<p><em>lst</em> : <code>list</code></p>
-<blockquote>
-<p>A list of values.</p>
-</blockquote>
-</blockquote>
-<p><strong>Return</strong> <code>int</code></p>
-<blockquote>
-<p>The number of times the most common value occurs.</p>
-</blockquote></div>
-  <div class="source_cont">
-  <p class="source_link"><a href="javascript:void(0);" onclick="toggle('source-gitnet.helpers.most_occurrences', this);">Show source &equiv;</a></p>
-  <div id="source-gitnet.helpers.most_occurrences" class="source">
-    <div class="codehilite"><pre><span></span><span class="k">def</span> <span class="nf">most_occurrences</span><span class="p">(</span><span class="n">lst</span><span class="p">):</span>
-    <span class="sd">&quot;&quot;&quot;</span>
-<span class="sd">    Produces the number of times the most common value appears.</span>
-
-<span class="sd">    **Parameters**</span>
-
-<span class="sd">    &gt;*lst* : `list`</span>
-<span class="sd">    &gt;&gt; A list of values.</span>
-
-<span class="sd">    **Return** `int`</span>
-<span class="sd">    &gt; The number of times the most common value occurs.</span>
-<span class="sd">    &quot;&quot;&quot;</span>
-    <span class="n">occurrences</span> <span class="o">=</span> <span class="p">{}</span>
-    <span class="nb">max</span> <span class="o">=</span> <span class="mi">0</span>
-    <span class="n">m_common</span> <span class="o">=</span> <span class="p">[]</span>
-    <span class="k">for</span> <span class="n">i</span> <span class="ow">in</span> <span class="n">lst</span><span class="p">:</span>
-        <span class="k">if</span> <span class="n">i</span> <span class="ow">in</span> <span class="n">occurrences</span><span class="p">:</span>
-            <span class="n">occurrences</span><span class="p">[</span><span class="n">i</span><span class="p">]</span> <span class="o">+=</span> <span class="mi">1</span>
-        <span class="k">else</span><span class="p">:</span>
-            <span class="n">occurrences</span><span class="p">[</span><span class="n">i</span><span class="p">]</span> <span class="o">=</span> <span class="mi">1</span>
-        <span class="k">if</span> <span class="n">occurrences</span><span class="p">[</span><span class="n">i</span><span class="p">]</span> <span class="o">&gt;</span> <span class="nb">max</span><span class="p">:</span>
-            <span class="nb">max</span> <span class="o">=</span> <span class="n">occurrences</span><span class="p">[</span><span class="n">i</span><span class="p">]</span>
-            <span class="n">m_common</span> <span class="o">=</span> <span class="p">[</span><span class="n">i</span><span class="p">]</span>
-        <span class="k">elif</span> <span class="n">occurrences</span><span class="p">[</span><span class="n">i</span><span class="p">]</span> <span class="o">==</span> <span class="nb">max</span><span class="p">:</span>
-            <span class="n">m_common</span><span class="o">.</span><span class="n">append</span><span class="p">(</span><span class="n">i</span><span class="p">)</span>
-    <span class="k">return</span> <span class="nb">max</span>
 </pre></div>
 
   </div>
@@ -2382,8 +2374,6 @@
 <span class="sd">    (ending in .py) return &#39;tomato&#39;. C code files (ending in .cc) return &#39;gold&#39;. C interface files (ending in .h)</span>
 <span class="sd">    return &#39;goldenrod&#39;.</span>
 <span class="sd">    &quot;&quot;&quot;</span>
-
-    <span class="c1"># After Here is not being run</span>
     <span class="k">if</span> <span class="s2">&quot;type&quot;</span> <span class="ow">not</span> <span class="ow">in</span> <span class="n">d</span><span class="o">.</span><span class="n">keys</span><span class="p">():</span>
         <span class="k">return</span> <span class="s2">&quot;lightgrey&quot;</span>
     <span class="k">else</span><span class="p">:</span>
@@ -2430,1959 +2420,4 @@
   </footer>
 </div>
 </body>
-</html>
-=======
-<!doctype html>
-<head>
-  <meta http-equiv="Content-Type" content="text/html; charset=utf-8" />
-  <meta name="viewport" content="width=device-width, initial-scale=1, minimum-scale=1" />
-
-    <title>gitnet.helpers API documentation</title>
-    <meta name="description" content="" />
-
-  <link href='http://fonts.googleapis.com/css?family=Source+Sans+Pro:400,300' rel='stylesheet' type='text/css'>
-  
-  <style type="text/css">
-  
-* {
-  box-sizing: border-box;
-}
-/*! normalize.css v1.1.1 | MIT License | git.io/normalize */
-
-/* ==========================================================================
-   HTML5 display definitions
-   ========================================================================== */
-
-/**
- * Correct `block` display not defined in IE 6/7/8/9 and Firefox 3.
- */
-
-article,
-aside,
-details,
-figcaption,
-figure,
-footer,
-header,
-hgroup,
-main,
-nav,
-section,
-summary {
-    display: block;
-}
-
-/**
- * Correct `inline-block` display not defined in IE 6/7/8/9 and Firefox 3.
- */
-
-audio,
-canvas,
-video {
-    display: inline-block;
-    *display: inline;
-    *zoom: 1;
-}
-
-/**
- * Prevent modern browsers from displaying `audio` without controls.
- * Remove excess height in iOS 5 devices.
- */
-
-audio:not([controls]) {
-    display: none;
-    height: 0;
-}
-
-/**
- * Address styling not present in IE 7/8/9, Firefox 3, and Safari 4.
- * Known issue: no IE 6 support.
- */
-
-[hidden] {
-    display: none;
-}
-
-/* ==========================================================================
-   Base
-   ========================================================================== */
-
-/**
- * 1. Prevent system color scheme's background color being used in Firefox, IE,
- *    and Opera.
- * 2. Prevent system color scheme's text color being used in Firefox, IE, and
- *    Opera.
- * 3. Correct text resizing oddly in IE 6/7 when body `font-size` is set using
- *    `em` units.
- * 4. Prevent iOS text size adjust after orientation change, without disabling
- *    user zoom.
- */
-
-html {
-    background: #fff; /* 1 */
-    color: #000; /* 2 */
-    font-size: 100%; /* 3 */
-    -webkit-text-size-adjust: 100%; /* 4 */
-    -ms-text-size-adjust: 100%; /* 4 */
-}
-
-/**
- * Address `font-family` inconsistency between `textarea` and other form
- * elements.
- */
-
-html,
-button,
-input,
-select,
-textarea {
-    font-family: sans-serif;
-}
-
-/**
- * Address margins handled incorrectly in IE 6/7.
- */
-
-body {
-    margin: 0;
-}
-
-/* ==========================================================================
-   Links
-   ========================================================================== */
-
-/**
- * Address `outline` inconsistency between Chrome and other browsers.
- */
-
-a:focus {
-    outline: thin dotted;
-}
-
-/**
- * Improve readability when focused and also mouse hovered in all browsers.
- */
-
-a:active,
-a:hover {
-    outline: 0;
-}
-
-/* ==========================================================================
-   Typography
-   ========================================================================== */
-
-/**
- * Address font sizes and margins set differently in IE 6/7.
- * Address font sizes within `section` and `article` in Firefox 4+, Safari 5,
- * and Chrome.
- */
-
-h1 {
-    font-size: 2em;
-    margin: 0.67em 0;
-}
-
-h2 {
-    font-size: 1.5em;
-    margin: 0.83em 0;
-}
-
-h3 {
-    font-size: 1.17em;
-    margin: 1em 0;
-}
-
-h4 {
-    font-size: 1em;
-    margin: 1.33em 0;
-}
-
-h5 {
-    font-size: 0.83em;
-    margin: 1.67em 0;
-}
-
-h6 {
-    font-size: 0.67em;
-    margin: 2.33em 0;
-}
-
-/**
- * Address styling not present in IE 7/8/9, Safari 5, and Chrome.
- */
-
-abbr[title] {
-    border-bottom: 1px dotted;
-}
-
-/**
- * Address style set to `bolder` in Firefox 3+, Safari 4/5, and Chrome.
- */
-
-b,
-strong {
-    font-weight: bold;
-}
-
-blockquote {
-    margin: 1em 40px;
-}
-
-/**
- * Address styling not present in Safari 5 and Chrome.
- */
-
-dfn {
-    font-style: italic;
-}
-
-/**
- * Address differences between Firefox and other browsers.
- * Known issue: no IE 6/7 normalization.
- */
-
-hr {
-    -moz-box-sizing: content-box;
-    box-sizing: content-box;
-    height: 0;
-}
-
-/**
- * Address styling not present in IE 6/7/8/9.
- */
-
-mark {
-    background: #ff0;
-    color: #000;
-}
-
-/**
- * Address margins set differently in IE 6/7.
- */
-
-p,
-pre {
-    margin: 1em 0;
-}
-
-/**
- * Correct font family set oddly in IE 6, Safari 4/5, and Chrome.
- */
-
-code,
-kbd,
-pre,
-samp {
-    font-family: monospace, serif;
-    _font-family: 'courier new', monospace;
-    font-size: 1em;
-}
-
-/**
- * Improve readability of pre-formatted text in all browsers.
- */
-
-pre {
-    white-space: pre;
-    white-space: pre-wrap;
-    word-wrap: break-word;
-}
-
-/**
- * Address CSS quotes not supported in IE 6/7.
- */
-
-q {
-    quotes: none;
-}
-
-/**
- * Address `quotes` property not supported in Safari 4.
- */
-
-q:before,
-q:after {
-    content: '';
-    content: none;
-}
-
-/**
- * Address inconsistent and variable font size in all browsers.
- */
-
-small {
-    font-size: 80%;
-}
-
-/**
- * Prevent `sub` and `sup` affecting `line-height` in all browsers.
- */
-
-sub,
-sup {
-    font-size: 75%;
-    line-height: 0;
-    position: relative;
-    vertical-align: baseline;
-}
-
-sup {
-    top: -0.5em;
-}
-
-sub {
-    bottom: -0.25em;
-}
-
-/* ==========================================================================
-   Lists
-   ========================================================================== */
-
-/**
- * Address margins set differently in IE 6/7.
- */
-
-dl,
-menu,
-ol,
-ul {
-    margin: 1em 0;
-}
-
-dd {
-    margin: 0 0 0 40px;
-}
-
-/**
- * Address paddings set differently in IE 6/7.
- */
-
-menu,
-ol,
-ul {
-    padding: 0 0 0 40px;
-}
-
-/**
- * Correct list images handled incorrectly in IE 7.
- */
-
-nav ul,
-nav ol {
-    list-style: none;
-    list-style-image: none;
-}
-
-/* ==========================================================================
-   Embedded content
-   ========================================================================== */
-
-/**
- * 1. Remove border when inside `a` element in IE 6/7/8/9 and Firefox 3.
- * 2. Improve image quality when scaled in IE 7.
- */
-
-img {
-    border: 0; /* 1 */
-    -ms-interpolation-mode: bicubic; /* 2 */
-}
-
-/**
- * Correct overflow displayed oddly in IE 9.
- */
-
-svg:not(:root) {
-    overflow: hidden;
-}
-
-/* ==========================================================================
-   Figures
-   ========================================================================== */
-
-/**
- * Address margin not present in IE 6/7/8/9, Safari 5, and Opera 11.
- */
-
-figure {
-    margin: 0;
-}
-
-/* ==========================================================================
-   Forms
-   ========================================================================== */
-
-/**
- * Correct margin displayed oddly in IE 6/7.
- */
-
-form {
-    margin: 0;
-}
-
-/**
- * Define consistent border, margin, and padding.
- */
-
-fieldset {
-    border: 1px solid #c0c0c0;
-    margin: 0 2px;
-    padding: 0.35em 0.625em 0.75em;
-}
-
-/**
- * 1. Correct color not being inherited in IE 6/7/8/9.
- * 2. Correct text not wrapping in Firefox 3.
- * 3. Correct alignment displayed oddly in IE 6/7.
- */
-
-legend {
-    border: 0; /* 1 */
-    padding: 0;
-    white-space: normal; /* 2 */
-    *margin-left: -7px; /* 3 */
-}
-
-/**
- * 1. Correct font size not being inherited in all browsers.
- * 2. Address margins set differently in IE 6/7, Firefox 3+, Safari 5,
- *    and Chrome.
- * 3. Improve appearance and consistency in all browsers.
- */
-
-button,
-input,
-select,
-textarea {
-    font-size: 100%; /* 1 */
-    margin: 0; /* 2 */
-    vertical-align: baseline; /* 3 */
-    *vertical-align: middle; /* 3 */
-}
-
-/**
- * Address Firefox 3+ setting `line-height` on `input` using `!important` in
- * the UA stylesheet.
- */
-
-button,
-input {
-    line-height: normal;
-}
-
-/**
- * Address inconsistent `text-transform` inheritance for `button` and `select`.
- * All other form control elements do not inherit `text-transform` values.
- * Correct `button` style inheritance in Chrome, Safari 5+, and IE 6+.
- * Correct `select` style inheritance in Firefox 4+ and Opera.
- */
-
-button,
-select {
-    text-transform: none;
-}
-
-/**
- * 1. Avoid the WebKit bug in Android 4.0.* where (2) destroys native `audio`
- *    and `video` controls.
- * 2. Correct inability to style clickable `input` types in iOS.
- * 3. Improve usability and consistency of cursor style between image-type
- *    `input` and others.
- * 4. Remove inner spacing in IE 7 without affecting normal text inputs.
- *    Known issue: inner spacing remains in IE 6.
- */
-
-button,
-html input[type="button"], /* 1 */
-input[type="reset"],
-input[type="submit"] {
-    -webkit-appearance: button; /* 2 */
-    cursor: pointer; /* 3 */
-    *overflow: visible;  /* 4 */
-}
-
-/**
- * Re-set default cursor for disabled elements.
- */
-
-button[disabled],
-html input[disabled] {
-    cursor: default;
-}
-
-/**
- * 1. Address box sizing set to content-box in IE 8/9.
- * 2. Remove excess padding in IE 8/9.
- * 3. Remove excess padding in IE 7.
- *    Known issue: excess padding remains in IE 6.
- */
-
-input[type="checkbox"],
-input[type="radio"] {
-    box-sizing: border-box; /* 1 */
-    padding: 0; /* 2 */
-    *height: 13px; /* 3 */
-    *width: 13px; /* 3 */
-}
-
-/**
- * 1. Address `appearance` set to `searchfield` in Safari 5 and Chrome.
- * 2. Address `box-sizing` set to `border-box` in Safari 5 and Chrome
- *    (include `-moz` to future-proof).
- */
-
-input[type="search"] {
-    -webkit-appearance: textfield; /* 1 */
-    -moz-box-sizing: content-box;
-    -webkit-box-sizing: content-box; /* 2 */
-    box-sizing: content-box;
-}
-
-/**
- * Remove inner padding and search cancel button in Safari 5 and Chrome
- * on OS X.
- */
-
-input[type="search"]::-webkit-search-cancel-button,
-input[type="search"]::-webkit-search-decoration {
-    -webkit-appearance: none;
-}
-
-/**
- * Remove inner padding and border in Firefox 3+.
- */
-
-button::-moz-focus-inner,
-input::-moz-focus-inner {
-    border: 0;
-    padding: 0;
-}
-
-/**
- * 1. Remove default vertical scrollbar in IE 6/7/8/9.
- * 2. Improve readability and alignment in all browsers.
- */
-
-textarea {
-    overflow: auto; /* 1 */
-    vertical-align: top; /* 2 */
-}
-
-/* ==========================================================================
-   Tables
-   ========================================================================== */
-
-/**
- * Remove most spacing between table cells.
- */
-
-table {
-    border-collapse: collapse;
-    border-spacing: 0;
-}
-
-  </style>
-
-  <style type="text/css">
-  
-  html, body {
-    margin: 0;
-    padding: 0;
-    min-height: 100%;
-  }
-  body {
-    background: #fff;
-    font-family: "Source Sans Pro", "Helvetica Neueue", Helvetica, sans;
-    font-weight: 300;
-    font-size: 16px;
-    line-height: 1.6em;
-  }
-  #content {
-    width: 70%;
-    max-width: 850px;
-    float: left;
-    padding: 30px 60px;
-    border-left: 1px solid #ddd;
-  }
-  #sidebar {
-    width: 25%;
-    float: left;
-    padding: 30px;
-    overflow: hidden;
-  }
-  #nav {
-    font-size: 130%;
-    margin: 0 0 15px 0;
-  }
-
-  #top {
-    display: block;
-    position: fixed;
-    bottom: 5px;
-    left: 5px;
-    font-size: .85em;
-    text-transform: uppercase;
-  }
-
-  #footer {
-    font-size: .75em;
-    padding: 5px 30px;
-    border-top: 1px solid #ddd;
-    text-align: right;
-  }
-    #footer p {
-      margin: 0 0 0 30px;
-      display: inline-block;
-    }
-
-  h1, h2, h3, h4, h5 {
-    font-weight: 300;
-  }
-  h1 {
-    font-size: 2.5em;
-    line-height: 1.1em;
-    margin: 0 0 .50em 0;
-  }
-
-  h2 {
-    font-size: 1.75em;
-    margin: 1em 0 .50em 0;
-  }
-
-  h3 {
-    margin: 25px 0 10px 0;
-  }
-
-  h4 {
-    margin: 0;
-    font-size: 105%;
-  }
-
-  a {
-    color: #058;
-    text-decoration: none;
-    transition: color .3s ease-in-out;
-  }
-
-  a:hover {
-    color: #e08524;
-    transition: color .3s ease-in-out;
-  }
-
-  pre, code, .mono, .name {
-    font-family: "Ubuntu Mono", "Cousine", "DejaVu Sans Mono", monospace;
-  }
-
-  .title .name {
-    font-weight: bold;
-  }
-  .section-title {
-    margin-top: 2em;
-  }
-  .ident {
-    color: #900;
-  }
-
-  code {
-    background: #f9f9f9;
-  } 
-
-  pre {
-    background: #fefefe;
-    border: 1px solid #ddd;
-    box-shadow: 2px 2px 0 #f3f3f3;
-    margin: 0 30px;
-    padding: 15px 30px;
-  }
-
-  .codehilite {
-    margin: 0 30px 10px 30px;
-  }
-
-    .codehilite pre {
-      margin: 0;
-    }
-    .codehilite .err { background: #ff3300; color: #fff !important; } 
-
-  table#module-list {
-    font-size: 110%;
-  }
-
-    table#module-list tr td:first-child {
-      padding-right: 10px;
-      white-space: nowrap;
-    }
-
-    table#module-list td {
-      vertical-align: top;
-      padding-bottom: 8px;
-    }
-
-      table#module-list td p {
-        margin: 0 0 7px 0;
-      }
-
-  .def {
-    display: table;
-  }
-
-    .def p {
-      display: table-cell;
-      vertical-align: top;
-      text-align: left;
-    }
-
-    .def p:first-child {
-      white-space: nowrap;
-    }
-
-    .def p:last-child {
-      width: 100%;
-    }
-
-
-  #index {
-    list-style-type: none;
-    margin: 0;
-    padding: 0;
-  }
-    ul#index .class_name {
-      /* font-size: 110%; */
-      font-weight: bold;
-    }
-    #index ul {
-      margin: 0;
-    }
-
-  .item {
-    margin: 0 0 15px 0;
-  }
-
-    .item .class {
-      margin: 0 0 25px 30px;
-    }
-
-      .item .class ul.class_list {
-        margin: 0 0 20px 0;
-      }
-
-    .item .name {
-      background: #fafafa;
-      margin: 0;
-      font-weight: bold;
-      padding: 5px 10px;
-      border-radius: 3px;
-      display: inline-block;
-      min-width: 40%;
-    }
-      .item .name:hover {
-        background: #f6f6f6;
-      }
-
-    .item .empty_desc {
-      margin: 0 0 5px 0;
-      padding: 0;
-    }
-
-    .item .inheritance {
-      margin: 3px 0 0 30px;
-    }
-
-    .item .inherited {
-      color: #666;
-    }
-
-    .item .desc {
-      padding: 0 8px;
-      margin: 0;
-    }
-
-      .item .desc p {
-        margin: 0 0 10px 0;
-      }
-
-    .source_cont {
-      margin: 0;
-      padding: 0;
-    }
-
-    .source_link a {
-      background: #ffc300;
-      font-weight: 400;
-      font-size: .75em;
-      text-transform: uppercase;
-      color: #fff;
-      text-shadow: 1px 1px 0 #f4b700;
-      
-      padding: 3px 8px;
-      border-radius: 2px;
-      transition: background .3s ease-in-out;
-    }
-      .source_link a:hover {
-        background: #FF7200;
-        text-shadow: none;
-        transition: background .3s ease-in-out;
-      }
-
-    .source {
-      display: none;
-      max-height: 600px;
-      overflow-y: scroll;
-      margin-bottom: 15px;
-    }
-
-      .source .codehilite {
-        margin: 0;
-      }
-
-  .desc h1, .desc h2, .desc h3 {
-    font-size: 100% !important;
-  }
-  .clear {
-    clear: both;
-  }
-
-  @media all and (max-width: 950px) {
-    #sidebar {
-      width: 35%;
-    }
-    #content {
-      width: 65%;
-    }
-  }
-  @media all and (max-width: 650px) {
-    #top {
-      display: none;
-    }
-    #sidebar {
-      float: none;
-      width: auto;
-    }
-    #content {
-      float: none;
-      width: auto;
-      padding: 30px;
-    }
-
-    #index ul {
-      padding: 0;
-      margin-bottom: 15px;
-    }
-    #index ul li {
-      display: inline-block;
-      margin-right: 30px;
-    }
-    #footer {
-      text-align: left;
-    }
-    #footer p {
-      display: block;
-      margin: inherit;
-    }
-  }
-
-  /*****************************/
-
-  </style>
-
-  <style type="text/css">
-  .codehilite .hll { background-color: #ffffcc }
-.codehilite  { background: #f8f8f8; }
-.codehilite .c { color: #408080; font-style: italic } /* Comment */
-.codehilite .err { border: 1px solid #FF0000 } /* Error */
-.codehilite .k { color: #008000; font-weight: bold } /* Keyword */
-.codehilite .o { color: #666666 } /* Operator */
-.codehilite .ch { color: #408080; font-style: italic } /* Comment.Hashbang */
-.codehilite .cm { color: #408080; font-style: italic } /* Comment.Multiline */
-.codehilite .cp { color: #BC7A00 } /* Comment.Preproc */
-.codehilite .cpf { color: #408080; font-style: italic } /* Comment.PreprocFile */
-.codehilite .c1 { color: #408080; font-style: italic } /* Comment.Single */
-.codehilite .cs { color: #408080; font-style: italic } /* Comment.Special */
-.codehilite .gd { color: #A00000 } /* Generic.Deleted */
-.codehilite .ge { font-style: italic } /* Generic.Emph */
-.codehilite .gr { color: #FF0000 } /* Generic.Error */
-.codehilite .gh { color: #000080; font-weight: bold } /* Generic.Heading */
-.codehilite .gi { color: #00A000 } /* Generic.Inserted */
-.codehilite .go { color: #888888 } /* Generic.Output */
-.codehilite .gp { color: #000080; font-weight: bold } /* Generic.Prompt */
-.codehilite .gs { font-weight: bold } /* Generic.Strong */
-.codehilite .gu { color: #800080; font-weight: bold } /* Generic.Subheading */
-.codehilite .gt { color: #0044DD } /* Generic.Traceback */
-.codehilite .kc { color: #008000; font-weight: bold } /* Keyword.Constant */
-.codehilite .kd { color: #008000; font-weight: bold } /* Keyword.Declaration */
-.codehilite .kn { color: #008000; font-weight: bold } /* Keyword.Namespace */
-.codehilite .kp { color: #008000 } /* Keyword.Pseudo */
-.codehilite .kr { color: #008000; font-weight: bold } /* Keyword.Reserved */
-.codehilite .kt { color: #B00040 } /* Keyword.Type */
-.codehilite .m { color: #666666 } /* Literal.Number */
-.codehilite .s { color: #BA2121 } /* Literal.String */
-.codehilite .na { color: #7D9029 } /* Name.Attribute */
-.codehilite .nb { color: #008000 } /* Name.Builtin */
-.codehilite .nc { color: #0000FF; font-weight: bold } /* Name.Class */
-.codehilite .no { color: #880000 } /* Name.Constant */
-.codehilite .nd { color: #AA22FF } /* Name.Decorator */
-.codehilite .ni { color: #999999; font-weight: bold } /* Name.Entity */
-.codehilite .ne { color: #D2413A; font-weight: bold } /* Name.Exception */
-.codehilite .nf { color: #0000FF } /* Name.Function */
-.codehilite .nl { color: #A0A000 } /* Name.Label */
-.codehilite .nn { color: #0000FF; font-weight: bold } /* Name.Namespace */
-.codehilite .nt { color: #008000; font-weight: bold } /* Name.Tag */
-.codehilite .nv { color: #19177C } /* Name.Variable */
-.codehilite .ow { color: #AA22FF; font-weight: bold } /* Operator.Word */
-.codehilite .w { color: #bbbbbb } /* Text.Whitespace */
-.codehilite .mb { color: #666666 } /* Literal.Number.Bin */
-.codehilite .mf { color: #666666 } /* Literal.Number.Float */
-.codehilite .mh { color: #666666 } /* Literal.Number.Hex */
-.codehilite .mi { color: #666666 } /* Literal.Number.Integer */
-.codehilite .mo { color: #666666 } /* Literal.Number.Oct */
-.codehilite .sb { color: #BA2121 } /* Literal.String.Backtick */
-.codehilite .sc { color: #BA2121 } /* Literal.String.Char */
-.codehilite .sd { color: #BA2121; font-style: italic } /* Literal.String.Doc */
-.codehilite .s2 { color: #BA2121 } /* Literal.String.Double */
-.codehilite .se { color: #BB6622; font-weight: bold } /* Literal.String.Escape */
-.codehilite .sh { color: #BA2121 } /* Literal.String.Heredoc */
-.codehilite .si { color: #BB6688; font-weight: bold } /* Literal.String.Interpol */
-.codehilite .sx { color: #008000 } /* Literal.String.Other */
-.codehilite .sr { color: #BB6688 } /* Literal.String.Regex */
-.codehilite .s1 { color: #BA2121 } /* Literal.String.Single */
-.codehilite .ss { color: #19177C } /* Literal.String.Symbol */
-.codehilite .bp { color: #008000 } /* Name.Builtin.Pseudo */
-.codehilite .vc { color: #19177C } /* Name.Variable.Class */
-.codehilite .vg { color: #19177C } /* Name.Variable.Global */
-.codehilite .vi { color: #19177C } /* Name.Variable.Instance */
-.codehilite .il { color: #666666 } /* Literal.Number.Integer.Long */
-  </style>
-
-  <style type="text/css">
-  
-/* ==========================================================================
-   EXAMPLE Media Queries for Responsive Design.
-   These examples override the primary ('mobile first') styles.
-   Modify as content requires.
-   ========================================================================== */
-
-@media only screen and (min-width: 35em) {
-    /* Style adjustments for viewports that meet the condition */
-}
-
-@media print,
-       (-o-min-device-pixel-ratio: 5/4),
-       (-webkit-min-device-pixel-ratio: 1.25),
-       (min-resolution: 120dpi) {
-    /* Style adjustments for high resolution devices */
-}
-
-/* ==========================================================================
-   Print styles.
-   Inlined to avoid required HTTP connection: h5bp.com/r
-   ========================================================================== */
-
-@media print {
-    * {
-        background: transparent !important;
-        color: #000 !important; /* Black prints faster: h5bp.com/s */
-        box-shadow: none !important;
-        text-shadow: none !important;
-    }
-
-    a,
-    a:visited {
-        text-decoration: underline;
-    }
-
-    a[href]:after {
-        content: " (" attr(href) ")";
-    }
-
-    abbr[title]:after {
-        content: " (" attr(title) ")";
-    }
-
-    /*
-     * Don't show links for images, or javascript/internal links
-     */
-
-    .ir a:after,
-    a[href^="javascript:"]:after,
-    a[href^="#"]:after {
-        content: "";
-    }
-
-    pre,
-    blockquote {
-        border: 1px solid #999;
-        page-break-inside: avoid;
-    }
-
-    thead {
-        display: table-header-group; /* h5bp.com/t */
-    }
-
-    tr,
-    img {
-        page-break-inside: avoid;
-    }
-
-    img {
-        max-width: 100% !important;
-    }
-
-    @page {
-        margin: 0.5cm;
-    }
-
-    p,
-    h2,
-    h3 {
-        orphans: 3;
-        widows: 3;
-    }
-
-    h2,
-    h3 {
-        page-break-after: avoid;
-    }
-}
-
-  </style>
-
-  <script type="text/javascript">
-  function toggle(id, $link) {
-    $node = document.getElementById(id);
-    if (!$node)
-    return;
-    if (!$node.style.display || $node.style.display == 'none') {
-    $node.style.display = 'block';
-    $link.innerHTML = 'Hide source &nequiv;';
-    } else {
-    $node.style.display = 'none';
-    $link.innerHTML = 'Show source &equiv;';
-    }
-  }
-  </script>
-</head>
-<body>
-<a href="#" id="top">Top</a>
-
-<div id="container">
-    
-  
-  <div id="sidebar">
-    <img src="static/gitnet.png" height="250" width="250"/>
-    <ul id="index">
-
-    <li class="set"><h3><a href="#header-functions">Functions</a></h3>
-      
-  <ul>
-    <li class="mono"><a href="#gitnet.helpers.author_file_node_colours">author_file_node_colours</a></li>
-    <li class="mono"><a href="#gitnet.helpers.before">before</a></li>
-    <li class="mono"><a href="#gitnet.helpers.beforex">beforex</a></li>
-    <li class="mono"><a href="#gitnet.helpers.changes_edge">changes_edge</a></li>
-    <li class="mono"><a href="#gitnet.helpers.filter_equals">filter_equals</a></li>
-    <li class="mono"><a href="#gitnet.helpers.filter_has">filter_has</a></li>
-    <li class="mono"><a href="#gitnet.helpers.filter_regex">filter_regex</a></li>
-    <li class="mono"><a href="#gitnet.helpers.git_datetime">git_datetime</a></li>
-    <li class="mono"><a href="#gitnet.helpers.list_scd_str">list_scd_str</a></li>
-    <li class="mono"><a href="#gitnet.helpers.most_common">most_common</a></li>
-    <li class="mono"><a href="#gitnet.helpers.most_occurrences">most_occurrences</a></li>
-    <li class="mono"><a href="#gitnet.helpers.reference_datetime">reference_datetime</a></li>
-    <li class="mono"><a href="#gitnet.helpers.simple_edge">simple_edge</a></li>
-    <li class="mono"><a href="#gitnet.helpers.since">since</a></li>
-    <li class="mono"><a href="#gitnet.helpers.sincex">sincex</a></li>
-  </ul>
-
-    </li>
-
-
-    </ul>
-  </div>
-
-    <article id="content">
-      
-  
-
-  
-
-
-  <header id="section-intro">
-  <h1 class="title"><span class="name">gitnet.helpers</span> module</h1>
-  
-  
-  <p class="source_link"><a href="javascript:void(0);" onclick="toggle('source-gitnet.helpers', this);">Show source &equiv;</a></p>
-  <div id="source-gitnet.helpers" class="source">
-    <div class="codehilite"><pre><span></span><span class="kn">import</span> <span class="nn">datetime</span> <span class="kn">as</span> <span class="nn">dt</span>
-<span class="kn">import</span> <span class="nn">re</span>
-<span class="kn">from</span> <span class="nn">gitnet.exceptions</span> <span class="kn">import</span> <span class="n">InputError</span>
-
-
-<span class="c1"># Working with Git Log date strings</span>
-<span class="k">def</span> <span class="nf">git_datetime</span><span class="p">(</span><span class="n">s</span><span class="p">):</span>
-    <span class="sd">&quot;&quot;&quot;</span>
-<span class="sd">    Turns a git date string into a datetime object.</span>
-<span class="sd">    :param s: A git-formatted date string.</span>
-<span class="sd">    :return: A datetime object.</span>
-<span class="sd">    &quot;&quot;&quot;</span>
-    <span class="k">return</span> <span class="n">dt</span><span class="o">.</span><span class="n">datetime</span><span class="o">.</span><span class="n">strptime</span><span class="p">(</span><span class="n">s</span><span class="p">,</span><span class="s2">&quot;%a %b </span><span class="si">%d</span><span class="s2"> %H:%M:%S %Y %z&quot;</span><span class="p">)</span>
-
-
-<span class="k">def</span> <span class="nf">reference_datetime</span><span class="p">(</span><span class="n">s</span><span class="p">):</span>
-    <span class="sd">&quot;&quot;&quot;</span>
-<span class="sd">    Turns a Git date string, or a datetime object into a datetime.</span>
-<span class="sd">    :param s: String or Datetime</span>
-<span class="sd">    :return: Datetime</span>
-<span class="sd">    &quot;&quot;&quot;</span>
-    <span class="k">if</span> <span class="nb">type</span><span class="p">(</span><span class="n">s</span><span class="p">)</span> <span class="ow">is</span> <span class="n">dt</span><span class="o">.</span><span class="n">datetime</span><span class="p">:</span>
-        <span class="n">ref_date</span> <span class="o">=</span> <span class="n">s</span>
-    <span class="k">elif</span> <span class="nb">type</span><span class="p">(</span><span class="n">s</span><span class="p">)</span> <span class="ow">is</span> <span class="nb">str</span><span class="p">:</span>
-        <span class="n">git_date_p</span> <span class="o">=</span> <span class="n">re</span><span class="o">.</span><span class="n">compile</span><span class="p">(</span><span class="s2">&quot;[A-Z][a-z][a-z] [A-Z][a-z][a-z] \d\d? \d\d:\d\d:\d\d \d{4} -\d{4}&quot;</span><span class="p">)</span>
-        <span class="k">if</span> <span class="nb">bool</span><span class="p">(</span><span class="n">re</span><span class="o">.</span><span class="n">match</span><span class="p">(</span><span class="n">git_date_p</span><span class="p">,</span> <span class="n">s</span><span class="p">)):</span>
-            <span class="n">ref_date</span> <span class="o">=</span> <span class="n">git_datetime</span><span class="p">(</span><span class="n">s</span><span class="p">)</span>
-        <span class="k">else</span><span class="p">:</span>
-            <span class="k">raise</span> <span class="n">InputError</span><span class="p">(</span><span class="s2">&quot;Unrecognized date format. match should be a Git formatted date string &quot;</span>
-                             <span class="s2">&quot;(e.g. &#39;Mon Apr 18 00:59:02 2016 -0400&#39;) or a datetime object.&quot;</span><span class="p">)</span>
-    <span class="k">return</span> <span class="n">ref_date</span>
-
-
-<span class="c1"># Filtering functions.</span>
-<span class="k">def</span> <span class="nf">since</span><span class="p">(</span><span class="n">s</span><span class="p">,</span> <span class="n">match</span><span class="p">):</span>
-    <span class="sd">&quot;&quot;&quot;</span>
-<span class="sd">    A predicate determining if s is a date since match (inclusive).</span>
-<span class="sd">    :param s: A Git date string (e.g.  Sat Apr 2 07:25:25 2016 -0600).</span>
-<span class="sd">    :param match: A comparison date. Either a Git date string or a datetime object.</span>
-<span class="sd">    :return: True or False.</span>
-<span class="sd">    &quot;&quot;&quot;</span>
-    <span class="n">dt_match</span> <span class="o">=</span> <span class="n">reference_datetime</span><span class="p">(</span><span class="n">match</span><span class="p">)</span>
-    <span class="k">return</span> <span class="n">git_datetime</span><span class="p">(</span><span class="n">s</span><span class="p">)</span> <span class="o">&gt;=</span> <span class="n">dt_match</span>
-
-
-<span class="k">def</span> <span class="nf">before</span><span class="p">(</span><span class="n">s</span><span class="p">,</span> <span class="n">match</span><span class="p">):</span>
-    <span class="n">dt_match</span> <span class="o">=</span> <span class="n">reference_datetime</span><span class="p">(</span><span class="n">match</span><span class="p">)</span>
-    <span class="k">return</span> <span class="n">git_datetime</span><span class="p">(</span><span class="n">s</span><span class="p">)</span> <span class="o">&lt;=</span> <span class="n">dt_match</span>
-
-
-<span class="k">def</span> <span class="nf">sincex</span><span class="p">(</span><span class="n">s</span><span class="p">,</span> <span class="n">match</span><span class="p">):</span>
-    <span class="n">dt_match</span> <span class="o">=</span> <span class="n">reference_datetime</span><span class="p">(</span><span class="n">match</span><span class="p">)</span>
-    <span class="k">return</span> <span class="n">git_datetime</span><span class="p">(</span><span class="n">s</span><span class="p">)</span> <span class="o">&gt;</span> <span class="n">dt_match</span>
-
-
-<span class="k">def</span> <span class="nf">beforex</span><span class="p">(</span><span class="n">s</span><span class="p">,</span> <span class="n">match</span><span class="p">):</span>
-    <span class="n">dt_match</span> <span class="o">=</span> <span class="n">reference_datetime</span><span class="p">(</span><span class="n">match</span><span class="p">)</span>
-    <span class="k">return</span> <span class="n">git_datetime</span><span class="p">(</span><span class="n">s</span><span class="p">)</span> <span class="o">&lt;</span> <span class="n">dt_match</span>
-
-
-<span class="k">def</span> <span class="nf">filter_regex</span><span class="p">(</span><span class="n">s</span><span class="p">,</span> <span class="n">match</span><span class="p">,</span> <span class="n">mode</span><span class="o">=</span><span class="s2">&quot;match&quot;</span><span class="p">):</span>
-    <span class="sd">&quot;&quot;&quot;</span>
-<span class="sd">    A predicate which determines whether &quot;s&quot; matches the regular expression &quot;match&quot;.</span>
-<span class="sd">    :param s: An input string which is compared to the regex pattern.</span>
-<span class="sd">    :param match: A regular expression string.</span>
-<span class="sd">    :param mode: Indicates whether regex should be matched (&quot;match&quot;) or searched for (&quot;search&quot;)</span>
-<span class="sd">    :return: True or false.</span>
-<span class="sd">    &quot;&quot;&quot;</span>
-    <span class="n">pattern</span> <span class="o">=</span> <span class="n">re</span><span class="o">.</span><span class="n">compile</span><span class="p">(</span><span class="n">match</span><span class="p">)</span>
-    <span class="k">if</span> <span class="n">mode</span> <span class="o">==</span> <span class="s2">&quot;match&quot;</span><span class="p">:</span>
-        <span class="k">return</span> <span class="nb">bool</span><span class="p">(</span><span class="n">re</span><span class="o">.</span><span class="n">match</span><span class="p">(</span><span class="n">pattern</span><span class="p">,</span> <span class="n">s</span><span class="p">))</span>
-    <span class="k">elif</span> <span class="n">mode</span> <span class="o">==</span> <span class="s2">&quot;search&quot;</span><span class="p">:</span>
-        <span class="k">return</span> <span class="nb">bool</span><span class="p">(</span><span class="n">re</span><span class="o">.</span><span class="n">search</span><span class="p">(</span><span class="n">pattern</span><span class="p">,</span> <span class="n">s</span><span class="p">))</span>
-
-
-<span class="k">def</span> <span class="nf">filter_equals</span><span class="p">(</span><span class="n">x</span><span class="p">,</span> <span class="n">match</span><span class="p">):</span>
-    <span class="sd">&quot;&quot;&quot;</span>
-<span class="sd">    Determines whether x and match are equal. If x and match are both strings, match can be a regular expression.</span>
-<span class="sd">    :param x: An input value.</span>
-<span class="sd">    :param match: A reference value.</span>
-<span class="sd">    :return: Are they the same?</span>
-<span class="sd">    &quot;&quot;&quot;</span>
-    <span class="k">if</span> <span class="nb">type</span><span class="p">(</span><span class="n">x</span><span class="p">)</span> <span class="ow">is</span> <span class="nb">str</span> <span class="ow">and</span> <span class="nb">type</span><span class="p">(</span><span class="n">match</span><span class="p">)</span> <span class="ow">is</span> <span class="nb">str</span><span class="p">:</span>
-        <span class="k">return</span> <span class="n">filter_regex</span><span class="p">(</span><span class="n">x</span><span class="p">,</span> <span class="n">match</span><span class="p">,</span> <span class="n">mode</span><span class="o">=</span><span class="s2">&quot;match&quot;</span><span class="p">)</span>
-    <span class="k">else</span><span class="p">:</span>
-        <span class="k">return</span> <span class="n">x</span> <span class="o">==</span> <span class="n">match</span>
-
-
-<span class="k">def</span> <span class="nf">filter_has</span><span class="p">(</span><span class="n">x</span><span class="p">,</span><span class="n">match</span><span class="p">):</span>
-    <span class="sd">&quot;&quot;&quot;</span>
-<span class="sd">    Determines whether match is &quot;in&quot; x. If x and match are both strings, match can be a regular expression.</span>
-<span class="sd">    :param x: An input value.</span>
-<span class="sd">    :param match: A reference value.</span>
-<span class="sd">    :return: Is match in x?</span>
-<span class="sd">    &quot;&quot;&quot;</span>
-    <span class="k">if</span> <span class="nb">type</span><span class="p">(</span><span class="n">x</span><span class="p">)</span> <span class="ow">is</span> <span class="nb">str</span> <span class="ow">and</span> <span class="nb">type</span><span class="p">(</span><span class="n">match</span><span class="p">)</span> <span class="ow">is</span> <span class="nb">str</span><span class="p">:</span>
-        <span class="k">return</span> <span class="n">filter_regex</span><span class="p">(</span><span class="n">x</span><span class="p">,</span> <span class="n">match</span><span class="p">,</span> <span class="n">mode</span><span class="o">=</span><span class="s2">&quot;search&quot;</span><span class="p">)</span>
-    <span class="k">try</span><span class="p">:</span>
-        <span class="k">return</span> <span class="n">match</span> <span class="ow">in</span> <span class="n">x</span>
-    <span class="k">except</span> <span class="ne">TypeError</span><span class="p">:</span>
-        <span class="k">return</span> <span class="bp">False</span>
-
-
-<span class="c1"># Working with lists.</span>
-<span class="k">def</span> <span class="nf">most_common</span><span class="p">(</span><span class="n">lst</span><span class="p">,</span> <span class="n">n</span><span class="o">=</span><span class="mi">1</span><span class="p">):</span>
-    <span class="sd">&quot;&quot;&quot;</span>
-<span class="sd">    Produces a list containing the n most common entries (occurring more than once) in a list. If the nth most common</span>
-<span class="sd">     entry is in a tie, all these entries will be returned as well.</span>
-<span class="sd">    :param lst: A list of values.</span>
-<span class="sd">    :param n: An positive integer. The top n most common entries (occurring more than once) will be returned.</span>
-<span class="sd">    :return: A list of tuples, each containing a frequency integer and a value.</span>
-<span class="sd">    &quot;&quot;&quot;</span>
-    <span class="n">occurrences</span> <span class="o">=</span> <span class="p">{}</span>
-    <span class="c1"># Count occurrences</span>
-    <span class="k">for</span> <span class="n">i</span> <span class="ow">in</span> <span class="n">lst</span><span class="p">:</span>
-        <span class="k">if</span> <span class="n">i</span> <span class="ow">in</span> <span class="n">occurrences</span><span class="p">:</span>
-            <span class="n">occurrences</span><span class="p">[</span><span class="n">i</span><span class="p">]</span> <span class="o">+=</span> <span class="mi">1</span>
-        <span class="k">else</span><span class="p">:</span>
-            <span class="n">occurrences</span><span class="p">[</span><span class="n">i</span><span class="p">]</span> <span class="o">=</span> <span class="mi">1</span>
-
-    <span class="c1"># Remove entries with one occurrence</span>
-    <span class="n">s_list</span> <span class="o">=</span> <span class="p">[]</span>
-    <span class="k">for</span> <span class="n">j</span> <span class="ow">in</span> <span class="n">occurrences</span><span class="p">:</span>
-        <span class="k">if</span> <span class="n">occurrences</span><span class="p">[</span><span class="n">j</span><span class="p">]</span> <span class="o">&gt;</span> <span class="mi">1</span><span class="p">:</span>
-            <span class="n">s_list</span><span class="o">.</span><span class="n">append</span><span class="p">((</span><span class="n">occurrences</span><span class="p">[</span><span class="n">j</span><span class="p">],</span> <span class="n">j</span><span class="p">))</span>
-    <span class="n">s_list</span> <span class="o">=</span> <span class="nb">sorted</span><span class="p">(</span><span class="n">s_list</span><span class="p">,</span> <span class="n">reverse</span><span class="o">=</span><span class="bp">True</span><span class="p">)</span>
-
-    <span class="c1"># Select top n</span>
-    <span class="n">num_count</span> <span class="o">=</span> <span class="mi">1</span>
-    <span class="n">ret_list</span> <span class="o">=</span> <span class="p">[]</span>
-    <span class="nb">min</span> <span class="o">=</span> <span class="mi">2</span>
-    <span class="k">for</span> <span class="n">item</span> <span class="ow">in</span> <span class="n">s_list</span><span class="p">:</span>
-        <span class="k">if</span> <span class="n">num_count</span> <span class="o">&lt;</span> <span class="n">n</span><span class="p">:</span>
-            <span class="n">ret_list</span><span class="o">.</span><span class="n">append</span><span class="p">(</span><span class="n">item</span><span class="p">)</span>
-        <span class="k">elif</span> <span class="n">num_count</span> <span class="o">==</span> <span class="n">n</span><span class="p">:</span>
-            <span class="n">ret_list</span><span class="o">.</span><span class="n">append</span><span class="p">(</span><span class="n">item</span><span class="p">)</span>
-            <span class="nb">min</span> <span class="o">=</span> <span class="n">item</span><span class="p">[</span><span class="mi">0</span><span class="p">]</span>
-        <span class="k">else</span><span class="p">:</span>
-            <span class="k">if</span> <span class="n">item</span><span class="p">[</span><span class="mi">0</span><span class="p">]</span> <span class="o">==</span> <span class="nb">min</span><span class="p">:</span>
-                <span class="n">ret_list</span><span class="o">.</span><span class="n">append</span><span class="p">(</span><span class="n">item</span><span class="p">)</span>
-        <span class="n">num_count</span> <span class="o">+=</span> <span class="mi">1</span>
-
-    <span class="k">return</span> <span class="nb">sorted</span><span class="p">(</span><span class="n">ret_list</span><span class="p">,</span> <span class="n">reverse</span><span class="o">=</span><span class="bp">True</span><span class="p">)</span>
-
-
-<span class="k">def</span> <span class="nf">most_occurrences</span><span class="p">(</span><span class="n">lst</span><span class="p">):</span>
-    <span class="sd">&quot;&quot;&quot;</span>
-<span class="sd">    Produces the number of times the most common value appears</span>
-<span class="sd">    :param lst: A list of values.</span>
-<span class="sd">    :return: The occurences of the most common value.</span>
-<span class="sd">    &quot;&quot;&quot;</span>
-    <span class="n">occurrences</span> <span class="o">=</span> <span class="p">{}</span>
-    <span class="nb">max</span> <span class="o">=</span> <span class="mi">0</span>
-    <span class="n">m_common</span> <span class="o">=</span> <span class="p">[]</span>
-    <span class="k">for</span> <span class="n">i</span> <span class="ow">in</span> <span class="n">lst</span><span class="p">:</span>
-        <span class="k">if</span> <span class="n">i</span> <span class="ow">in</span> <span class="n">occurrences</span><span class="p">:</span>
-            <span class="n">occurrences</span><span class="p">[</span><span class="n">i</span><span class="p">]</span> <span class="o">+=</span> <span class="mi">1</span>
-        <span class="k">else</span><span class="p">:</span>
-            <span class="n">occurrences</span><span class="p">[</span><span class="n">i</span><span class="p">]</span> <span class="o">=</span> <span class="mi">1</span>
-        <span class="k">if</span> <span class="n">occurrences</span><span class="p">[</span><span class="n">i</span><span class="p">]</span> <span class="o">&gt;</span> <span class="nb">max</span><span class="p">:</span>
-            <span class="nb">max</span> <span class="o">=</span> <span class="n">occurrences</span><span class="p">[</span><span class="n">i</span><span class="p">]</span>
-            <span class="n">m_common</span> <span class="o">=</span> <span class="p">[</span><span class="n">i</span><span class="p">]</span>
-        <span class="k">elif</span> <span class="n">occurrences</span><span class="p">[</span><span class="n">i</span><span class="p">]</span> <span class="o">==</span> <span class="nb">max</span><span class="p">:</span>
-            <span class="n">m_common</span><span class="o">.</span><span class="n">append</span><span class="p">(</span><span class="n">i</span><span class="p">)</span>
-    <span class="k">return</span> <span class="nb">max</span>
-
-
-<span class="k">def</span> <span class="nf">list_scd_str</span><span class="p">(</span><span class="n">lst</span><span class="p">):</span>
-    <span class="sd">&quot;&quot;&quot;</span>
-<span class="sd">    Produces a string which joins the items of the list by semicolons. Non-string items are converted to strings</span>
-<span class="sd">    prior to joining.</span>
-<span class="sd">    :param lst: of items which are either strings, or objects which can be converted to strings using str()</span>
-<span class="sd">    :return: A String which includes each item within lst separated using semicolons.</span>
-<span class="sd">    &quot;&quot;&quot;</span>
-    <span class="n">new_lst</span> <span class="o">=</span> <span class="p">[]</span>
-    <span class="k">for</span> <span class="n">i</span> <span class="ow">in</span> <span class="n">lst</span><span class="p">:</span>
-        <span class="k">if</span> <span class="ow">not</span> <span class="nb">isinstance</span><span class="p">(</span><span class="n">i</span><span class="p">,</span> <span class="nb">str</span><span class="p">):</span>
-            <span class="n">new_lst</span><span class="o">.</span><span class="n">append</span><span class="p">(</span><span class="nb">str</span><span class="p">(</span><span class="n">i</span><span class="p">))</span>
-        <span class="k">else</span><span class="p">:</span>
-            <span class="n">new_lst</span><span class="o">.</span><span class="n">append</span><span class="p">(</span><span class="n">i</span><span class="p">)</span>
-
-    <span class="n">string</span> <span class="o">=</span> <span class="s1">&#39;;&#39;</span><span class="o">.</span><span class="n">join</span><span class="p">(</span><span class="n">new_lst</span><span class="p">)</span>
-
-    <span class="k">return</span> <span class="n">string</span>
-
-
-<span class="c1"># Network Edge Generator Functions</span>
-<span class="k">def</span> <span class="nf">simple_edge</span><span class="p">(</span><span class="n">v1</span><span class="p">,</span> <span class="n">v2</span><span class="p">,</span> <span class="n">record</span><span class="p">,</span> <span class="n">keep</span><span class="p">):</span>
-    <span class="sd">&quot;&quot;&quot;</span>
-<span class="sd">    Creates an edge between to vertices, with an associated dictionary of properties.</span>
-<span class="sd">    :param v1: The first vertex, any type.</span>
-<span class="sd">    :param v2: The second vertex, any type.</span>
-<span class="sd">    :param record: The current record in edge generation.</span>
-<span class="sd">    :param keep: The edge attributes to be kept from the record.</span>
-<span class="sd">    :return: An edge tuple, in format (id1, id2, {edge attribute dictionary})</span>
-<span class="sd">    &quot;&quot;&quot;</span>
-    <span class="n">properties</span> <span class="o">=</span> <span class="p">{</span><span class="n">k</span><span class="p">:</span> <span class="n">v</span> <span class="k">for</span> <span class="n">k</span><span class="p">,</span> <span class="n">v</span> <span class="ow">in</span> <span class="n">record</span><span class="o">.</span><span class="n">items</span><span class="p">()</span> <span class="k">if</span> <span class="n">k</span> <span class="ow">in</span> <span class="n">keep</span><span class="p">}</span>
-    <span class="k">return</span> <span class="p">(</span><span class="n">v1</span><span class="p">,</span><span class="n">v2</span><span class="p">,</span> <span class="n">properties</span><span class="p">)</span>
-
-
-<span class="k">def</span> <span class="nf">changes_edge</span><span class="p">(</span><span class="n">v1</span><span class="p">,</span> <span class="n">v2</span><span class="p">,</span> <span class="n">record</span><span class="p">,</span> <span class="n">keep</span><span class="p">):</span>
-    <span class="sd">&quot;&quot;&quot;</span>
-<span class="sd">    Creates an edge between an &quot;any&quot; and a CommitLog file (&quot;file&quot;), weighted by the number of lines changed</span>
-<span class="sd">    in the file. Is a helper for Log.generate_edges().</span>
-<span class="sd">    :param v1: The first vertex, any type.</span>
-<span class="sd">    :param v2: Must be a file string (e.g. &quot;my_dir/my_file.txt&quot;) as in CommitLog &quot;files&quot;</span>
-<span class="sd">    :param record: The current record in edge generation.</span>
-<span class="sd">    :param keep: The edge attributes to be kept from the record.</span>
-<span class="sd">    :return: An edge tuple, in format (id1, id2, {edge attribute dictionary})</span>
-<span class="sd">    &quot;&quot;&quot;</span>
-    <span class="n">properties</span> <span class="o">=</span> <span class="p">{</span><span class="n">k</span><span class="p">:</span><span class="n">v</span> <span class="k">for</span> <span class="n">k</span><span class="p">,</span><span class="n">v</span> <span class="ow">in</span> <span class="n">record</span><span class="o">.</span><span class="n">items</span><span class="p">()</span> <span class="k">if</span> <span class="n">k</span> <span class="ow">in</span> <span class="n">keep</span><span class="p">}</span>
-    <span class="c1"># Get file name and change weight</span>
-    <span class="n">split_change</span> <span class="o">=</span> <span class="s2">&quot;&quot;</span>
-    <span class="k">for</span> <span class="n">ch</span> <span class="ow">in</span> <span class="n">record</span><span class="p">[</span><span class="s2">&quot;changes&quot;</span><span class="p">]:</span>
-        <span class="k">if</span> <span class="n">ch</span><span class="p">[:</span><span class="nb">len</span><span class="p">(</span><span class="n">v2</span><span class="p">)</span><span class="o">+</span><span class="mi">1</span><span class="p">]</span> <span class="o">==</span> <span class="n">v2</span> <span class="o">+</span> <span class="s2">&quot; &quot;</span><span class="p">:</span>
-            <span class="n">split_change</span> <span class="o">=</span> <span class="n">ch</span><span class="o">.</span><span class="n">split</span><span class="p">(</span><span class="s2">&quot;|&quot;</span><span class="p">)</span>
-            <span class="k">break</span>
-
-    <span class="k">if</span> <span class="n">split_change</span> <span class="o">==</span> <span class="s2">&quot;&quot;</span><span class="p">:</span>
-        <span class="k">return</span> <span class="p">(</span><span class="n">v1</span><span class="p">,</span> <span class="n">v2</span><span class="p">,</span> <span class="n">properties</span><span class="p">)</span>
-    <span class="n">fname</span> <span class="o">=</span> <span class="n">split_change</span><span class="p">[</span><span class="mi">0</span><span class="p">]</span><span class="o">.</span><span class="n">replace</span><span class="p">(</span><span class="s2">&quot; &quot;</span><span class="p">,</span> <span class="s2">&quot;&quot;</span><span class="p">)</span>
-    <span class="k">assert</span><span class="p">(</span><span class="n">fname</span> <span class="o">==</span> <span class="n">v2</span><span class="p">)</span>
-    <span class="n">weight_str</span> <span class="o">=</span> <span class="n">split_change</span><span class="p">[</span><span class="mi">1</span><span class="p">]</span>
-    <span class="k">if</span> <span class="s2">&quot;Bin&quot;</span> <span class="ow">in</span> <span class="n">weight_str</span><span class="p">:</span>
-        <span class="n">properties</span><span class="p">[</span><span class="s2">&quot;weight&quot;</span><span class="p">]</span> <span class="o">=</span> <span class="mi">1</span>
-    <span class="k">else</span><span class="p">:</span>
-        <span class="n">weight</span> <span class="o">=</span> <span class="s2">&quot;&quot;</span>
-        <span class="k">for</span> <span class="n">char</span> <span class="ow">in</span> <span class="n">weight_str</span><span class="p">:</span>
-            <span class="k">if</span> <span class="n">char</span><span class="o">.</span><span class="n">isnumeric</span><span class="p">():</span>
-                <span class="n">weight</span> <span class="o">+=</span> <span class="n">char</span>
-        <span class="k">if</span> <span class="n">weight</span> <span class="o">==</span> <span class="s2">&quot;&quot;</span><span class="p">:</span>
-            <span class="n">weight</span> <span class="o">=</span> <span class="s2">&quot;0&quot;</span>
-        <span class="n">properties</span><span class="p">[</span><span class="s2">&quot;weight&quot;</span><span class="p">]</span> <span class="o">=</span> <span class="nb">int</span><span class="p">(</span><span class="n">weight</span><span class="p">)</span>
-    <span class="k">return</span> <span class="p">(</span><span class="n">v1</span><span class="p">,</span> <span class="n">v2</span><span class="p">,</span> <span class="n">properties</span><span class="p">)</span>
-
-
-<span class="c1"># Network Attribute Helper Functions</span>
-<span class="k">def</span> <span class="nf">author_file_node_colours</span><span class="p">(</span><span class="n">d</span><span class="p">):</span>
-    <span class="sd">&quot;&quot;&quot;</span>
-<span class="sd">    Creates default colourings for an author/file bipartite network.</span>
-<span class="sd">    :param d: The attribute dictionary for the node.</span>
-<span class="sd">    :return: A colour string.</span>
-
-<span class="sd">    Colours:</span>
-<span class="sd">        Default: lightgrey</span>
-<span class="sd">        Author: dodgerblue</span>
-<span class="sd">        Python: tomato</span>
-<span class="sd">        C (code): gold</span>
-<span class="sd">        C (interface): goldenrod</span>
-<span class="sd">    &quot;&quot;&quot;</span>
-    <span class="c1"># After Here is not being run</span>
-    <span class="k">if</span> <span class="s2">&quot;type&quot;</span> <span class="ow">not</span> <span class="ow">in</span> <span class="n">d</span><span class="o">.</span><span class="n">keys</span><span class="p">():</span>
-        <span class="k">return</span> <span class="s2">&quot;lightgrey&quot;</span>
-    <span class="k">else</span><span class="p">:</span>
-        <span class="nb">type</span> <span class="o">=</span> <span class="n">d</span><span class="p">[</span><span class="s2">&quot;type&quot;</span><span class="p">]</span>
-        <span class="k">if</span> <span class="nb">type</span> <span class="o">==</span> <span class="s2">&quot;author&quot;</span><span class="p">:</span>
-            <span class="k">return</span> <span class="s2">&quot;dodgerblue&quot;</span>
-        <span class="k">elif</span> <span class="nb">type</span> <span class="o">==</span> <span class="s2">&quot;files&quot;</span><span class="p">:</span>
-            <span class="k">if</span> <span class="s2">&quot;id&quot;</span> <span class="ow">not</span> <span class="ow">in</span> <span class="n">d</span><span class="o">.</span><span class="n">keys</span><span class="p">():</span>
-                <span class="k">return</span> <span class="s2">&quot;lightgrey&quot;</span>
-            <span class="nb">id</span> <span class="o">=</span> <span class="n">d</span><span class="p">[</span><span class="s2">&quot;id&quot;</span><span class="p">]</span>
-            <span class="k">if</span> <span class="n">filter_regex</span><span class="p">(</span><span class="nb">id</span><span class="p">,</span><span class="s2">&quot;\.py$&quot;</span><span class="p">,</span><span class="n">mode</span><span class="o">=</span><span class="s2">&quot;search&quot;</span><span class="p">):</span>
-                <span class="k">return</span> <span class="s2">&quot;tomato&quot;</span>
-            <span class="k">elif</span> <span class="n">filter_regex</span><span class="p">(</span><span class="nb">id</span><span class="p">,</span><span class="s2">&quot;\.cc$&quot;</span><span class="p">,</span><span class="n">mode</span><span class="o">=</span><span class="s2">&quot;search&quot;</span><span class="p">):</span>
-                <span class="k">return</span> <span class="s2">&quot;gold&quot;</span>
-            <span class="k">elif</span> <span class="n">filter_regex</span><span class="p">(</span><span class="nb">id</span><span class="p">,</span> <span class="s2">&quot;\.h$&quot;</span><span class="p">,</span> <span class="n">mode</span><span class="o">=</span><span class="s2">&quot;search&quot;</span><span class="p">):</span>
-                <span class="k">return</span> <span class="s2">&quot;goldenrod&quot;</span>
-            <span class="k">else</span><span class="p">:</span>
-                <span class="k">return</span> <span class="s2">&quot;lightgrey&quot;</span>
-        <span class="k">else</span><span class="p">:</span>
-            <span class="k">return</span> <span class="s2">&quot;lightgrey&quot;</span>
-</pre></div>
-
-  </div>
-
-  </header>
-
-  <section id="section-items">
-
-    <h2 class="section-title" id="header-functions">Functions</h2>
-      
-  <div class="item">
-    <div class="name def" id="gitnet.helpers.author_file_node_colours">
-    <p>def <span class="ident">author_file_node_colours</span>(</p><p>d)</p>
-    </div>
-    
-
-    
-  
-    <div class="desc"><p>Creates default colourings for an author/file bipartite network.
-:param d: The attribute dictionary for the node.
-:return: A colour string.</p>
-<p>Colours:
-    Default: lightgrey
-    Author: dodgerblue
-    Python: tomato
-    C (code): gold
-    C (interface): goldenrod</p></div>
-  <div class="source_cont">
-  <p class="source_link"><a href="javascript:void(0);" onclick="toggle('source-gitnet.helpers.author_file_node_colours', this);">Show source &equiv;</a></p>
-  <div id="source-gitnet.helpers.author_file_node_colours" class="source">
-    <div class="codehilite"><pre><span></span><span class="k">def</span> <span class="nf">author_file_node_colours</span><span class="p">(</span><span class="n">d</span><span class="p">):</span>
-    <span class="sd">&quot;&quot;&quot;</span>
-<span class="sd">    Creates default colourings for an author/file bipartite network.</span>
-<span class="sd">    :param d: The attribute dictionary for the node.</span>
-<span class="sd">    :return: A colour string.</span>
-
-<span class="sd">    Colours:</span>
-<span class="sd">        Default: lightgrey</span>
-<span class="sd">        Author: dodgerblue</span>
-<span class="sd">        Python: tomato</span>
-<span class="sd">        C (code): gold</span>
-<span class="sd">        C (interface): goldenrod</span>
-<span class="sd">    &quot;&quot;&quot;</span>
-    <span class="c1"># After Here is not being run</span>
-    <span class="k">if</span> <span class="s2">&quot;type&quot;</span> <span class="ow">not</span> <span class="ow">in</span> <span class="n">d</span><span class="o">.</span><span class="n">keys</span><span class="p">():</span>
-        <span class="k">return</span> <span class="s2">&quot;lightgrey&quot;</span>
-    <span class="k">else</span><span class="p">:</span>
-        <span class="nb">type</span> <span class="o">=</span> <span class="n">d</span><span class="p">[</span><span class="s2">&quot;type&quot;</span><span class="p">]</span>
-        <span class="k">if</span> <span class="nb">type</span> <span class="o">==</span> <span class="s2">&quot;author&quot;</span><span class="p">:</span>
-            <span class="k">return</span> <span class="s2">&quot;dodgerblue&quot;</span>
-        <span class="k">elif</span> <span class="nb">type</span> <span class="o">==</span> <span class="s2">&quot;files&quot;</span><span class="p">:</span>
-            <span class="k">if</span> <span class="s2">&quot;id&quot;</span> <span class="ow">not</span> <span class="ow">in</span> <span class="n">d</span><span class="o">.</span><span class="n">keys</span><span class="p">():</span>
-                <span class="k">return</span> <span class="s2">&quot;lightgrey&quot;</span>
-            <span class="nb">id</span> <span class="o">=</span> <span class="n">d</span><span class="p">[</span><span class="s2">&quot;id&quot;</span><span class="p">]</span>
-            <span class="k">if</span> <span class="n">filter_regex</span><span class="p">(</span><span class="nb">id</span><span class="p">,</span><span class="s2">&quot;\.py$&quot;</span><span class="p">,</span><span class="n">mode</span><span class="o">=</span><span class="s2">&quot;search&quot;</span><span class="p">):</span>
-                <span class="k">return</span> <span class="s2">&quot;tomato&quot;</span>
-            <span class="k">elif</span> <span class="n">filter_regex</span><span class="p">(</span><span class="nb">id</span><span class="p">,</span><span class="s2">&quot;\.cc$&quot;</span><span class="p">,</span><span class="n">mode</span><span class="o">=</span><span class="s2">&quot;search&quot;</span><span class="p">):</span>
-                <span class="k">return</span> <span class="s2">&quot;gold&quot;</span>
-            <span class="k">elif</span> <span class="n">filter_regex</span><span class="p">(</span><span class="nb">id</span><span class="p">,</span> <span class="s2">&quot;\.h$&quot;</span><span class="p">,</span> <span class="n">mode</span><span class="o">=</span><span class="s2">&quot;search&quot;</span><span class="p">):</span>
-                <span class="k">return</span> <span class="s2">&quot;goldenrod&quot;</span>
-            <span class="k">else</span><span class="p">:</span>
-                <span class="k">return</span> <span class="s2">&quot;lightgrey&quot;</span>
-        <span class="k">else</span><span class="p">:</span>
-            <span class="k">return</span> <span class="s2">&quot;lightgrey&quot;</span>
-</pre></div>
-
-  </div>
-</div>
-
-  </div>
-  
-      
-  <div class="item">
-    <div class="name def" id="gitnet.helpers.before">
-    <p>def <span class="ident">before</span>(</p><p>s, match)</p>
-    </div>
-    
-
-    
-  
-  <div class="source_cont">
-  <p class="source_link"><a href="javascript:void(0);" onclick="toggle('source-gitnet.helpers.before', this);">Show source &equiv;</a></p>
-  <div id="source-gitnet.helpers.before" class="source">
-    <div class="codehilite"><pre><span></span><span class="k">def</span> <span class="nf">before</span><span class="p">(</span><span class="n">s</span><span class="p">,</span> <span class="n">match</span><span class="p">):</span>
-    <span class="n">dt_match</span> <span class="o">=</span> <span class="n">reference_datetime</span><span class="p">(</span><span class="n">match</span><span class="p">)</span>
-    <span class="k">return</span> <span class="n">git_datetime</span><span class="p">(</span><span class="n">s</span><span class="p">)</span> <span class="o">&lt;=</span> <span class="n">dt_match</span>
-</pre></div>
-
-  </div>
-</div>
-
-  </div>
-  
-      
-  <div class="item">
-    <div class="name def" id="gitnet.helpers.beforex">
-    <p>def <span class="ident">beforex</span>(</p><p>s, match)</p>
-    </div>
-    
-
-    
-  
-  <div class="source_cont">
-  <p class="source_link"><a href="javascript:void(0);" onclick="toggle('source-gitnet.helpers.beforex', this);">Show source &equiv;</a></p>
-  <div id="source-gitnet.helpers.beforex" class="source">
-    <div class="codehilite"><pre><span></span><span class="k">def</span> <span class="nf">beforex</span><span class="p">(</span><span class="n">s</span><span class="p">,</span> <span class="n">match</span><span class="p">):</span>
-    <span class="n">dt_match</span> <span class="o">=</span> <span class="n">reference_datetime</span><span class="p">(</span><span class="n">match</span><span class="p">)</span>
-    <span class="k">return</span> <span class="n">git_datetime</span><span class="p">(</span><span class="n">s</span><span class="p">)</span> <span class="o">&lt;</span> <span class="n">dt_match</span>
-</pre></div>
-
-  </div>
-</div>
-
-  </div>
-  
-      
-  <div class="item">
-    <div class="name def" id="gitnet.helpers.changes_edge">
-    <p>def <span class="ident">changes_edge</span>(</p><p>v1, v2, record, keep)</p>
-    </div>
-    
-
-    
-  
-    <div class="desc"><p>Creates an edge between an "any" and a CommitLog file ("file"), weighted by the number of lines changed
-in the file. Is a helper for Log.generate_edges().
-:param v1: The first vertex, any type.
-:param v2: Must be a file string (e.g. "my_dir/my_file.txt") as in CommitLog "files"
-:param record: The current record in edge generation.
-:param keep: The edge attributes to be kept from the record.
-:return: An edge tuple, in format (id1, id2, {edge attribute dictionary})</p></div>
-  <div class="source_cont">
-  <p class="source_link"><a href="javascript:void(0);" onclick="toggle('source-gitnet.helpers.changes_edge', this);">Show source &equiv;</a></p>
-  <div id="source-gitnet.helpers.changes_edge" class="source">
-    <div class="codehilite"><pre><span></span><span class="k">def</span> <span class="nf">changes_edge</span><span class="p">(</span><span class="n">v1</span><span class="p">,</span> <span class="n">v2</span><span class="p">,</span> <span class="n">record</span><span class="p">,</span> <span class="n">keep</span><span class="p">):</span>
-    <span class="sd">&quot;&quot;&quot;</span>
-<span class="sd">    Creates an edge between an &quot;any&quot; and a CommitLog file (&quot;file&quot;), weighted by the number of lines changed</span>
-<span class="sd">    in the file. Is a helper for Log.generate_edges().</span>
-<span class="sd">    :param v1: The first vertex, any type.</span>
-<span class="sd">    :param v2: Must be a file string (e.g. &quot;my_dir/my_file.txt&quot;) as in CommitLog &quot;files&quot;</span>
-<span class="sd">    :param record: The current record in edge generation.</span>
-<span class="sd">    :param keep: The edge attributes to be kept from the record.</span>
-<span class="sd">    :return: An edge tuple, in format (id1, id2, {edge attribute dictionary})</span>
-<span class="sd">    &quot;&quot;&quot;</span>
-    <span class="n">properties</span> <span class="o">=</span> <span class="p">{</span><span class="n">k</span><span class="p">:</span><span class="n">v</span> <span class="k">for</span> <span class="n">k</span><span class="p">,</span><span class="n">v</span> <span class="ow">in</span> <span class="n">record</span><span class="o">.</span><span class="n">items</span><span class="p">()</span> <span class="k">if</span> <span class="n">k</span> <span class="ow">in</span> <span class="n">keep</span><span class="p">}</span>
-    <span class="c1"># Get file name and change weight</span>
-    <span class="n">split_change</span> <span class="o">=</span> <span class="s2">&quot;&quot;</span>
-    <span class="k">for</span> <span class="n">ch</span> <span class="ow">in</span> <span class="n">record</span><span class="p">[</span><span class="s2">&quot;changes&quot;</span><span class="p">]:</span>
-        <span class="k">if</span> <span class="n">ch</span><span class="p">[:</span><span class="nb">len</span><span class="p">(</span><span class="n">v2</span><span class="p">)</span><span class="o">+</span><span class="mi">1</span><span class="p">]</span> <span class="o">==</span> <span class="n">v2</span> <span class="o">+</span> <span class="s2">&quot; &quot;</span><span class="p">:</span>
-            <span class="n">split_change</span> <span class="o">=</span> <span class="n">ch</span><span class="o">.</span><span class="n">split</span><span class="p">(</span><span class="s2">&quot;|&quot;</span><span class="p">)</span>
-            <span class="k">break</span>
-
-    <span class="k">if</span> <span class="n">split_change</span> <span class="o">==</span> <span class="s2">&quot;&quot;</span><span class="p">:</span>
-        <span class="k">return</span> <span class="p">(</span><span class="n">v1</span><span class="p">,</span> <span class="n">v2</span><span class="p">,</span> <span class="n">properties</span><span class="p">)</span>
-    <span class="n">fname</span> <span class="o">=</span> <span class="n">split_change</span><span class="p">[</span><span class="mi">0</span><span class="p">]</span><span class="o">.</span><span class="n">replace</span><span class="p">(</span><span class="s2">&quot; &quot;</span><span class="p">,</span> <span class="s2">&quot;&quot;</span><span class="p">)</span>
-    <span class="k">assert</span><span class="p">(</span><span class="n">fname</span> <span class="o">==</span> <span class="n">v2</span><span class="p">)</span>
-    <span class="n">weight_str</span> <span class="o">=</span> <span class="n">split_change</span><span class="p">[</span><span class="mi">1</span><span class="p">]</span>
-    <span class="k">if</span> <span class="s2">&quot;Bin&quot;</span> <span class="ow">in</span> <span class="n">weight_str</span><span class="p">:</span>
-        <span class="n">properties</span><span class="p">[</span><span class="s2">&quot;weight&quot;</span><span class="p">]</span> <span class="o">=</span> <span class="mi">1</span>
-    <span class="k">else</span><span class="p">:</span>
-        <span class="n">weight</span> <span class="o">=</span> <span class="s2">&quot;&quot;</span>
-        <span class="k">for</span> <span class="n">char</span> <span class="ow">in</span> <span class="n">weight_str</span><span class="p">:</span>
-            <span class="k">if</span> <span class="n">char</span><span class="o">.</span><span class="n">isnumeric</span><span class="p">():</span>
-                <span class="n">weight</span> <span class="o">+=</span> <span class="n">char</span>
-        <span class="k">if</span> <span class="n">weight</span> <span class="o">==</span> <span class="s2">&quot;&quot;</span><span class="p">:</span>
-            <span class="n">weight</span> <span class="o">=</span> <span class="s2">&quot;0&quot;</span>
-        <span class="n">properties</span><span class="p">[</span><span class="s2">&quot;weight&quot;</span><span class="p">]</span> <span class="o">=</span> <span class="nb">int</span><span class="p">(</span><span class="n">weight</span><span class="p">)</span>
-    <span class="k">return</span> <span class="p">(</span><span class="n">v1</span><span class="p">,</span> <span class="n">v2</span><span class="p">,</span> <span class="n">properties</span><span class="p">)</span>
-</pre></div>
-
-  </div>
-</div>
-
-  </div>
-  
-      
-  <div class="item">
-    <div class="name def" id="gitnet.helpers.filter_equals">
-    <p>def <span class="ident">filter_equals</span>(</p><p>x, match)</p>
-    </div>
-    
-
-    
-  
-    <div class="desc"><p>Determines whether x and match are equal. If x and match are both strings, match can be a regular expression.
-:param x: An input value.
-:param match: A reference value.
-:return: Are they the same?</p></div>
-  <div class="source_cont">
-  <p class="source_link"><a href="javascript:void(0);" onclick="toggle('source-gitnet.helpers.filter_equals', this);">Show source &equiv;</a></p>
-  <div id="source-gitnet.helpers.filter_equals" class="source">
-    <div class="codehilite"><pre><span></span><span class="k">def</span> <span class="nf">filter_equals</span><span class="p">(</span><span class="n">x</span><span class="p">,</span> <span class="n">match</span><span class="p">):</span>
-    <span class="sd">&quot;&quot;&quot;</span>
-<span class="sd">    Determines whether x and match are equal. If x and match are both strings, match can be a regular expression.</span>
-<span class="sd">    :param x: An input value.</span>
-<span class="sd">    :param match: A reference value.</span>
-<span class="sd">    :return: Are they the same?</span>
-<span class="sd">    &quot;&quot;&quot;</span>
-    <span class="k">if</span> <span class="nb">type</span><span class="p">(</span><span class="n">x</span><span class="p">)</span> <span class="ow">is</span> <span class="nb">str</span> <span class="ow">and</span> <span class="nb">type</span><span class="p">(</span><span class="n">match</span><span class="p">)</span> <span class="ow">is</span> <span class="nb">str</span><span class="p">:</span>
-        <span class="k">return</span> <span class="n">filter_regex</span><span class="p">(</span><span class="n">x</span><span class="p">,</span> <span class="n">match</span><span class="p">,</span> <span class="n">mode</span><span class="o">=</span><span class="s2">&quot;match&quot;</span><span class="p">)</span>
-    <span class="k">else</span><span class="p">:</span>
-        <span class="k">return</span> <span class="n">x</span> <span class="o">==</span> <span class="n">match</span>
-</pre></div>
-
-  </div>
-</div>
-
-  </div>
-  
-      
-  <div class="item">
-    <div class="name def" id="gitnet.helpers.filter_has">
-    <p>def <span class="ident">filter_has</span>(</p><p>x, match)</p>
-    </div>
-    
-
-    
-  
-    <div class="desc"><p>Determines whether match is "in" x. If x and match are both strings, match can be a regular expression.
-:param x: An input value.
-:param match: A reference value.
-:return: Is match in x?</p></div>
-  <div class="source_cont">
-  <p class="source_link"><a href="javascript:void(0);" onclick="toggle('source-gitnet.helpers.filter_has', this);">Show source &equiv;</a></p>
-  <div id="source-gitnet.helpers.filter_has" class="source">
-    <div class="codehilite"><pre><span></span><span class="k">def</span> <span class="nf">filter_has</span><span class="p">(</span><span class="n">x</span><span class="p">,</span><span class="n">match</span><span class="p">):</span>
-    <span class="sd">&quot;&quot;&quot;</span>
-<span class="sd">    Determines whether match is &quot;in&quot; x. If x and match are both strings, match can be a regular expression.</span>
-<span class="sd">    :param x: An input value.</span>
-<span class="sd">    :param match: A reference value.</span>
-<span class="sd">    :return: Is match in x?</span>
-<span class="sd">    &quot;&quot;&quot;</span>
-    <span class="k">if</span> <span class="nb">type</span><span class="p">(</span><span class="n">x</span><span class="p">)</span> <span class="ow">is</span> <span class="nb">str</span> <span class="ow">and</span> <span class="nb">type</span><span class="p">(</span><span class="n">match</span><span class="p">)</span> <span class="ow">is</span> <span class="nb">str</span><span class="p">:</span>
-        <span class="k">return</span> <span class="n">filter_regex</span><span class="p">(</span><span class="n">x</span><span class="p">,</span> <span class="n">match</span><span class="p">,</span> <span class="n">mode</span><span class="o">=</span><span class="s2">&quot;search&quot;</span><span class="p">)</span>
-    <span class="k">try</span><span class="p">:</span>
-        <span class="k">return</span> <span class="n">match</span> <span class="ow">in</span> <span class="n">x</span>
-    <span class="k">except</span> <span class="ne">TypeError</span><span class="p">:</span>
-        <span class="k">return</span> <span class="bp">False</span>
-</pre></div>
-
-  </div>
-</div>
-
-  </div>
-  
-      
-  <div class="item">
-    <div class="name def" id="gitnet.helpers.filter_regex">
-    <p>def <span class="ident">filter_regex</span>(</p><p>s, match, mode=&#39;match&#39;)</p>
-    </div>
-    
-
-    
-  
-    <div class="desc"><p>A predicate which determines whether "s" matches the regular expression "match".
-:param s: An input string which is compared to the regex pattern.
-:param match: A regular expression string.
-:param mode: Indicates whether regex should be matched ("match") or searched for ("search")
-:return: True or false.</p></div>
-  <div class="source_cont">
-  <p class="source_link"><a href="javascript:void(0);" onclick="toggle('source-gitnet.helpers.filter_regex', this);">Show source &equiv;</a></p>
-  <div id="source-gitnet.helpers.filter_regex" class="source">
-    <div class="codehilite"><pre><span></span><span class="k">def</span> <span class="nf">filter_regex</span><span class="p">(</span><span class="n">s</span><span class="p">,</span> <span class="n">match</span><span class="p">,</span> <span class="n">mode</span><span class="o">=</span><span class="s2">&quot;match&quot;</span><span class="p">):</span>
-    <span class="sd">&quot;&quot;&quot;</span>
-<span class="sd">    A predicate which determines whether &quot;s&quot; matches the regular expression &quot;match&quot;.</span>
-<span class="sd">    :param s: An input string which is compared to the regex pattern.</span>
-<span class="sd">    :param match: A regular expression string.</span>
-<span class="sd">    :param mode: Indicates whether regex should be matched (&quot;match&quot;) or searched for (&quot;search&quot;)</span>
-<span class="sd">    :return: True or false.</span>
-<span class="sd">    &quot;&quot;&quot;</span>
-    <span class="n">pattern</span> <span class="o">=</span> <span class="n">re</span><span class="o">.</span><span class="n">compile</span><span class="p">(</span><span class="n">match</span><span class="p">)</span>
-    <span class="k">if</span> <span class="n">mode</span> <span class="o">==</span> <span class="s2">&quot;match&quot;</span><span class="p">:</span>
-        <span class="k">return</span> <span class="nb">bool</span><span class="p">(</span><span class="n">re</span><span class="o">.</span><span class="n">match</span><span class="p">(</span><span class="n">pattern</span><span class="p">,</span> <span class="n">s</span><span class="p">))</span>
-    <span class="k">elif</span> <span class="n">mode</span> <span class="o">==</span> <span class="s2">&quot;search&quot;</span><span class="p">:</span>
-        <span class="k">return</span> <span class="nb">bool</span><span class="p">(</span><span class="n">re</span><span class="o">.</span><span class="n">search</span><span class="p">(</span><span class="n">pattern</span><span class="p">,</span> <span class="n">s</span><span class="p">))</span>
-</pre></div>
-
-  </div>
-</div>
-
-  </div>
-  
-      
-  <div class="item">
-    <div class="name def" id="gitnet.helpers.git_datetime">
-    <p>def <span class="ident">git_datetime</span>(</p><p>s)</p>
-    </div>
-    
-
-    
-  
-    <div class="desc"><p>Turns a git date string into a datetime object.
-:param s: A git-formatted date string.
-:return: A datetime object.</p></div>
-  <div class="source_cont">
-  <p class="source_link"><a href="javascript:void(0);" onclick="toggle('source-gitnet.helpers.git_datetime', this);">Show source &equiv;</a></p>
-  <div id="source-gitnet.helpers.git_datetime" class="source">
-    <div class="codehilite"><pre><span></span><span class="k">def</span> <span class="nf">git_datetime</span><span class="p">(</span><span class="n">s</span><span class="p">):</span>
-    <span class="sd">&quot;&quot;&quot;</span>
-<span class="sd">    Turns a git date string into a datetime object.</span>
-<span class="sd">    :param s: A git-formatted date string.</span>
-<span class="sd">    :return: A datetime object.</span>
-<span class="sd">    &quot;&quot;&quot;</span>
-    <span class="k">return</span> <span class="n">dt</span><span class="o">.</span><span class="n">datetime</span><span class="o">.</span><span class="n">strptime</span><span class="p">(</span><span class="n">s</span><span class="p">,</span><span class="s2">&quot;%a %b </span><span class="si">%d</span><span class="s2"> %H:%M:%S %Y %z&quot;</span><span class="p">)</span>
-</pre></div>
-
-  </div>
-</div>
-
-  </div>
-  
-      
-  <div class="item">
-    <div class="name def" id="gitnet.helpers.list_scd_str">
-    <p>def <span class="ident">list_scd_str</span>(</p><p>lst)</p>
-    </div>
-    
-
-    
-  
-    <div class="desc"><p>Produces a string which joins the items of the list by semicolons. Non-string items are converted to strings
-prior to joining.
-:param lst: of items which are either strings, or objects which can be converted to strings using str()
-:return: A String which includes each item within lst separated using semicolons.</p></div>
-  <div class="source_cont">
-  <p class="source_link"><a href="javascript:void(0);" onclick="toggle('source-gitnet.helpers.list_scd_str', this);">Show source &equiv;</a></p>
-  <div id="source-gitnet.helpers.list_scd_str" class="source">
-    <div class="codehilite"><pre><span></span><span class="k">def</span> <span class="nf">list_scd_str</span><span class="p">(</span><span class="n">lst</span><span class="p">):</span>
-    <span class="sd">&quot;&quot;&quot;</span>
-<span class="sd">    Produces a string which joins the items of the list by semicolons. Non-string items are converted to strings</span>
-<span class="sd">    prior to joining.</span>
-<span class="sd">    :param lst: of items which are either strings, or objects which can be converted to strings using str()</span>
-<span class="sd">    :return: A String which includes each item within lst separated using semicolons.</span>
-<span class="sd">    &quot;&quot;&quot;</span>
-    <span class="n">new_lst</span> <span class="o">=</span> <span class="p">[]</span>
-    <span class="k">for</span> <span class="n">i</span> <span class="ow">in</span> <span class="n">lst</span><span class="p">:</span>
-        <span class="k">if</span> <span class="ow">not</span> <span class="nb">isinstance</span><span class="p">(</span><span class="n">i</span><span class="p">,</span> <span class="nb">str</span><span class="p">):</span>
-            <span class="n">new_lst</span><span class="o">.</span><span class="n">append</span><span class="p">(</span><span class="nb">str</span><span class="p">(</span><span class="n">i</span><span class="p">))</span>
-        <span class="k">else</span><span class="p">:</span>
-            <span class="n">new_lst</span><span class="o">.</span><span class="n">append</span><span class="p">(</span><span class="n">i</span><span class="p">)</span>
-
-    <span class="n">string</span> <span class="o">=</span> <span class="s1">&#39;;&#39;</span><span class="o">.</span><span class="n">join</span><span class="p">(</span><span class="n">new_lst</span><span class="p">)</span>
-
-    <span class="k">return</span> <span class="n">string</span>
-</pre></div>
-
-  </div>
-</div>
-
-  </div>
-  
-      
-  <div class="item">
-    <div class="name def" id="gitnet.helpers.most_common">
-    <p>def <span class="ident">most_common</span>(</p><p>lst, n=1)</p>
-    </div>
-    
-
-    
-  
-    <div class="desc"><p>Produces a list containing the n most common entries (occurring more than once) in a list. If the nth most common
- entry is in a tie, all these entries will be returned as well.
-:param lst: A list of values.
-:param n: An positive integer. The top n most common entries (occurring more than once) will be returned.
-:return: A list of tuples, each containing a frequency integer and a value.</p></div>
-  <div class="source_cont">
-  <p class="source_link"><a href="javascript:void(0);" onclick="toggle('source-gitnet.helpers.most_common', this);">Show source &equiv;</a></p>
-  <div id="source-gitnet.helpers.most_common" class="source">
-    <div class="codehilite"><pre><span></span><span class="k">def</span> <span class="nf">most_common</span><span class="p">(</span><span class="n">lst</span><span class="p">,</span> <span class="n">n</span><span class="o">=</span><span class="mi">1</span><span class="p">):</span>
-    <span class="sd">&quot;&quot;&quot;</span>
-<span class="sd">    Produces a list containing the n most common entries (occurring more than once) in a list. If the nth most common</span>
-<span class="sd">     entry is in a tie, all these entries will be returned as well.</span>
-<span class="sd">    :param lst: A list of values.</span>
-<span class="sd">    :param n: An positive integer. The top n most common entries (occurring more than once) will be returned.</span>
-<span class="sd">    :return: A list of tuples, each containing a frequency integer and a value.</span>
-<span class="sd">    &quot;&quot;&quot;</span>
-    <span class="n">occurrences</span> <span class="o">=</span> <span class="p">{}</span>
-    <span class="c1"># Count occurrences</span>
-    <span class="k">for</span> <span class="n">i</span> <span class="ow">in</span> <span class="n">lst</span><span class="p">:</span>
-        <span class="k">if</span> <span class="n">i</span> <span class="ow">in</span> <span class="n">occurrences</span><span class="p">:</span>
-            <span class="n">occurrences</span><span class="p">[</span><span class="n">i</span><span class="p">]</span> <span class="o">+=</span> <span class="mi">1</span>
-        <span class="k">else</span><span class="p">:</span>
-            <span class="n">occurrences</span><span class="p">[</span><span class="n">i</span><span class="p">]</span> <span class="o">=</span> <span class="mi">1</span>
-
-    <span class="c1"># Remove entries with one occurrence</span>
-    <span class="n">s_list</span> <span class="o">=</span> <span class="p">[]</span>
-    <span class="k">for</span> <span class="n">j</span> <span class="ow">in</span> <span class="n">occurrences</span><span class="p">:</span>
-        <span class="k">if</span> <span class="n">occurrences</span><span class="p">[</span><span class="n">j</span><span class="p">]</span> <span class="o">&gt;</span> <span class="mi">1</span><span class="p">:</span>
-            <span class="n">s_list</span><span class="o">.</span><span class="n">append</span><span class="p">((</span><span class="n">occurrences</span><span class="p">[</span><span class="n">j</span><span class="p">],</span> <span class="n">j</span><span class="p">))</span>
-    <span class="n">s_list</span> <span class="o">=</span> <span class="nb">sorted</span><span class="p">(</span><span class="n">s_list</span><span class="p">,</span> <span class="n">reverse</span><span class="o">=</span><span class="bp">True</span><span class="p">)</span>
-
-    <span class="c1"># Select top n</span>
-    <span class="n">num_count</span> <span class="o">=</span> <span class="mi">1</span>
-    <span class="n">ret_list</span> <span class="o">=</span> <span class="p">[]</span>
-    <span class="nb">min</span> <span class="o">=</span> <span class="mi">2</span>
-    <span class="k">for</span> <span class="n">item</span> <span class="ow">in</span> <span class="n">s_list</span><span class="p">:</span>
-        <span class="k">if</span> <span class="n">num_count</span> <span class="o">&lt;</span> <span class="n">n</span><span class="p">:</span>
-            <span class="n">ret_list</span><span class="o">.</span><span class="n">append</span><span class="p">(</span><span class="n">item</span><span class="p">)</span>
-        <span class="k">elif</span> <span class="n">num_count</span> <span class="o">==</span> <span class="n">n</span><span class="p">:</span>
-            <span class="n">ret_list</span><span class="o">.</span><span class="n">append</span><span class="p">(</span><span class="n">item</span><span class="p">)</span>
-            <span class="nb">min</span> <span class="o">=</span> <span class="n">item</span><span class="p">[</span><span class="mi">0</span><span class="p">]</span>
-        <span class="k">else</span><span class="p">:</span>
-            <span class="k">if</span> <span class="n">item</span><span class="p">[</span><span class="mi">0</span><span class="p">]</span> <span class="o">==</span> <span class="nb">min</span><span class="p">:</span>
-                <span class="n">ret_list</span><span class="o">.</span><span class="n">append</span><span class="p">(</span><span class="n">item</span><span class="p">)</span>
-        <span class="n">num_count</span> <span class="o">+=</span> <span class="mi">1</span>
-
-    <span class="k">return</span> <span class="nb">sorted</span><span class="p">(</span><span class="n">ret_list</span><span class="p">,</span> <span class="n">reverse</span><span class="o">=</span><span class="bp">True</span><span class="p">)</span>
-</pre></div>
-
-  </div>
-</div>
-
-  </div>
-  
-      
-  <div class="item">
-    <div class="name def" id="gitnet.helpers.most_occurrences">
-    <p>def <span class="ident">most_occurrences</span>(</p><p>lst)</p>
-    </div>
-    
-
-    
-  
-    <div class="desc"><p>Produces the number of times the most common value appears
-:param lst: A list of values.
-:return: The occurences of the most common value.</p></div>
-  <div class="source_cont">
-  <p class="source_link"><a href="javascript:void(0);" onclick="toggle('source-gitnet.helpers.most_occurrences', this);">Show source &equiv;</a></p>
-  <div id="source-gitnet.helpers.most_occurrences" class="source">
-    <div class="codehilite"><pre><span></span><span class="k">def</span> <span class="nf">most_occurrences</span><span class="p">(</span><span class="n">lst</span><span class="p">):</span>
-    <span class="sd">&quot;&quot;&quot;</span>
-<span class="sd">    Produces the number of times the most common value appears</span>
-<span class="sd">    :param lst: A list of values.</span>
-<span class="sd">    :return: The occurences of the most common value.</span>
-<span class="sd">    &quot;&quot;&quot;</span>
-    <span class="n">occurrences</span> <span class="o">=</span> <span class="p">{}</span>
-    <span class="nb">max</span> <span class="o">=</span> <span class="mi">0</span>
-    <span class="n">m_common</span> <span class="o">=</span> <span class="p">[]</span>
-    <span class="k">for</span> <span class="n">i</span> <span class="ow">in</span> <span class="n">lst</span><span class="p">:</span>
-        <span class="k">if</span> <span class="n">i</span> <span class="ow">in</span> <span class="n">occurrences</span><span class="p">:</span>
-            <span class="n">occurrences</span><span class="p">[</span><span class="n">i</span><span class="p">]</span> <span class="o">+=</span> <span class="mi">1</span>
-        <span class="k">else</span><span class="p">:</span>
-            <span class="n">occurrences</span><span class="p">[</span><span class="n">i</span><span class="p">]</span> <span class="o">=</span> <span class="mi">1</span>
-        <span class="k">if</span> <span class="n">occurrences</span><span class="p">[</span><span class="n">i</span><span class="p">]</span> <span class="o">&gt;</span> <span class="nb">max</span><span class="p">:</span>
-            <span class="nb">max</span> <span class="o">=</span> <span class="n">occurrences</span><span class="p">[</span><span class="n">i</span><span class="p">]</span>
-            <span class="n">m_common</span> <span class="o">=</span> <span class="p">[</span><span class="n">i</span><span class="p">]</span>
-        <span class="k">elif</span> <span class="n">occurrences</span><span class="p">[</span><span class="n">i</span><span class="p">]</span> <span class="o">==</span> <span class="nb">max</span><span class="p">:</span>
-            <span class="n">m_common</span><span class="o">.</span><span class="n">append</span><span class="p">(</span><span class="n">i</span><span class="p">)</span>
-    <span class="k">return</span> <span class="nb">max</span>
-</pre></div>
-
-  </div>
-</div>
-
-  </div>
-  
-      
-  <div class="item">
-    <div class="name def" id="gitnet.helpers.reference_datetime">
-    <p>def <span class="ident">reference_datetime</span>(</p><p>s)</p>
-    </div>
-    
-
-    
-  
-    <div class="desc"><p>Turns a Git date string, or a datetime object into a datetime.
-:param s: String or Datetime
-:return: Datetime</p></div>
-  <div class="source_cont">
-  <p class="source_link"><a href="javascript:void(0);" onclick="toggle('source-gitnet.helpers.reference_datetime', this);">Show source &equiv;</a></p>
-  <div id="source-gitnet.helpers.reference_datetime" class="source">
-    <div class="codehilite"><pre><span></span><span class="k">def</span> <span class="nf">reference_datetime</span><span class="p">(</span><span class="n">s</span><span class="p">):</span>
-    <span class="sd">&quot;&quot;&quot;</span>
-<span class="sd">    Turns a Git date string, or a datetime object into a datetime.</span>
-<span class="sd">    :param s: String or Datetime</span>
-<span class="sd">    :return: Datetime</span>
-<span class="sd">    &quot;&quot;&quot;</span>
-    <span class="k">if</span> <span class="nb">type</span><span class="p">(</span><span class="n">s</span><span class="p">)</span> <span class="ow">is</span> <span class="n">dt</span><span class="o">.</span><span class="n">datetime</span><span class="p">:</span>
-        <span class="n">ref_date</span> <span class="o">=</span> <span class="n">s</span>
-    <span class="k">elif</span> <span class="nb">type</span><span class="p">(</span><span class="n">s</span><span class="p">)</span> <span class="ow">is</span> <span class="nb">str</span><span class="p">:</span>
-        <span class="n">git_date_p</span> <span class="o">=</span> <span class="n">re</span><span class="o">.</span><span class="n">compile</span><span class="p">(</span><span class="s2">&quot;[A-Z][a-z][a-z] [A-Z][a-z][a-z] \d\d? \d\d:\d\d:\d\d \d{4} -\d{4}&quot;</span><span class="p">)</span>
-        <span class="k">if</span> <span class="nb">bool</span><span class="p">(</span><span class="n">re</span><span class="o">.</span><span class="n">match</span><span class="p">(</span><span class="n">git_date_p</span><span class="p">,</span> <span class="n">s</span><span class="p">)):</span>
-            <span class="n">ref_date</span> <span class="o">=</span> <span class="n">git_datetime</span><span class="p">(</span><span class="n">s</span><span class="p">)</span>
-        <span class="k">else</span><span class="p">:</span>
-            <span class="k">raise</span> <span class="n">InputError</span><span class="p">(</span><span class="s2">&quot;Unrecognized date format. match should be a Git formatted date string &quot;</span>
-                             <span class="s2">&quot;(e.g. &#39;Mon Apr 18 00:59:02 2016 -0400&#39;) or a datetime object.&quot;</span><span class="p">)</span>
-    <span class="k">return</span> <span class="n">ref_date</span>
-</pre></div>
-
-  </div>
-</div>
-
-  </div>
-  
-      
-  <div class="item">
-    <div class="name def" id="gitnet.helpers.simple_edge">
-    <p>def <span class="ident">simple_edge</span>(</p><p>v1, v2, record, keep)</p>
-    </div>
-    
-
-    
-  
-    <div class="desc"><p>Creates an edge between to vertices, with an associated dictionary of properties.
-:param v1: The first vertex, any type.
-:param v2: The second vertex, any type.
-:param record: The current record in edge generation.
-:param keep: The edge attributes to be kept from the record.
-:return: An edge tuple, in format (id1, id2, {edge attribute dictionary})</p></div>
-  <div class="source_cont">
-  <p class="source_link"><a href="javascript:void(0);" onclick="toggle('source-gitnet.helpers.simple_edge', this);">Show source &equiv;</a></p>
-  <div id="source-gitnet.helpers.simple_edge" class="source">
-    <div class="codehilite"><pre><span></span><span class="k">def</span> <span class="nf">simple_edge</span><span class="p">(</span><span class="n">v1</span><span class="p">,</span> <span class="n">v2</span><span class="p">,</span> <span class="n">record</span><span class="p">,</span> <span class="n">keep</span><span class="p">):</span>
-    <span class="sd">&quot;&quot;&quot;</span>
-<span class="sd">    Creates an edge between to vertices, with an associated dictionary of properties.</span>
-<span class="sd">    :param v1: The first vertex, any type.</span>
-<span class="sd">    :param v2: The second vertex, any type.</span>
-<span class="sd">    :param record: The current record in edge generation.</span>
-<span class="sd">    :param keep: The edge attributes to be kept from the record.</span>
-<span class="sd">    :return: An edge tuple, in format (id1, id2, {edge attribute dictionary})</span>
-<span class="sd">    &quot;&quot;&quot;</span>
-    <span class="n">properties</span> <span class="o">=</span> <span class="p">{</span><span class="n">k</span><span class="p">:</span> <span class="n">v</span> <span class="k">for</span> <span class="n">k</span><span class="p">,</span> <span class="n">v</span> <span class="ow">in</span> <span class="n">record</span><span class="o">.</span><span class="n">items</span><span class="p">()</span> <span class="k">if</span> <span class="n">k</span> <span class="ow">in</span> <span class="n">keep</span><span class="p">}</span>
-    <span class="k">return</span> <span class="p">(</span><span class="n">v1</span><span class="p">,</span><span class="n">v2</span><span class="p">,</span> <span class="n">properties</span><span class="p">)</span>
-</pre></div>
-
-  </div>
-</div>
-
-  </div>
-  
-      
-  <div class="item">
-    <div class="name def" id="gitnet.helpers.since">
-    <p>def <span class="ident">since</span>(</p><p>s, match)</p>
-    </div>
-    
-
-    
-  
-    <div class="desc"><p>A predicate determining if s is a date since match (inclusive).
-:param s: A Git date string (e.g.  Sat Apr 2 07:25:25 2016 -0600).
-:param match: A comparison date. Either a Git date string or a datetime object.
-:return: True or False.</p></div>
-  <div class="source_cont">
-  <p class="source_link"><a href="javascript:void(0);" onclick="toggle('source-gitnet.helpers.since', this);">Show source &equiv;</a></p>
-  <div id="source-gitnet.helpers.since" class="source">
-    <div class="codehilite"><pre><span></span><span class="k">def</span> <span class="nf">since</span><span class="p">(</span><span class="n">s</span><span class="p">,</span> <span class="n">match</span><span class="p">):</span>
-    <span class="sd">&quot;&quot;&quot;</span>
-<span class="sd">    A predicate determining if s is a date since match (inclusive).</span>
-<span class="sd">    :param s: A Git date string (e.g.  Sat Apr 2 07:25:25 2016 -0600).</span>
-<span class="sd">    :param match: A comparison date. Either a Git date string or a datetime object.</span>
-<span class="sd">    :return: True or False.</span>
-<span class="sd">    &quot;&quot;&quot;</span>
-    <span class="n">dt_match</span> <span class="o">=</span> <span class="n">reference_datetime</span><span class="p">(</span><span class="n">match</span><span class="p">)</span>
-    <span class="k">return</span> <span class="n">git_datetime</span><span class="p">(</span><span class="n">s</span><span class="p">)</span> <span class="o">&gt;=</span> <span class="n">dt_match</span>
-</pre></div>
-
-  </div>
-</div>
-
-  </div>
-  
-      
-  <div class="item">
-    <div class="name def" id="gitnet.helpers.sincex">
-    <p>def <span class="ident">sincex</span>(</p><p>s, match)</p>
-    </div>
-    
-
-    
-  
-  <div class="source_cont">
-  <p class="source_link"><a href="javascript:void(0);" onclick="toggle('source-gitnet.helpers.sincex', this);">Show source &equiv;</a></p>
-  <div id="source-gitnet.helpers.sincex" class="source">
-    <div class="codehilite"><pre><span></span><span class="k">def</span> <span class="nf">sincex</span><span class="p">(</span><span class="n">s</span><span class="p">,</span> <span class="n">match</span><span class="p">):</span>
-    <span class="n">dt_match</span> <span class="o">=</span> <span class="n">reference_datetime</span><span class="p">(</span><span class="n">match</span><span class="p">)</span>
-    <span class="k">return</span> <span class="n">git_datetime</span><span class="p">(</span><span class="n">s</span><span class="p">)</span> <span class="o">&gt;</span> <span class="n">dt_match</span>
-</pre></div>
-
-  </div>
-</div>
-
-  </div>
-  
-
-
-  </section>
-
-    </article>
-  <div class="clear"> </div>
-  <footer id="footer">
-    <p>
-      Documentation generated by
-      <a href="https://github.com/BurntSushi/pdoc">pdoc 0.3.2</a>
-    </p>
-
-    <p>pdoc is in the public domain with the
-      <a href="http://unlicense.org">UNLICENSE</a></p>
-
-    <p>Design by <a href="http://nadh.in">Kailash Nadh</a></p>
-  </footer>
-</div>
-</body>
-</html>
->>>>>>> a6e1ef9d
+</html>