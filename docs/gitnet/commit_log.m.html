<<<<<<< HEAD
<!doctype html>
<head>
  <meta http-equiv="Content-Type" content="text/html; charset=utf-8" />
  <meta name="viewport" content="width=device-width, initial-scale=1, minimum-scale=1" />

    <title>gitnet.commit_log API documentation</title>
    <meta name="description" content="" />

  <link href='http://fonts.googleapis.com/css?family=Source+Sans+Pro:400,300' rel='stylesheet' type='text/css'>
  
  <style type="text/css">
  
* {
  box-sizing: border-box;
}
/*! normalize.css v1.1.1 | MIT License | git.io/normalize */

/* ==========================================================================
   HTML5 display definitions
   ========================================================================== */

/**
 * Correct `block` display not defined in IE 6/7/8/9 and Firefox 3.
 */

article,
aside,
details,
figcaption,
figure,
footer,
header,
hgroup,
main,
nav,
section,
summary {
    display: block;
}

/**
 * Correct `inline-block` display not defined in IE 6/7/8/9 and Firefox 3.
 */

audio,
canvas,
video {
    display: inline-block;
    *display: inline;
    *zoom: 1;
}

/**
 * Prevent modern browsers from displaying `audio` without controls.
 * Remove excess height in iOS 5 devices.
 */

audio:not([controls]) {
    display: none;
    height: 0;
}

/**
 * Address styling not present in IE 7/8/9, Firefox 3, and Safari 4.
 * Known issue: no IE 6 support.
 */

[hidden] {
    display: none;
}

/* ==========================================================================
   Base
   ========================================================================== */

/**
 * 1. Prevent system color scheme's background color being used in Firefox, IE,
 *    and Opera.
 * 2. Prevent system color scheme's text color being used in Firefox, IE, and
 *    Opera.
 * 3. Correct text resizing oddly in IE 6/7 when body `font-size` is set using
 *    `em` units.
 * 4. Prevent iOS text size adjust after orientation change, without disabling
 *    user zoom.
 */

html {
    background: #fff; /* 1 */
    color: #000; /* 2 */
    font-size: 100%; /* 3 */
    -webkit-text-size-adjust: 100%; /* 4 */
    -ms-text-size-adjust: 100%; /* 4 */
}

/**
 * Address `font-family` inconsistency between `textarea` and other form
 * elements.
 */

html,
button,
input,
select,
textarea {
    font-family: sans-serif;
}

/**
 * Address margins handled incorrectly in IE 6/7.
 */

body {
    margin: 0;
}

/* ==========================================================================
   Links
   ========================================================================== */

/**
 * Address `outline` inconsistency between Chrome and other browsers.
 */

a:focus {
    outline: thin dotted;
}

/**
 * Improve readability when focused and also mouse hovered in all browsers.
 */

a:active,
a:hover {
    outline: 0;
}

/* ==========================================================================
   Typography
   ========================================================================== */

/**
 * Address font sizes and margins set differently in IE 6/7.
 * Address font sizes within `section` and `article` in Firefox 4+, Safari 5,
 * and Chrome.
 */

h1 {
    font-size: 2em;
    margin: 0.67em 0;
}

h2 {
    font-size: 1.5em;
    margin: 0.83em 0;
}

h3 {
    font-size: 1.17em;
    margin: 1em 0;
}

h4 {
    font-size: 1em;
    margin: 1.33em 0;
}

h5 {
    font-size: 0.83em;
    margin: 1.67em 0;
}

h6 {
    font-size: 0.67em;
    margin: 2.33em 0;
}

/**
 * Address styling not present in IE 7/8/9, Safari 5, and Chrome.
 */

abbr[title] {
    border-bottom: 1px dotted;
}

/**
 * Address style set to `bolder` in Firefox 3+, Safari 4/5, and Chrome.
 */

b,
strong {
    font-weight: bold;
}

blockquote {
    margin: 1em 40px;
}

/**
 * Address styling not present in Safari 5 and Chrome.
 */

dfn {
    font-style: italic;
}

/**
 * Address differences between Firefox and other browsers.
 * Known issue: no IE 6/7 normalization.
 */

hr {
    -moz-box-sizing: content-box;
    box-sizing: content-box;
    height: 0;
}

/**
 * Address styling not present in IE 6/7/8/9.
 */

mark {
    background: #ff0;
    color: #000;
}

/**
 * Address margins set differently in IE 6/7.
 */

p,
pre {
    margin: 1em 0;
}

/**
 * Correct font family set oddly in IE 6, Safari 4/5, and Chrome.
 */

code,
kbd,
pre,
samp {
    font-family: monospace, serif;
    _font-family: 'courier new', monospace;
    font-size: 1em;
}

/**
 * Improve readability of pre-formatted text in all browsers.
 */

pre {
    white-space: pre;
    white-space: pre-wrap;
    word-wrap: break-word;
}

/**
 * Address CSS quotes not supported in IE 6/7.
 */

q {
    quotes: none;
}

/**
 * Address `quotes` property not supported in Safari 4.
 */

q:before,
q:after {
    content: '';
    content: none;
}

/**
 * Address inconsistent and variable font size in all browsers.
 */

small {
    font-size: 80%;
}

/**
 * Prevent `sub` and `sup` affecting `line-height` in all browsers.
 */

sub,
sup {
    font-size: 75%;
    line-height: 0;
    position: relative;
    vertical-align: baseline;
}

sup {
    top: -0.5em;
}

sub {
    bottom: -0.25em;
}

/* ==========================================================================
   Lists
   ========================================================================== */

/**
 * Address margins set differently in IE 6/7.
 */

dl,
menu,
ol,
ul {
    margin: 1em 0;
}

dd {
    margin: 0 0 0 40px;
}

/**
 * Address paddings set differently in IE 6/7.
 */

menu,
ol,
ul {
    padding: 0 0 0 40px;
}

/**
 * Correct list images handled incorrectly in IE 7.
 */

nav ul,
nav ol {
    list-style: none;
    list-style-image: none;
}

/* ==========================================================================
   Embedded content
   ========================================================================== */

/**
 * 1. Remove border when inside `a` element in IE 6/7/8/9 and Firefox 3.
 * 2. Improve image quality when scaled in IE 7.
 */

img {
    border: 0; /* 1 */
    -ms-interpolation-mode: bicubic; /* 2 */
}

/**
 * Correct overflow displayed oddly in IE 9.
 */

svg:not(:root) {
    overflow: hidden;
}

/* ==========================================================================
   Figures
   ========================================================================== */

/**
 * Address margin not present in IE 6/7/8/9, Safari 5, and Opera 11.
 */

figure {
    margin: 0;
}

/* ==========================================================================
   Forms
   ========================================================================== */

/**
 * Correct margin displayed oddly in IE 6/7.
 */

form {
    margin: 0;
}

/**
 * Define consistent border, margin, and padding.
 */

fieldset {
    border: 1px solid #c0c0c0;
    margin: 0 2px;
    padding: 0.35em 0.625em 0.75em;
}

/**
 * 1. Correct color not being inherited in IE 6/7/8/9.
 * 2. Correct text not wrapping in Firefox 3.
 * 3. Correct alignment displayed oddly in IE 6/7.
 */

legend {
    border: 0; /* 1 */
    padding: 0;
    white-space: normal; /* 2 */
    *margin-left: -7px; /* 3 */
}

/**
 * 1. Correct font size not being inherited in all browsers.
 * 2. Address margins set differently in IE 6/7, Firefox 3+, Safari 5,
 *    and Chrome.
 * 3. Improve appearance and consistency in all browsers.
 */

button,
input,
select,
textarea {
    font-size: 100%; /* 1 */
    margin: 0; /* 2 */
    vertical-align: baseline; /* 3 */
    *vertical-align: middle; /* 3 */
}

/**
 * Address Firefox 3+ setting `line-height` on `input` using `!important` in
 * the UA stylesheet.
 */

button,
input {
    line-height: normal;
}

/**
 * Address inconsistent `text-transform` inheritance for `button` and `select`.
 * All other form control elements do not inherit `text-transform` values.
 * Correct `button` style inheritance in Chrome, Safari 5+, and IE 6+.
 * Correct `select` style inheritance in Firefox 4+ and Opera.
 */

button,
select {
    text-transform: none;
}

/**
 * 1. Avoid the WebKit bug in Android 4.0.* where (2) destroys native `audio`
 *    and `video` controls.
 * 2. Correct inability to style clickable `input` types in iOS.
 * 3. Improve usability and consistency of cursor style between image-type
 *    `input` and others.
 * 4. Remove inner spacing in IE 7 without affecting normal text inputs.
 *    Known issue: inner spacing remains in IE 6.
 */

button,
html input[type="button"], /* 1 */
input[type="reset"],
input[type="submit"] {
    -webkit-appearance: button; /* 2 */
    cursor: pointer; /* 3 */
    *overflow: visible;  /* 4 */
}

/**
 * Re-set default cursor for disabled elements.
 */

button[disabled],
html input[disabled] {
    cursor: default;
}

/**
 * 1. Address box sizing set to content-box in IE 8/9.
 * 2. Remove excess padding in IE 8/9.
 * 3. Remove excess padding in IE 7.
 *    Known issue: excess padding remains in IE 6.
 */

input[type="checkbox"],
input[type="radio"] {
    box-sizing: border-box; /* 1 */
    padding: 0; /* 2 */
    *height: 13px; /* 3 */
    *width: 13px; /* 3 */
}

/**
 * 1. Address `appearance` set to `searchfield` in Safari 5 and Chrome.
 * 2. Address `box-sizing` set to `border-box` in Safari 5 and Chrome
 *    (include `-moz` to future-proof).
 */

input[type="search"] {
    -webkit-appearance: textfield; /* 1 */
    -moz-box-sizing: content-box;
    -webkit-box-sizing: content-box; /* 2 */
    box-sizing: content-box;
}

/**
 * Remove inner padding and search cancel button in Safari 5 and Chrome
 * on OS X.
 */

input[type="search"]::-webkit-search-cancel-button,
input[type="search"]::-webkit-search-decoration {
    -webkit-appearance: none;
}

/**
 * Remove inner padding and border in Firefox 3+.
 */

button::-moz-focus-inner,
input::-moz-focus-inner {
    border: 0;
    padding: 0;
}

/**
 * 1. Remove default vertical scrollbar in IE 6/7/8/9.
 * 2. Improve readability and alignment in all browsers.
 */

textarea {
    overflow: auto; /* 1 */
    vertical-align: top; /* 2 */
}

/* ==========================================================================
   Tables
   ========================================================================== */

/**
 * Remove most spacing between table cells.
 */

table {
    border-collapse: collapse;
    border-spacing: 0;
}

  </style>

  <style type="text/css">
  
  html, body {
    margin: 0;
    padding: 0;
    min-height: 100%;
  }
  body {
    background: #fff;
    font-family: "Source Sans Pro", "Helvetica Neueue", Helvetica, sans;
    font-weight: 300;
    font-size: 16px;
    line-height: 1.6em;
  }
  #content {
    width: 70%;
    max-width: 850px;
    float: left;
    padding: 30px 60px;
    border-left: 1px solid #ddd;
  }
  #sidebar {
    width: 25%;
    float: left;
    padding: 30px;
    overflow: hidden;
  }
  #nav {
    font-size: 130%;
    margin: 0 0 15px 0;
  }

  #top {
    display: block;
    position: fixed;
    bottom: 5px;
    left: 5px;
    font-size: .85em;
    text-transform: uppercase;
  }

  #footer {
    font-size: .75em;
    padding: 5px 30px;
    border-top: 1px solid #ddd;
    text-align: right;
  }
    #footer p {
      margin: 0 0 0 30px;
      display: inline-block;
    }

  h1, h2, h3, h4, h5 {
    font-weight: 300;
  }
  h1 {
    font-size: 2.5em;
    line-height: 1.1em;
    margin: 0 0 .50em 0;
  }

  h2 {
    font-size: 1.75em;
    margin: 1em 0 .50em 0;
  }

  h3 {
    margin: 25px 0 10px 0;
  }

  h4 {
    margin: 0;
    font-size: 105%;
  }

  a {
    color: #058;
    text-decoration: none;
    transition: color .3s ease-in-out;
  }

  a:hover {
    color: #e08524;
    transition: color .3s ease-in-out;
  }

  pre, code, .mono, .name {
    font-family: "Ubuntu Mono", "Cousine", "DejaVu Sans Mono", monospace;
  }

  .title .name {
    font-weight: bold;
  }
  .section-title {
    margin-top: 2em;
  }
  .ident {
    color: #900;
  }

  code {
    background: #f9f9f9;
  } 

  pre {
    background: #fefefe;
    border: 1px solid #ddd;
    box-shadow: 2px 2px 0 #f3f3f3;
    margin: 0 30px;
    padding: 15px 30px;
  }

  .codehilite {
    margin: 0 30px 10px 30px;
  }

    .codehilite pre {
      margin: 0;
    }
    .codehilite .err { background: #ff3300; color: #fff !important; } 

  table#module-list {
    font-size: 110%;
  }

    table#module-list tr td:first-child {
      padding-right: 10px;
      white-space: nowrap;
    }

    table#module-list td {
      vertical-align: top;
      padding-bottom: 8px;
    }

      table#module-list td p {
        margin: 0 0 7px 0;
      }

  .def {
    display: table;
  }

    .def p {
      display: table-cell;
      vertical-align: top;
      text-align: left;
    }

    .def p:first-child {
      white-space: nowrap;
    }

    .def p:last-child {
      width: 100%;
    }


  #index {
    list-style-type: none;
    margin: 0;
    padding: 0;
  }
    ul#index .class_name {
      /* font-size: 110%; */
      font-weight: bold;
    }
    #index ul {
      margin: 0;
    }

  .item {
    margin: 0 0 15px 0;
  }

    .item .class {
      margin: 0 0 25px 30px;
    }

      .item .class ul.class_list {
        margin: 0 0 20px 0;
      }

    .item .name {
      background: #fafafa;
      margin: 0;
      font-weight: bold;
      padding: 5px 10px;
      border-radius: 3px;
      display: inline-block;
      min-width: 40%;
    }
      .item .name:hover {
        background: #f6f6f6;
      }

    .item .empty_desc {
      margin: 0 0 5px 0;
      padding: 0;
    }

    .item .inheritance {
      margin: 3px 0 0 30px;
    }

    .item .inherited {
      color: #666;
    }

    .item .desc {
      padding: 0 8px;
      margin: 0;
    }

      .item .desc p {
        margin: 0 0 10px 0;
      }

    .source_cont {
      margin: 0;
      padding: 0;
    }

    .source_link a {
      background: #ffc300;
      font-weight: 400;
      font-size: .75em;
      text-transform: uppercase;
      color: #fff;
      text-shadow: 1px 1px 0 #f4b700;
      
      padding: 3px 8px;
      border-radius: 2px;
      transition: background .3s ease-in-out;
    }
      .source_link a:hover {
        background: #FF7200;
        text-shadow: none;
        transition: background .3s ease-in-out;
      }

    .source {
      display: none;
      max-height: 600px;
      overflow-y: scroll;
      margin-bottom: 15px;
    }

      .source .codehilite {
        margin: 0;
      }

  .desc h1, .desc h2, .desc h3 {
    font-size: 100% !important;
  }
  .clear {
    clear: both;
  }

  @media all and (max-width: 950px) {
    #sidebar {
      width: 35%;
    }
    #content {
      width: 65%;
    }
  }
  @media all and (max-width: 650px) {
    #top {
      display: none;
    }
    #sidebar {
      float: none;
      width: auto;
    }
    #content {
      float: none;
      width: auto;
      padding: 30px;
    }

    #index ul {
      padding: 0;
      margin-bottom: 15px;
    }
    #index ul li {
      display: inline-block;
      margin-right: 30px;
    }
    #footer {
      text-align: left;
    }
    #footer p {
      display: block;
      margin: inherit;
    }
  }

  /*****************************/

  </style>

  <style type="text/css">
  .codehilite .hll { background-color: #ffffcc }
.codehilite  { background: #f8f8f8; }
.codehilite .c { color: #408080; font-style: italic } /* Comment */
.codehilite .err { border: 1px solid #FF0000 } /* Error */
.codehilite .k { color: #008000; font-weight: bold } /* Keyword */
.codehilite .o { color: #666666 } /* Operator */
.codehilite .ch { color: #408080; font-style: italic } /* Comment.Hashbang */
.codehilite .cm { color: #408080; font-style: italic } /* Comment.Multiline */
.codehilite .cp { color: #BC7A00 } /* Comment.Preproc */
.codehilite .cpf { color: #408080; font-style: italic } /* Comment.PreprocFile */
.codehilite .c1 { color: #408080; font-style: italic } /* Comment.Single */
.codehilite .cs { color: #408080; font-style: italic } /* Comment.Special */
.codehilite .gd { color: #A00000 } /* Generic.Deleted */
.codehilite .ge { font-style: italic } /* Generic.Emph */
.codehilite .gr { color: #FF0000 } /* Generic.Error */
.codehilite .gh { color: #000080; font-weight: bold } /* Generic.Heading */
.codehilite .gi { color: #00A000 } /* Generic.Inserted */
.codehilite .go { color: #888888 } /* Generic.Output */
.codehilite .gp { color: #000080; font-weight: bold } /* Generic.Prompt */
.codehilite .gs { font-weight: bold } /* Generic.Strong */
.codehilite .gu { color: #800080; font-weight: bold } /* Generic.Subheading */
.codehilite .gt { color: #0044DD } /* Generic.Traceback */
.codehilite .kc { color: #008000; font-weight: bold } /* Keyword.Constant */
.codehilite .kd { color: #008000; font-weight: bold } /* Keyword.Declaration */
.codehilite .kn { color: #008000; font-weight: bold } /* Keyword.Namespace */
.codehilite .kp { color: #008000 } /* Keyword.Pseudo */
.codehilite .kr { color: #008000; font-weight: bold } /* Keyword.Reserved */
.codehilite .kt { color: #B00040 } /* Keyword.Type */
.codehilite .m { color: #666666 } /* Literal.Number */
.codehilite .s { color: #BA2121 } /* Literal.String */
.codehilite .na { color: #7D9029 } /* Name.Attribute */
.codehilite .nb { color: #008000 } /* Name.Builtin */
.codehilite .nc { color: #0000FF; font-weight: bold } /* Name.Class */
.codehilite .no { color: #880000 } /* Name.Constant */
.codehilite .nd { color: #AA22FF } /* Name.Decorator */
.codehilite .ni { color: #999999; font-weight: bold } /* Name.Entity */
.codehilite .ne { color: #D2413A; font-weight: bold } /* Name.Exception */
.codehilite .nf { color: #0000FF } /* Name.Function */
.codehilite .nl { color: #A0A000 } /* Name.Label */
.codehilite .nn { color: #0000FF; font-weight: bold } /* Name.Namespace */
.codehilite .nt { color: #008000; font-weight: bold } /* Name.Tag */
.codehilite .nv { color: #19177C } /* Name.Variable */
.codehilite .ow { color: #AA22FF; font-weight: bold } /* Operator.Word */
.codehilite .w { color: #bbbbbb } /* Text.Whitespace */
.codehilite .mb { color: #666666 } /* Literal.Number.Bin */
.codehilite .mf { color: #666666 } /* Literal.Number.Float */
.codehilite .mh { color: #666666 } /* Literal.Number.Hex */
.codehilite .mi { color: #666666 } /* Literal.Number.Integer */
.codehilite .mo { color: #666666 } /* Literal.Number.Oct */
.codehilite .sb { color: #BA2121 } /* Literal.String.Backtick */
.codehilite .sc { color: #BA2121 } /* Literal.String.Char */
.codehilite .sd { color: #BA2121; font-style: italic } /* Literal.String.Doc */
.codehilite .s2 { color: #BA2121 } /* Literal.String.Double */
.codehilite .se { color: #BB6622; font-weight: bold } /* Literal.String.Escape */
.codehilite .sh { color: #BA2121 } /* Literal.String.Heredoc */
.codehilite .si { color: #BB6688; font-weight: bold } /* Literal.String.Interpol */
.codehilite .sx { color: #008000 } /* Literal.String.Other */
.codehilite .sr { color: #BB6688 } /* Literal.String.Regex */
.codehilite .s1 { color: #BA2121 } /* Literal.String.Single */
.codehilite .ss { color: #19177C } /* Literal.String.Symbol */
.codehilite .bp { color: #008000 } /* Name.Builtin.Pseudo */
.codehilite .vc { color: #19177C } /* Name.Variable.Class */
.codehilite .vg { color: #19177C } /* Name.Variable.Global */
.codehilite .vi { color: #19177C } /* Name.Variable.Instance */
.codehilite .il { color: #666666 } /* Literal.Number.Integer.Long */
  </style>

  <style type="text/css">
  
/* ==========================================================================
   EXAMPLE Media Queries for Responsive Design.
   These examples override the primary ('mobile first') styles.
   Modify as content requires.
   ========================================================================== */

@media only screen and (min-width: 35em) {
    /* Style adjustments for viewports that meet the condition */
}

@media print,
       (-o-min-device-pixel-ratio: 5/4),
       (-webkit-min-device-pixel-ratio: 1.25),
       (min-resolution: 120dpi) {
    /* Style adjustments for high resolution devices */
}

/* ==========================================================================
   Print styles.
   Inlined to avoid required HTTP connection: h5bp.com/r
   ========================================================================== */

@media print {
    * {
        background: transparent !important;
        color: #000 !important; /* Black prints faster: h5bp.com/s */
        box-shadow: none !important;
        text-shadow: none !important;
    }

    a,
    a:visited {
        text-decoration: underline;
    }

    a[href]:after {
        content: " (" attr(href) ")";
    }

    abbr[title]:after {
        content: " (" attr(title) ")";
    }

    /*
     * Don't show links for images, or javascript/internal links
     */

    .ir a:after,
    a[href^="javascript:"]:after,
    a[href^="#"]:after {
        content: "";
    }

    pre,
    blockquote {
        border: 1px solid #999;
        page-break-inside: avoid;
    }

    thead {
        display: table-header-group; /* h5bp.com/t */
    }

    tr,
    img {
        page-break-inside: avoid;
    }

    img {
        max-width: 100% !important;
    }

    @page {
        margin: 0.5cm;
    }

    p,
    h2,
    h3 {
        orphans: 3;
        widows: 3;
    }

    h2,
    h3 {
        page-break-after: avoid;
    }
}

  </style>

  <script type="text/javascript">
  function toggle(id, $link) {
    $node = document.getElementById(id);
    if (!$node)
    return;
    if (!$node.style.display || $node.style.display == 'none') {
    $node.style.display = 'block';
    $link.innerHTML = 'Hide source &nequiv;';
    } else {
    $node.style.display = 'none';
    $link.innerHTML = 'Show source &equiv;';
    }
  }
  </script>
</head>
<body>
<a href="#" id="top">Top</a>

<div id="container">
    
  
  <div id="sidebar">
    <h1>Index</h1>
    <ul id="index">


    <li class="set"><h3><a href="#header-classes">Classes</a></h3>
      <ul>
        <li class="mono">
        <span class="class_name"><a href="#gitnet.commit_log.CommitLog">CommitLog</a></span>
        
          
  <ul>
    <li class="mono"><a href="#gitnet.commit_log.CommitLog.__init__">__init__</a></li>
    <li class="mono"><a href="#gitnet.commit_log.CommitLog.attributes">attributes</a></li>
    <li class="mono"><a href="#gitnet.commit_log.CommitLog.author_email_list">author_email_list</a></li>
    <li class="mono"><a href="#gitnet.commit_log.CommitLog.browse">browse</a></li>
    <li class="mono"><a href="#gitnet.commit_log.CommitLog.describe">describe</a></li>
    <li class="mono"><a href="#gitnet.commit_log.CommitLog.detect_dup_emails">detect_dup_emails</a></li>
    <li class="mono"><a href="#gitnet.commit_log.CommitLog.df">df</a></li>
    <li class="mono"><a href="#gitnet.commit_log.CommitLog.filter">filter</a></li>
    <li class="mono"><a href="#gitnet.commit_log.CommitLog.generate_edges">generate_edges</a></li>
    <li class="mono"><a href="#gitnet.commit_log.CommitLog.generate_network">generate_network</a></li>
    <li class="mono"><a href="#gitnet.commit_log.CommitLog.generate_nodes">generate_nodes</a></li>
    <li class="mono"><a href="#gitnet.commit_log.CommitLog.get_tags">get_tags</a></li>
    <li class="mono"><a href="#gitnet.commit_log.CommitLog.ignore">ignore</a></li>
    <li class="mono"><a href="#gitnet.commit_log.CommitLog.network">network</a></li>
    <li class="mono"><a href="#gitnet.commit_log.CommitLog.replace_val">replace_val</a></li>
    <li class="mono"><a href="#gitnet.commit_log.CommitLog.tsv">tsv</a></li>
    <li class="mono"><a href="#gitnet.commit_log.CommitLog.vector">vector</a></li>
    <li class="mono"><a href="#gitnet.commit_log.CommitLog.write_edges">write_edges</a></li>
    <li class="mono"><a href="#gitnet.commit_log.CommitLog.write_nodes">write_nodes</a></li>
  </ul>

        </li>
      </ul>
    </li>

    </ul>
  </div>

    <article id="content">
      
  

  


  <header id="section-intro">
  <h1 class="title"><span class="name">gitnet.commit_log</span> module</h1>
  
  
  <p class="source_link"><a href="javascript:void(0);" onclick="toggle('source-gitnet.commit_log', this);">Show source &equiv;</a></p>
  <div id="source-gitnet.commit_log" class="source">
    <div class="codehilite"><pre><span></span><span class="kn">import</span> <span class="nn">numpy</span> <span class="kn">as</span> <span class="nn">np</span>
<span class="kn">import</span> <span class="nn">copy</span>
<span class="kn">from</span> <span class="nn">gitnet.log</span> <span class="kn">import</span> <span class="n">Log</span>
<span class="kn">from</span> <span class="nn">gitnet.exceptions</span> <span class="kn">import</span> <span class="n">InputError</span>
<span class="kn">from</span> <span class="nn">gitnet.helpers</span> <span class="kn">import</span> <span class="n">datetime_git</span><span class="p">,</span> <span class="n">most_common</span><span class="p">,</span> <span class="n">filter_regex</span><span class="p">,</span> <span class="n">edges_simple</span><span class="p">,</span> <span class="n">edges_changes</span>


<span class="k">class</span> <span class="nc">CommitLog</span><span class="p">(</span><span class="n">Log</span><span class="p">):</span>
    <span class="sd">&quot;&quot;&quot;</span>
<span class="sd">    A Log class for holding Git commit logs.</span>
<span class="sd">    &quot;&quot;&quot;</span>

    <span class="k">def</span> <span class="nf">get_tags</span><span class="p">(</span><span class="bp">self</span><span class="p">):</span>
        <span class="sd">&quot;&quot;&quot;</span>
<span class="sd">        A Log&#39;s tags are automatically detected by the self.attributes() method. Attributes are produced in the order</span>
<span class="sd">        specified in the get_tags method, with unexpected tags put at the end. If no tags are specified in get_tags,</span>
<span class="sd">        the attributes method will produce the tags in sorted order. The most important consequence of this ordering</span>
<span class="sd">        is the order of columns in TSV output.</span>

<span class="sd">        :return: A list of ordered reference hashes.</span>
<span class="sd">        &quot;&quot;&quot;</span>
        <span class="k">return</span> <span class="p">[</span><span class="s2">&quot;hash&quot;</span><span class="p">,</span><span class="s2">&quot;author&quot;</span><span class="p">,</span><span class="s2">&quot;email&quot;</span><span class="p">,</span><span class="s2">&quot;date&quot;</span><span class="p">,</span><span class="s2">&quot;mode&quot;</span><span class="p">,</span><span class="s2">&quot;merge&quot;</span><span class="p">,</span><span class="s2">&quot;summary&quot;</span><span class="p">,</span>
                <span class="s2">&quot;fedits&quot;</span><span class="p">,</span><span class="s2">&quot;inserts&quot;</span><span class="p">,</span><span class="s2">&quot;deletes&quot;</span><span class="p">,</span><span class="s2">&quot;message&quot;</span><span class="p">,</span><span class="s2">&quot;files&quot;</span><span class="p">,</span><span class="s2">&quot;changes&quot;</span><span class="p">]</span>

    <span class="k">def</span> <span class="nf">describe</span><span class="p">(</span><span class="bp">self</span><span class="p">,</span> <span class="n">mode</span> <span class="o">=</span> <span class="s2">&quot;default&quot;</span><span class="p">,</span> <span class="n">exclude</span> <span class="o">=</span> <span class="p">[]):</span>
        <span class="sd">&quot;&quot;&quot;</span>
<span class="sd">        A method for creating an extended descriptive output for the CommitLog subclass.</span>

<span class="sd">        :param mode: Indicate an output mode. Currently implemented: &quot;default&quot;</span>
<span class="sd">        :param exclude: A list of output tag strings to exclude from printing. Default is an empty list.</span>
<span class="sd">        :return: None</span>
<span class="sd">        Output items currently implemented (and their tag for exclusion):</span>
<span class="sd">            - &quot;summary&quot; : Prints the number of logs and creation date. Identical to str(self).</span>
<span class="sd">            - &quot;authors&quot; : Prints the number of authors who commit to the repository.</span>
<span class="sd">            - &quot;emails&quot; : Prints the ten most common email address domains used by more than one user.</span>
<span class="sd">            - &quot;dates&quot; : Prints the date range for commits in the collection.</span>
<span class="sd">            - &quot;changes&quot; : Prints the mean and std. deviation of file changes, insertions, and deletions per commit.</span>
<span class="sd">            - &quot;merges&quot; : Prints the number of merges in the collection.</span>
<span class="sd">            - &quot;errors&quot; : Prints the number of parsing errors in the collection.</span>

<span class="sd">        &quot;&quot;&quot;</span>
        <span class="c1"># Define included/excluded data summaries.</span>
        <span class="k">if</span> <span class="n">mode</span> <span class="o">==</span> <span class="s2">&quot;default&quot;</span><span class="p">:</span>
            <span class="n">output</span> <span class="o">=</span> <span class="p">[</span><span class="s2">&quot;summary&quot;</span><span class="p">,</span> <span class="s2">&quot;path&quot;</span><span class="p">,</span> <span class="s2">&quot;filters&quot;</span><span class="p">,</span> <span class="s2">&quot;authors&quot;</span><span class="p">,</span> <span class="s2">&quot;files&quot;</span><span class="p">,</span>
                      <span class="s2">&quot;emails&quot;</span><span class="p">,</span> <span class="s2">&quot;dates&quot;</span><span class="p">,</span> <span class="s2">&quot;changes&quot;</span><span class="p">,</span> <span class="s2">&quot;merges&quot;</span><span class="p">,</span> <span class="s2">&quot;errors&quot;</span><span class="p">]</span>
        <span class="k">else</span><span class="p">:</span>
            <span class="n">output</span> <span class="o">=</span> <span class="p">[</span><span class="s2">&quot;summary&quot;</span><span class="p">,</span> <span class="s2">&quot;path&quot;</span><span class="p">,</span> <span class="s2">&quot;filters&quot;</span><span class="p">,</span> <span class="s2">&quot;authors&quot;</span><span class="p">,</span> <span class="s2">&quot;files&quot;</span><span class="p">,</span>
                      <span class="s2">&quot;emails&quot;</span><span class="p">,</span> <span class="s2">&quot;dates&quot;</span><span class="p">,</span> <span class="s2">&quot;changes&quot;</span><span class="p">,</span> <span class="s2">&quot;merges&quot;</span><span class="p">,</span> <span class="s2">&quot;errors&quot;</span><span class="p">]</span>
        <span class="k">for</span> <span class="n">i</span> <span class="ow">in</span> <span class="n">exclude</span><span class="p">:</span>
            <span class="n">output</span><span class="o">.</span><span class="n">remove</span><span class="p">(</span><span class="n">i</span><span class="p">)</span>
        <span class="c1"># Print summary</span>
        <span class="k">if</span> <span class="s2">&quot;summary&quot;</span> <span class="ow">in</span> <span class="n">output</span><span class="p">:</span>
            <span class="k">print</span><span class="p">(</span><span class="bp">self</span><span class="p">)</span>
        <span class="c1"># Print path</span>
        <span class="k">if</span> <span class="s2">&quot;path&quot;</span> <span class="ow">in</span> <span class="n">output</span><span class="p">:</span>
            <span class="k">print</span><span class="p">(</span><span class="s2">&quot;Origin: &quot;</span><span class="p">,</span> <span class="bp">self</span><span class="o">.</span><span class="n">path</span><span class="p">)</span>
        <span class="c1"># Print filter summaries</span>
        <span class="k">if</span> <span class="s2">&quot;filters&quot;</span> <span class="ow">in</span> <span class="n">output</span><span class="p">:</span>
            <span class="k">if</span> <span class="nb">len</span><span class="p">(</span><span class="bp">self</span><span class="o">.</span><span class="n">filters</span><span class="p">)</span> <span class="o">!=</span> <span class="mi">0</span><span class="p">:</span>
                <span class="k">print</span><span class="p">(</span><span class="s2">&quot;Filters:&quot;</span><span class="p">)</span>
                <span class="k">for</span> <span class="n">f</span> <span class="ow">in</span> <span class="bp">self</span><span class="o">.</span><span class="n">filters</span><span class="p">:</span>
                    <span class="k">print</span><span class="p">(</span><span class="s2">&quot;</span><span class="se">\t</span><span class="s2">&quot;</span><span class="p">,</span> <span class="n">f</span><span class="p">)</span>
        <span class="c1"># Print number of authors.</span>
        <span class="k">if</span> <span class="s2">&quot;authors&quot;</span> <span class="ow">in</span> <span class="n">output</span><span class="p">:</span>
            <span class="n">author_dict</span> <span class="o">=</span> <span class="p">{}</span>
            <span class="k">for</span> <span class="n">record</span> <span class="ow">in</span> <span class="bp">self</span><span class="o">.</span><span class="n">collection</span><span class="p">:</span>
                <span class="n">author</span> <span class="o">=</span> <span class="bp">self</span><span class="o">.</span><span class="n">collection</span><span class="p">[</span><span class="n">record</span><span class="p">][</span><span class="s2">&quot;author&quot;</span><span class="p">]</span>
                <span class="k">if</span> <span class="n">author</span> <span class="ow">in</span> <span class="n">author_dict</span><span class="o">.</span><span class="n">keys</span><span class="p">():</span>
                    <span class="n">author_dict</span><span class="p">[</span><span class="n">author</span><span class="p">]</span> <span class="o">+=</span> <span class="mi">1</span>
                <span class="k">else</span><span class="p">:</span>
                    <span class="n">author_dict</span><span class="p">[</span><span class="n">author</span><span class="p">]</span> <span class="o">=</span> <span class="mi">1</span>
            <span class="k">print</span><span class="p">(</span><span class="s2">&quot;Number of authors: {}&quot;</span><span class="o">.</span><span class="n">format</span><span class="p">(</span><span class="nb">len</span><span class="p">(</span><span class="n">author_dict</span><span class="p">)))</span>
        <span class="c1"># Print number of files.</span>
        <span class="k">if</span> <span class="s2">&quot;files&quot;</span> <span class="ow">in</span> <span class="n">output</span><span class="p">:</span>
            <span class="n">num_files</span> <span class="o">=</span> <span class="nb">len</span><span class="p">(</span><span class="nb">set</span><span class="p">(</span><span class="bp">self</span><span class="o">.</span><span class="n">vector</span><span class="p">(</span><span class="s2">&quot;files&quot;</span><span class="p">)))</span>
            <span class="k">print</span><span class="p">(</span><span class="s2">&quot;Number of files: {}&quot;</span><span class="o">.</span><span class="n">format</span><span class="p">(</span><span class="n">num_files</span><span class="p">))</span>
        <span class="c1"># Print most common email domains.</span>
        <span class="k">if</span> <span class="s2">&quot;emails&quot;</span> <span class="ow">in</span> <span class="n">output</span><span class="p">:</span>
            <span class="k">def</span> <span class="nf">get_domain</span><span class="p">(</span><span class="n">s</span><span class="p">):</span>
                <span class="sd">&quot;&quot;&quot;</span>
<span class="sd">                :param s: An email address (string).</span>
<span class="sd">                :return: An email domain, i.e. &quot;@domain.com&quot; (string)</span>
<span class="sd">                &quot;&quot;&quot;</span>
                <span class="n">domain</span> <span class="o">=</span> <span class="n">s</span>
                <span class="k">while</span> <span class="bp">True</span><span class="p">:</span>
                    <span class="k">if</span> <span class="n">domain</span> <span class="o">==</span> <span class="s2">&quot;&quot;</span><span class="p">:</span>
                        <span class="n">domain</span> <span class="o">=</span> <span class="s2">&quot;None&quot;</span>
                        <span class="k">break</span>
                    <span class="k">elif</span> <span class="n">domain</span><span class="p">[</span><span class="mi">0</span><span class="p">]</span> <span class="o">!=</span> <span class="s2">&quot;@&quot;</span><span class="p">:</span>
                        <span class="n">domain</span> <span class="o">=</span> <span class="n">domain</span><span class="p">[</span><span class="mi">1</span><span class="p">:]</span>
                    <span class="k">else</span><span class="p">:</span>
                        <span class="k">break</span>
                <span class="k">return</span> <span class="n">domain</span>
            <span class="n">emails</span> <span class="o">=</span> <span class="nb">set</span><span class="p">(</span><span class="bp">self</span><span class="o">.</span><span class="n">vector</span><span class="p">(</span><span class="s2">&quot;email&quot;</span><span class="p">))</span>
            <span class="n">emails</span> <span class="o">=</span> <span class="nb">list</span><span class="p">(</span><span class="nb">map</span><span class="p">(</span><span class="n">get_domain</span><span class="p">,</span> <span class="n">emails</span><span class="p">))</span>
            <span class="n">max_domain</span> <span class="o">=</span> <span class="n">most_common</span><span class="p">(</span><span class="n">emails</span><span class="p">,</span> <span class="mi">10</span><span class="p">)</span>
            <span class="k">print</span><span class="p">(</span><span class="s2">&quot;Most common email address domains:&quot;</span><span class="p">)</span>
            <span class="k">for</span> <span class="n">domain</span> <span class="ow">in</span> <span class="n">max_domain</span><span class="p">:</span>
                <span class="k">print</span><span class="p">(</span><span class="s2">&quot;</span><span class="se">\t</span><span class="s2"> {} [{} users]&quot;</span><span class="o">.</span><span class="n">format</span><span class="p">(</span><span class="n">domain</span><span class="p">[</span><span class="mi">1</span><span class="p">],</span> <span class="n">domain</span><span class="p">[</span><span class="mi">0</span><span class="p">]))</span>
        <span class="c1"># Print date range.</span>
        <span class="k">if</span> <span class="s2">&quot;dates&quot;</span> <span class="ow">in</span> <span class="n">output</span><span class="p">:</span>
            <span class="n">early</span> <span class="o">=</span> <span class="bp">None</span>
            <span class="n">late</span> <span class="o">=</span> <span class="bp">None</span>
            <span class="k">for</span> <span class="n">record</span> <span class="ow">in</span> <span class="bp">self</span><span class="o">.</span><span class="n">collection</span><span class="p">:</span>
                <span class="n">date</span> <span class="o">=</span> <span class="n">datetime_git</span><span class="p">(</span><span class="bp">self</span><span class="o">.</span><span class="n">collection</span><span class="p">[</span><span class="n">record</span><span class="p">][</span><span class="s2">&quot;date&quot;</span><span class="p">])</span>
                <span class="k">if</span> <span class="n">early</span> <span class="ow">is</span> <span class="bp">None</span> <span class="ow">or</span> <span class="n">date</span> <span class="o">&lt;</span> <span class="n">early</span><span class="p">:</span>
                    <span class="n">early</span> <span class="o">=</span> <span class="n">date</span>
                <span class="k">if</span> <span class="n">late</span> <span class="ow">is</span> <span class="bp">None</span> <span class="ow">or</span> <span class="n">date</span> <span class="o">&gt;</span> <span class="n">late</span><span class="p">:</span>
                    <span class="n">late</span> <span class="o">=</span> <span class="n">date</span>
            <span class="k">print</span><span class="p">(</span><span class="s2">&quot;Date range: {} to {}&quot;</span><span class="o">.</span><span class="n">format</span><span class="p">(</span><span class="n">early</span><span class="p">,</span> <span class="n">late</span><span class="p">))</span>
        <span class="c1"># Print descriptive statistics of distribution of changes (number of file edits, inserts, and deletes.)</span>
        <span class="k">if</span> <span class="s2">&quot;changes&quot;</span> <span class="ow">in</span> <span class="n">output</span><span class="p">:</span>
            <span class="n">file_lst</span> <span class="o">=</span> <span class="p">[]</span>
            <span class="n">insert_lst</span> <span class="o">=</span> <span class="p">[]</span>
            <span class="n">delete_lst</span> <span class="o">=</span> <span class="p">[]</span>
            <span class="k">for</span> <span class="n">record</span> <span class="ow">in</span> <span class="bp">self</span><span class="o">.</span><span class="n">collection</span><span class="p">:</span>
                <span class="n">cur_record</span> <span class="o">=</span> <span class="bp">self</span><span class="o">.</span><span class="n">collection</span><span class="p">[</span><span class="n">record</span><span class="p">]</span>
                <span class="k">if</span> <span class="s2">&quot;fedits&quot;</span> <span class="ow">in</span> <span class="n">cur_record</span><span class="o">.</span><span class="n">keys</span><span class="p">():</span>
                    <span class="n">file_lst</span><span class="o">.</span><span class="n">append</span><span class="p">(</span><span class="n">cur_record</span><span class="p">[</span><span class="s2">&quot;fedits&quot;</span><span class="p">])</span>
                <span class="k">if</span> <span class="s2">&quot;inserts&quot;</span> <span class="ow">in</span> <span class="n">cur_record</span><span class="o">.</span><span class="n">keys</span><span class="p">():</span>
                    <span class="n">insert_lst</span><span class="o">.</span><span class="n">append</span><span class="p">(</span><span class="n">cur_record</span><span class="p">[</span><span class="s2">&quot;inserts&quot;</span><span class="p">])</span>
                <span class="k">if</span> <span class="s2">&quot;deletes&quot;</span> <span class="ow">in</span> <span class="n">cur_record</span><span class="o">.</span><span class="n">keys</span><span class="p">():</span>
                    <span class="n">delete_lst</span><span class="o">.</span><span class="n">append</span><span class="p">(</span><span class="n">cur_record</span><span class="p">[</span><span class="s2">&quot;deletes&quot;</span><span class="p">])</span>
            <span class="k">print</span><span class="p">(</span><span class="s2">&quot;Change distribution summary:&quot;</span><span class="p">)</span>
            <span class="k">print</span><span class="p">(</span><span class="s2">&quot;</span><span class="se">\t</span><span class="s2"> Files changed: Mean = {}, SD = {}&quot;</span><span class="o">.</span><span class="n">format</span><span class="p">(</span><span class="nb">round</span><span class="p">(</span><span class="n">np</span><span class="o">.</span><span class="n">mean</span><span class="p">(</span><span class="n">file_lst</span><span class="p">),</span> <span class="mi">3</span><span class="p">),</span>
                                                                <span class="nb">round</span><span class="p">(</span><span class="n">np</span><span class="o">.</span><span class="n">std</span><span class="p">(</span><span class="n">file_lst</span><span class="p">),</span> <span class="mi">3</span><span class="p">)))</span>
            <span class="k">print</span><span class="p">(</span><span class="s2">&quot;</span><span class="se">\t</span><span class="s2"> Line insertions: Mean = {}, SD = {}&quot;</span><span class="o">.</span><span class="n">format</span><span class="p">(</span><span class="nb">round</span><span class="p">(</span><span class="n">np</span><span class="o">.</span><span class="n">mean</span><span class="p">(</span><span class="n">insert_lst</span><span class="p">),</span> <span class="mi">3</span><span class="p">),</span>
                                                                  <span class="nb">round</span><span class="p">(</span><span class="n">np</span><span class="o">.</span><span class="n">std</span><span class="p">(</span><span class="n">insert_lst</span><span class="p">),</span> <span class="mi">3</span><span class="p">)))</span>
            <span class="k">print</span><span class="p">(</span><span class="s2">&quot;</span><span class="se">\t</span><span class="s2"> Line deletions: Mean = {}, SD = {}&quot;</span><span class="o">.</span><span class="n">format</span><span class="p">(</span><span class="nb">round</span><span class="p">(</span><span class="n">np</span><span class="o">.</span><span class="n">mean</span><span class="p">(</span><span class="n">delete_lst</span><span class="p">),</span> <span class="mi">3</span><span class="p">),</span>
                                                                 <span class="nb">round</span><span class="p">(</span><span class="n">np</span><span class="o">.</span><span class="n">std</span><span class="p">(</span><span class="n">delete_lst</span><span class="p">),</span> <span class="mi">3</span><span class="p">)))</span>
        <span class="c1"># Print number of merges.</span>
        <span class="k">if</span> <span class="s2">&quot;merges&quot;</span> <span class="ow">in</span> <span class="n">output</span><span class="p">:</span>
            <span class="n">n_merge</span> <span class="o">=</span> <span class="mi">0</span>
            <span class="k">for</span> <span class="n">record</span> <span class="ow">in</span> <span class="bp">self</span><span class="o">.</span><span class="n">collection</span><span class="p">:</span>
                <span class="k">if</span> <span class="s2">&quot;merge&quot;</span> <span class="ow">in</span> <span class="bp">self</span><span class="o">.</span><span class="n">collection</span><span class="p">[</span><span class="n">record</span><span class="p">]</span><span class="o">.</span><span class="n">keys</span><span class="p">():</span>
                    <span class="n">n_merge</span> <span class="o">+=</span> <span class="mi">1</span>
            <span class="k">print</span><span class="p">(</span><span class="s2">&quot;Number of merges: {}&quot;</span><span class="o">.</span><span class="n">format</span><span class="p">(</span><span class="n">n_merge</span><span class="p">))</span>
        <span class="c1"># Print number of parsing errors.</span>
        <span class="k">if</span> <span class="s2">&quot;errors&quot;</span> <span class="ow">in</span> <span class="n">output</span><span class="p">:</span>
            <span class="n">n_errors</span> <span class="o">=</span> <span class="mi">0</span>
            <span class="k">for</span> <span class="n">record</span> <span class="ow">in</span> <span class="bp">self</span><span class="o">.</span><span class="n">collection</span><span class="p">:</span>
                <span class="k">if</span> <span class="s2">&quot;errors&quot;</span> <span class="ow">in</span> <span class="bp">self</span><span class="o">.</span><span class="n">collection</span><span class="p">[</span><span class="n">record</span><span class="p">]</span><span class="o">.</span><span class="n">keys</span><span class="p">():</span>
                    <span class="n">n_errors</span> <span class="o">+=</span> <span class="nb">len</span><span class="p">(</span><span class="bp">self</span><span class="o">.</span><span class="n">collection</span><span class="p">[</span><span class="n">record</span><span class="p">][</span><span class="s2">&quot;errors&quot;</span><span class="p">])</span>
            <span class="k">print</span><span class="p">(</span><span class="s2">&quot;Number of parsing errors: {}&quot;</span><span class="o">.</span><span class="n">format</span><span class="p">(</span><span class="n">n_errors</span><span class="p">))</span>

    <span class="k">def</span> <span class="nf">ignore</span><span class="p">(</span><span class="bp">self</span><span class="p">,</span> <span class="n">pattern</span><span class="p">,</span> <span class="n">ignoreif</span><span class="o">=</span><span class="s2">&quot;match&quot;</span><span class="p">):</span>
        <span class="sd">&quot;&quot;&quot;</span>
<span class="sd">        Looks for file/path names in &quot;files&quot; and &quot;changes&quot; that match (or does not match) pattern (a regular expression)</span>
<span class="sd">        and moves them into &quot;f_ignore&quot; and &quot;ch_ignore&quot; respectively. Updates &quot;filters&quot; attribute with ignore summary.</span>

<span class="sd">        :param pattern: A string/regular expression.</span>
<span class="sd">        :param ignoreif: If &quot;matches&quot; (default) files matching the pattern are ignored. If &quot;no match&quot;, files not</span>
<span class="sd">            matching pattern are ignored.</span>
<span class="sd">        :return: A new CommitLog object, same as self but with the appropriate files removed.</span>
<span class="sd">        &quot;&quot;&quot;</span>
        <span class="n">self_copy</span> <span class="o">=</span> <span class="n">copy</span><span class="o">.</span><span class="n">deepcopy</span><span class="p">(</span><span class="bp">self</span><span class="p">)</span>
        <span class="k">for</span> <span class="n">record</span> <span class="ow">in</span> <span class="n">self_copy</span><span class="o">.</span><span class="n">collection</span><span class="p">:</span>
            <span class="c1"># Move files into f_ignore</span>
            <span class="k">if</span> <span class="s2">&quot;files&quot;</span> <span class="ow">in</span> <span class="n">self_copy</span><span class="o">.</span><span class="n">collection</span><span class="p">[</span><span class="n">record</span><span class="p">]</span><span class="o">.</span><span class="n">keys</span><span class="p">():</span>
                <span class="k">if</span> <span class="n">ignoreif</span> <span class="o">==</span> <span class="s2">&quot;match&quot;</span><span class="p">:</span>
                    <span class="n">self_copy</span><span class="o">.</span><span class="n">collection</span><span class="p">[</span><span class="n">record</span><span class="p">][</span><span class="s2">&quot;files&quot;</span><span class="p">]</span> <span class="o">=</span> \
                        <span class="nb">list</span><span class="p">(</span><span class="nb">filter</span><span class="p">(</span><span class="k">lambda</span> <span class="n">f</span><span class="p">:</span> <span class="ow">not</span><span class="p">(</span><span class="n">filter_regex</span><span class="p">(</span><span class="n">f</span><span class="p">,</span> <span class="n">pattern</span><span class="p">,</span> <span class="n">mode</span><span class="o">=</span><span class="s2">&quot;search&quot;</span><span class="p">)),</span>
                                    <span class="n">self_copy</span><span class="o">.</span><span class="n">collection</span><span class="p">[</span><span class="n">record</span><span class="p">][</span><span class="s2">&quot;files&quot;</span><span class="p">]))</span>
                <span class="k">elif</span> <span class="n">ignoreif</span> <span class="o">==</span> <span class="s2">&quot;no match&quot;</span><span class="p">:</span>
                    <span class="n">self_copy</span><span class="o">.</span><span class="n">collection</span><span class="p">[</span><span class="n">record</span><span class="p">][</span><span class="s2">&quot;files&quot;</span><span class="p">]</span> <span class="o">=</span> \
                        <span class="nb">list</span><span class="p">(</span><span class="nb">filter</span><span class="p">(</span><span class="k">lambda</span> <span class="n">f</span><span class="p">:</span> <span class="n">filter_regex</span><span class="p">(</span><span class="n">f</span><span class="p">,</span> <span class="n">pattern</span><span class="p">,</span> <span class="n">mode</span><span class="o">=</span><span class="s2">&quot;search&quot;</span><span class="p">),</span>
                                    <span class="n">self_copy</span><span class="o">.</span><span class="n">collection</span><span class="p">[</span><span class="n">record</span><span class="p">][</span><span class="s2">&quot;files&quot;</span><span class="p">]))</span>
        <span class="c1"># Add a summary of the ignore to self_copy.filters</span>
        <span class="n">ignore_note</span> <span class="o">=</span> <span class="s2">&quot;&quot;</span>
        <span class="k">if</span> <span class="n">ignoreif</span> <span class="o">==</span> <span class="s2">&quot;match&quot;</span><span class="p">:</span>
            <span class="n">ignore_note</span> <span class="o">=</span> <span class="s2">&quot;matches&quot;</span>
        <span class="k">elif</span> <span class="n">ignoreif</span> <span class="o">==</span> <span class="s2">&quot;no match&quot;</span><span class="p">:</span>
            <span class="n">ignore_note</span> <span class="o">=</span> <span class="s2">&quot;doesn&#39;t match&quot;</span>
        <span class="n">summary</span> <span class="o">=</span> <span class="s2">&quot;Ignore files that {} the regular expression: {}&quot;</span><span class="o">.</span><span class="n">format</span><span class="p">(</span><span class="n">ignore_note</span><span class="p">,</span><span class="n">pattern</span><span class="p">)</span>
        <span class="n">self_copy</span><span class="o">.</span><span class="n">filters</span><span class="o">.</span><span class="n">append</span><span class="p">(</span><span class="n">summary</span><span class="p">)</span>
        <span class="k">return</span> <span class="n">self_copy</span>

    <span class="k">def</span> <span class="nf">network</span><span class="p">(</span><span class="bp">self</span><span class="p">,</span> <span class="nb">type</span><span class="p">):</span>
        <span class="sd">&quot;&quot;&quot;</span>
<span class="sd">        A method for quickly creating preset networks using CommitLog data.</span>

<span class="sd">        :param type: A string indicating which preset to use.</span>
<span class="sd">        :return: A MultiGraphPlus object constructed with generate_network according to the specified defaults.</span>
<span class="sd">        &quot;&quot;&quot;</span>
        <span class="k">if</span> <span class="nb">type</span> <span class="o">==</span> <span class="s2">&quot;author/file/simple&quot;</span><span class="p">:</span>
            <span class="k">return</span> <span class="bp">self</span><span class="o">.</span><span class="n">generate_network</span><span class="p">(</span><span class="s2">&quot;author&quot;</span><span class="p">,</span> <span class="s2">&quot;files&quot;</span><span class="p">)</span>
        <span class="k">if</span> <span class="nb">type</span> <span class="o">==</span> <span class="s2">&quot;author/file&quot;</span><span class="p">:</span>
            <span class="k">return</span> <span class="bp">self</span><span class="o">.</span><span class="n">generate_network</span><span class="p">(</span><span class="s2">&quot;author&quot;</span><span class="p">,</span> <span class="s2">&quot;files&quot;</span><span class="p">,</span>
                                         <span class="n">edge_attributes</span><span class="o">=</span><span class="p">[</span><span class="s2">&quot;author&quot;</span><span class="p">,</span> <span class="s2">&quot;hash&quot;</span><span class="p">],</span>
                                         <span class="n">mode1_atom_attrs</span><span class="o">=</span><span class="p">[</span><span class="s2">&quot;email&quot;</span><span class="p">],</span>
                                         <span class="n">mode2_atom_attrs</span><span class="o">=</span><span class="p">[],</span>
                                         <span class="n">mode1_vector_attrs</span><span class="o">=</span><span class="p">[</span><span class="s2">&quot;hash&quot;</span><span class="p">,</span> <span class="s2">&quot;fedits&quot;</span><span class="p">],</span>
                                         <span class="n">mode2_vector_attrs</span><span class="o">=</span><span class="p">[</span><span class="s2">&quot;date&quot;</span><span class="p">,</span> <span class="s2">&quot;hash&quot;</span><span class="p">])</span>
        <span class="k">if</span> <span class="nb">type</span> <span class="o">==</span> <span class="s2">&quot;author/file/weighted&quot;</span><span class="p">:</span>
            <span class="k">return</span> <span class="bp">self</span><span class="o">.</span><span class="n">generate_network</span><span class="p">(</span><span class="s2">&quot;author&quot;</span><span class="p">,</span> <span class="s2">&quot;files&quot;</span><span class="p">,</span>
                                         <span class="n">edge_attributes</span><span class="o">=</span><span class="p">[</span><span class="s2">&quot;author&quot;</span><span class="p">,</span> <span class="s2">&quot;hash&quot;</span><span class="p">,</span> <span class="s2">&quot;date&quot;</span><span class="p">],</span>
                                         <span class="n">mode1_atom_attrs</span><span class="o">=</span><span class="p">[</span><span class="s2">&quot;email&quot;</span><span class="p">],</span>
                                         <span class="n">mode2_atom_attrs</span><span class="o">=</span><span class="p">[],</span>
                                         <span class="n">mode1_vector_attrs</span><span class="o">=</span><span class="p">[</span><span class="s2">&quot;hash&quot;</span><span class="p">,</span> <span class="s2">&quot;fedits&quot;</span><span class="p">],</span>
                                         <span class="n">mode2_vector_attrs</span><span class="o">=</span><span class="p">[</span><span class="s2">&quot;date&quot;</span><span class="p">,</span> <span class="s2">&quot;hash&quot;</span><span class="p">],</span>
                                         <span class="n">edge_helper</span><span class="o">=</span><span class="n">edges_changes</span><span class="p">)</span>
        <span class="k">else</span><span class="p">:</span>
            <span class="k">raise</span> <span class="n">InputError</span><span class="p">(</span><span class="s2">&quot;{} is not a valid network preset.&quot;</span><span class="o">.</span><span class="n">format</span><span class="p">(</span><span class="nb">type</span><span class="p">))</span>
</pre></div>

  </div>

  </header>

  <section id="section-items">


    <h2 class="section-title" id="header-classes">Classes</h2>
      
      <div class="item">
      <p id="gitnet.commit_log.CommitLog" class="name">class <span class="ident">CommitLog</span></p>
      
  
    <div class="desc"><p>A Log class for holding Git commit logs.</p></div>
  <div class="source_cont">
  <p class="source_link"><a href="javascript:void(0);" onclick="toggle('source-gitnet.commit_log.CommitLog', this);">Show source &equiv;</a></p>
  <div id="source-gitnet.commit_log.CommitLog" class="source">
    <div class="codehilite"><pre><span></span><span class="k">class</span> <span class="nc">CommitLog</span><span class="p">(</span><span class="n">Log</span><span class="p">):</span>
    <span class="sd">&quot;&quot;&quot;</span>
<span class="sd">    A Log class for holding Git commit logs.</span>
<span class="sd">    &quot;&quot;&quot;</span>

    <span class="k">def</span> <span class="nf">get_tags</span><span class="p">(</span><span class="bp">self</span><span class="p">):</span>
        <span class="sd">&quot;&quot;&quot;</span>
<span class="sd">        A Log&#39;s tags are automatically detected by the self.attributes() method. Attributes are produced in the order</span>
<span class="sd">        specified in the get_tags method, with unexpected tags put at the end. If no tags are specified in get_tags,</span>
<span class="sd">        the attributes method will produce the tags in sorted order. The most important consequence of this ordering</span>
<span class="sd">        is the order of columns in TSV output.</span>

<span class="sd">        :return: A list of ordered reference hashes.</span>
<span class="sd">        &quot;&quot;&quot;</span>
        <span class="k">return</span> <span class="p">[</span><span class="s2">&quot;hash&quot;</span><span class="p">,</span><span class="s2">&quot;author&quot;</span><span class="p">,</span><span class="s2">&quot;email&quot;</span><span class="p">,</span><span class="s2">&quot;date&quot;</span><span class="p">,</span><span class="s2">&quot;mode&quot;</span><span class="p">,</span><span class="s2">&quot;merge&quot;</span><span class="p">,</span><span class="s2">&quot;summary&quot;</span><span class="p">,</span>
                <span class="s2">&quot;fedits&quot;</span><span class="p">,</span><span class="s2">&quot;inserts&quot;</span><span class="p">,</span><span class="s2">&quot;deletes&quot;</span><span class="p">,</span><span class="s2">&quot;message&quot;</span><span class="p">,</span><span class="s2">&quot;files&quot;</span><span class="p">,</span><span class="s2">&quot;changes&quot;</span><span class="p">]</span>

    <span class="k">def</span> <span class="nf">describe</span><span class="p">(</span><span class="bp">self</span><span class="p">,</span> <span class="n">mode</span> <span class="o">=</span> <span class="s2">&quot;default&quot;</span><span class="p">,</span> <span class="n">exclude</span> <span class="o">=</span> <span class="p">[]):</span>
        <span class="sd">&quot;&quot;&quot;</span>
<span class="sd">        A method for creating an extended descriptive output for the CommitLog subclass.</span>

<span class="sd">        :param mode: Indicate an output mode. Currently implemented: &quot;default&quot;</span>
<span class="sd">        :param exclude: A list of output tag strings to exclude from printing. Default is an empty list.</span>
<span class="sd">        :return: None</span>
<span class="sd">        Output items currently implemented (and their tag for exclusion):</span>
<span class="sd">            - &quot;summary&quot; : Prints the number of logs and creation date. Identical to str(self).</span>
<span class="sd">            - &quot;authors&quot; : Prints the number of authors who commit to the repository.</span>
<span class="sd">            - &quot;emails&quot; : Prints the ten most common email address domains used by more than one user.</span>
<span class="sd">            - &quot;dates&quot; : Prints the date range for commits in the collection.</span>
<span class="sd">            - &quot;changes&quot; : Prints the mean and std. deviation of file changes, insertions, and deletions per commit.</span>
<span class="sd">            - &quot;merges&quot; : Prints the number of merges in the collection.</span>
<span class="sd">            - &quot;errors&quot; : Prints the number of parsing errors in the collection.</span>

<span class="sd">        &quot;&quot;&quot;</span>
        <span class="c1"># Define included/excluded data summaries.</span>
        <span class="k">if</span> <span class="n">mode</span> <span class="o">==</span> <span class="s2">&quot;default&quot;</span><span class="p">:</span>
            <span class="n">output</span> <span class="o">=</span> <span class="p">[</span><span class="s2">&quot;summary&quot;</span><span class="p">,</span> <span class="s2">&quot;path&quot;</span><span class="p">,</span> <span class="s2">&quot;filters&quot;</span><span class="p">,</span> <span class="s2">&quot;authors&quot;</span><span class="p">,</span> <span class="s2">&quot;files&quot;</span><span class="p">,</span>
                      <span class="s2">&quot;emails&quot;</span><span class="p">,</span> <span class="s2">&quot;dates&quot;</span><span class="p">,</span> <span class="s2">&quot;changes&quot;</span><span class="p">,</span> <span class="s2">&quot;merges&quot;</span><span class="p">,</span> <span class="s2">&quot;errors&quot;</span><span class="p">]</span>
        <span class="k">else</span><span class="p">:</span>
            <span class="n">output</span> <span class="o">=</span> <span class="p">[</span><span class="s2">&quot;summary&quot;</span><span class="p">,</span> <span class="s2">&quot;path&quot;</span><span class="p">,</span> <span class="s2">&quot;filters&quot;</span><span class="p">,</span> <span class="s2">&quot;authors&quot;</span><span class="p">,</span> <span class="s2">&quot;files&quot;</span><span class="p">,</span>
                      <span class="s2">&quot;emails&quot;</span><span class="p">,</span> <span class="s2">&quot;dates&quot;</span><span class="p">,</span> <span class="s2">&quot;changes&quot;</span><span class="p">,</span> <span class="s2">&quot;merges&quot;</span><span class="p">,</span> <span class="s2">&quot;errors&quot;</span><span class="p">]</span>
        <span class="k">for</span> <span class="n">i</span> <span class="ow">in</span> <span class="n">exclude</span><span class="p">:</span>
            <span class="n">output</span><span class="o">.</span><span class="n">remove</span><span class="p">(</span><span class="n">i</span><span class="p">)</span>
        <span class="c1"># Print summary</span>
        <span class="k">if</span> <span class="s2">&quot;summary&quot;</span> <span class="ow">in</span> <span class="n">output</span><span class="p">:</span>
            <span class="k">print</span><span class="p">(</span><span class="bp">self</span><span class="p">)</span>
        <span class="c1"># Print path</span>
        <span class="k">if</span> <span class="s2">&quot;path&quot;</span> <span class="ow">in</span> <span class="n">output</span><span class="p">:</span>
            <span class="k">print</span><span class="p">(</span><span class="s2">&quot;Origin: &quot;</span><span class="p">,</span> <span class="bp">self</span><span class="o">.</span><span class="n">path</span><span class="p">)</span>
        <span class="c1"># Print filter summaries</span>
        <span class="k">if</span> <span class="s2">&quot;filters&quot;</span> <span class="ow">in</span> <span class="n">output</span><span class="p">:</span>
            <span class="k">if</span> <span class="nb">len</span><span class="p">(</span><span class="bp">self</span><span class="o">.</span><span class="n">filters</span><span class="p">)</span> <span class="o">!=</span> <span class="mi">0</span><span class="p">:</span>
                <span class="k">print</span><span class="p">(</span><span class="s2">&quot;Filters:&quot;</span><span class="p">)</span>
                <span class="k">for</span> <span class="n">f</span> <span class="ow">in</span> <span class="bp">self</span><span class="o">.</span><span class="n">filters</span><span class="p">:</span>
                    <span class="k">print</span><span class="p">(</span><span class="s2">&quot;</span><span class="se">\t</span><span class="s2">&quot;</span><span class="p">,</span> <span class="n">f</span><span class="p">)</span>
        <span class="c1"># Print number of authors.</span>
        <span class="k">if</span> <span class="s2">&quot;authors&quot;</span> <span class="ow">in</span> <span class="n">output</span><span class="p">:</span>
            <span class="n">author_dict</span> <span class="o">=</span> <span class="p">{}</span>
            <span class="k">for</span> <span class="n">record</span> <span class="ow">in</span> <span class="bp">self</span><span class="o">.</span><span class="n">collection</span><span class="p">:</span>
                <span class="n">author</span> <span class="o">=</span> <span class="bp">self</span><span class="o">.</span><span class="n">collection</span><span class="p">[</span><span class="n">record</span><span class="p">][</span><span class="s2">&quot;author&quot;</span><span class="p">]</span>
                <span class="k">if</span> <span class="n">author</span> <span class="ow">in</span> <span class="n">author_dict</span><span class="o">.</span><span class="n">keys</span><span class="p">():</span>
                    <span class="n">author_dict</span><span class="p">[</span><span class="n">author</span><span class="p">]</span> <span class="o">+=</span> <span class="mi">1</span>
                <span class="k">else</span><span class="p">:</span>
                    <span class="n">author_dict</span><span class="p">[</span><span class="n">author</span><span class="p">]</span> <span class="o">=</span> <span class="mi">1</span>
            <span class="k">print</span><span class="p">(</span><span class="s2">&quot;Number of authors: {}&quot;</span><span class="o">.</span><span class="n">format</span><span class="p">(</span><span class="nb">len</span><span class="p">(</span><span class="n">author_dict</span><span class="p">)))</span>
        <span class="c1"># Print number of files.</span>
        <span class="k">if</span> <span class="s2">&quot;files&quot;</span> <span class="ow">in</span> <span class="n">output</span><span class="p">:</span>
            <span class="n">num_files</span> <span class="o">=</span> <span class="nb">len</span><span class="p">(</span><span class="nb">set</span><span class="p">(</span><span class="bp">self</span><span class="o">.</span><span class="n">vector</span><span class="p">(</span><span class="s2">&quot;files&quot;</span><span class="p">)))</span>
            <span class="k">print</span><span class="p">(</span><span class="s2">&quot;Number of files: {}&quot;</span><span class="o">.</span><span class="n">format</span><span class="p">(</span><span class="n">num_files</span><span class="p">))</span>
        <span class="c1"># Print most common email domains.</span>
        <span class="k">if</span> <span class="s2">&quot;emails&quot;</span> <span class="ow">in</span> <span class="n">output</span><span class="p">:</span>
            <span class="k">def</span> <span class="nf">get_domain</span><span class="p">(</span><span class="n">s</span><span class="p">):</span>
                <span class="sd">&quot;&quot;&quot;</span>
<span class="sd">                :param s: An email address (string).</span>
<span class="sd">                :return: An email domain, i.e. &quot;@domain.com&quot; (string)</span>
<span class="sd">                &quot;&quot;&quot;</span>
                <span class="n">domain</span> <span class="o">=</span> <span class="n">s</span>
                <span class="k">while</span> <span class="bp">True</span><span class="p">:</span>
                    <span class="k">if</span> <span class="n">domain</span> <span class="o">==</span> <span class="s2">&quot;&quot;</span><span class="p">:</span>
                        <span class="n">domain</span> <span class="o">=</span> <span class="s2">&quot;None&quot;</span>
                        <span class="k">break</span>
                    <span class="k">elif</span> <span class="n">domain</span><span class="p">[</span><span class="mi">0</span><span class="p">]</span> <span class="o">!=</span> <span class="s2">&quot;@&quot;</span><span class="p">:</span>
                        <span class="n">domain</span> <span class="o">=</span> <span class="n">domain</span><span class="p">[</span><span class="mi">1</span><span class="p">:]</span>
                    <span class="k">else</span><span class="p">:</span>
                        <span class="k">break</span>
                <span class="k">return</span> <span class="n">domain</span>
            <span class="n">emails</span> <span class="o">=</span> <span class="nb">set</span><span class="p">(</span><span class="bp">self</span><span class="o">.</span><span class="n">vector</span><span class="p">(</span><span class="s2">&quot;email&quot;</span><span class="p">))</span>
            <span class="n">emails</span> <span class="o">=</span> <span class="nb">list</span><span class="p">(</span><span class="nb">map</span><span class="p">(</span><span class="n">get_domain</span><span class="p">,</span> <span class="n">emails</span><span class="p">))</span>
            <span class="n">max_domain</span> <span class="o">=</span> <span class="n">most_common</span><span class="p">(</span><span class="n">emails</span><span class="p">,</span> <span class="mi">10</span><span class="p">)</span>
            <span class="k">print</span><span class="p">(</span><span class="s2">&quot;Most common email address domains:&quot;</span><span class="p">)</span>
            <span class="k">for</span> <span class="n">domain</span> <span class="ow">in</span> <span class="n">max_domain</span><span class="p">:</span>
                <span class="k">print</span><span class="p">(</span><span class="s2">&quot;</span><span class="se">\t</span><span class="s2"> {} [{} users]&quot;</span><span class="o">.</span><span class="n">format</span><span class="p">(</span><span class="n">domain</span><span class="p">[</span><span class="mi">1</span><span class="p">],</span> <span class="n">domain</span><span class="p">[</span><span class="mi">0</span><span class="p">]))</span>
        <span class="c1"># Print date range.</span>
        <span class="k">if</span> <span class="s2">&quot;dates&quot;</span> <span class="ow">in</span> <span class="n">output</span><span class="p">:</span>
            <span class="n">early</span> <span class="o">=</span> <span class="bp">None</span>
            <span class="n">late</span> <span class="o">=</span> <span class="bp">None</span>
            <span class="k">for</span> <span class="n">record</span> <span class="ow">in</span> <span class="bp">self</span><span class="o">.</span><span class="n">collection</span><span class="p">:</span>
                <span class="n">date</span> <span class="o">=</span> <span class="n">datetime_git</span><span class="p">(</span><span class="bp">self</span><span class="o">.</span><span class="n">collection</span><span class="p">[</span><span class="n">record</span><span class="p">][</span><span class="s2">&quot;date&quot;</span><span class="p">])</span>
                <span class="k">if</span> <span class="n">early</span> <span class="ow">is</span> <span class="bp">None</span> <span class="ow">or</span> <span class="n">date</span> <span class="o">&lt;</span> <span class="n">early</span><span class="p">:</span>
                    <span class="n">early</span> <span class="o">=</span> <span class="n">date</span>
                <span class="k">if</span> <span class="n">late</span> <span class="ow">is</span> <span class="bp">None</span> <span class="ow">or</span> <span class="n">date</span> <span class="o">&gt;</span> <span class="n">late</span><span class="p">:</span>
                    <span class="n">late</span> <span class="o">=</span> <span class="n">date</span>
            <span class="k">print</span><span class="p">(</span><span class="s2">&quot;Date range: {} to {}&quot;</span><span class="o">.</span><span class="n">format</span><span class="p">(</span><span class="n">early</span><span class="p">,</span> <span class="n">late</span><span class="p">))</span>
        <span class="c1"># Print descriptive statistics of distribution of changes (number of file edits, inserts, and deletes.)</span>
        <span class="k">if</span> <span class="s2">&quot;changes&quot;</span> <span class="ow">in</span> <span class="n">output</span><span class="p">:</span>
            <span class="n">file_lst</span> <span class="o">=</span> <span class="p">[]</span>
            <span class="n">insert_lst</span> <span class="o">=</span> <span class="p">[]</span>
            <span class="n">delete_lst</span> <span class="o">=</span> <span class="p">[]</span>
            <span class="k">for</span> <span class="n">record</span> <span class="ow">in</span> <span class="bp">self</span><span class="o">.</span><span class="n">collection</span><span class="p">:</span>
                <span class="n">cur_record</span> <span class="o">=</span> <span class="bp">self</span><span class="o">.</span><span class="n">collection</span><span class="p">[</span><span class="n">record</span><span class="p">]</span>
                <span class="k">if</span> <span class="s2">&quot;fedits&quot;</span> <span class="ow">in</span> <span class="n">cur_record</span><span class="o">.</span><span class="n">keys</span><span class="p">():</span>
                    <span class="n">file_lst</span><span class="o">.</span><span class="n">append</span><span class="p">(</span><span class="n">cur_record</span><span class="p">[</span><span class="s2">&quot;fedits&quot;</span><span class="p">])</span>
                <span class="k">if</span> <span class="s2">&quot;inserts&quot;</span> <span class="ow">in</span> <span class="n">cur_record</span><span class="o">.</span><span class="n">keys</span><span class="p">():</span>
                    <span class="n">insert_lst</span><span class="o">.</span><span class="n">append</span><span class="p">(</span><span class="n">cur_record</span><span class="p">[</span><span class="s2">&quot;inserts&quot;</span><span class="p">])</span>
                <span class="k">if</span> <span class="s2">&quot;deletes&quot;</span> <span class="ow">in</span> <span class="n">cur_record</span><span class="o">.</span><span class="n">keys</span><span class="p">():</span>
                    <span class="n">delete_lst</span><span class="o">.</span><span class="n">append</span><span class="p">(</span><span class="n">cur_record</span><span class="p">[</span><span class="s2">&quot;deletes&quot;</span><span class="p">])</span>
            <span class="k">print</span><span class="p">(</span><span class="s2">&quot;Change distribution summary:&quot;</span><span class="p">)</span>
            <span class="k">print</span><span class="p">(</span><span class="s2">&quot;</span><span class="se">\t</span><span class="s2"> Files changed: Mean = {}, SD = {}&quot;</span><span class="o">.</span><span class="n">format</span><span class="p">(</span><span class="nb">round</span><span class="p">(</span><span class="n">np</span><span class="o">.</span><span class="n">mean</span><span class="p">(</span><span class="n">file_lst</span><span class="p">),</span> <span class="mi">3</span><span class="p">),</span>
                                                                <span class="nb">round</span><span class="p">(</span><span class="n">np</span><span class="o">.</span><span class="n">std</span><span class="p">(</span><span class="n">file_lst</span><span class="p">),</span> <span class="mi">3</span><span class="p">)))</span>
            <span class="k">print</span><span class="p">(</span><span class="s2">&quot;</span><span class="se">\t</span><span class="s2"> Line insertions: Mean = {}, SD = {}&quot;</span><span class="o">.</span><span class="n">format</span><span class="p">(</span><span class="nb">round</span><span class="p">(</span><span class="n">np</span><span class="o">.</span><span class="n">mean</span><span class="p">(</span><span class="n">insert_lst</span><span class="p">),</span> <span class="mi">3</span><span class="p">),</span>
                                                                  <span class="nb">round</span><span class="p">(</span><span class="n">np</span><span class="o">.</span><span class="n">std</span><span class="p">(</span><span class="n">insert_lst</span><span class="p">),</span> <span class="mi">3</span><span class="p">)))</span>
            <span class="k">print</span><span class="p">(</span><span class="s2">&quot;</span><span class="se">\t</span><span class="s2"> Line deletions: Mean = {}, SD = {}&quot;</span><span class="o">.</span><span class="n">format</span><span class="p">(</span><span class="nb">round</span><span class="p">(</span><span class="n">np</span><span class="o">.</span><span class="n">mean</span><span class="p">(</span><span class="n">delete_lst</span><span class="p">),</span> <span class="mi">3</span><span class="p">),</span>
                                                                 <span class="nb">round</span><span class="p">(</span><span class="n">np</span><span class="o">.</span><span class="n">std</span><span class="p">(</span><span class="n">delete_lst</span><span class="p">),</span> <span class="mi">3</span><span class="p">)))</span>
        <span class="c1"># Print number of merges.</span>
        <span class="k">if</span> <span class="s2">&quot;merges&quot;</span> <span class="ow">in</span> <span class="n">output</span><span class="p">:</span>
            <span class="n">n_merge</span> <span class="o">=</span> <span class="mi">0</span>
            <span class="k">for</span> <span class="n">record</span> <span class="ow">in</span> <span class="bp">self</span><span class="o">.</span><span class="n">collection</span><span class="p">:</span>
                <span class="k">if</span> <span class="s2">&quot;merge&quot;</span> <span class="ow">in</span> <span class="bp">self</span><span class="o">.</span><span class="n">collection</span><span class="p">[</span><span class="n">record</span><span class="p">]</span><span class="o">.</span><span class="n">keys</span><span class="p">():</span>
                    <span class="n">n_merge</span> <span class="o">+=</span> <span class="mi">1</span>
            <span class="k">print</span><span class="p">(</span><span class="s2">&quot;Number of merges: {}&quot;</span><span class="o">.</span><span class="n">format</span><span class="p">(</span><span class="n">n_merge</span><span class="p">))</span>
        <span class="c1"># Print number of parsing errors.</span>
        <span class="k">if</span> <span class="s2">&quot;errors&quot;</span> <span class="ow">in</span> <span class="n">output</span><span class="p">:</span>
            <span class="n">n_errors</span> <span class="o">=</span> <span class="mi">0</span>
            <span class="k">for</span> <span class="n">record</span> <span class="ow">in</span> <span class="bp">self</span><span class="o">.</span><span class="n">collection</span><span class="p">:</span>
                <span class="k">if</span> <span class="s2">&quot;errors&quot;</span> <span class="ow">in</span> <span class="bp">self</span><span class="o">.</span><span class="n">collection</span><span class="p">[</span><span class="n">record</span><span class="p">]</span><span class="o">.</span><span class="n">keys</span><span class="p">():</span>
                    <span class="n">n_errors</span> <span class="o">+=</span> <span class="nb">len</span><span class="p">(</span><span class="bp">self</span><span class="o">.</span><span class="n">collection</span><span class="p">[</span><span class="n">record</span><span class="p">][</span><span class="s2">&quot;errors&quot;</span><span class="p">])</span>
            <span class="k">print</span><span class="p">(</span><span class="s2">&quot;Number of parsing errors: {}&quot;</span><span class="o">.</span><span class="n">format</span><span class="p">(</span><span class="n">n_errors</span><span class="p">))</span>

    <span class="k">def</span> <span class="nf">ignore</span><span class="p">(</span><span class="bp">self</span><span class="p">,</span> <span class="n">pattern</span><span class="p">,</span> <span class="n">ignoreif</span><span class="o">=</span><span class="s2">&quot;match&quot;</span><span class="p">):</span>
        <span class="sd">&quot;&quot;&quot;</span>
<span class="sd">        Looks for file/path names in &quot;files&quot; and &quot;changes&quot; that match (or does not match) pattern (a regular expression)</span>
<span class="sd">        and moves them into &quot;f_ignore&quot; and &quot;ch_ignore&quot; respectively. Updates &quot;filters&quot; attribute with ignore summary.</span>

<span class="sd">        :param pattern: A string/regular expression.</span>
<span class="sd">        :param ignoreif: If &quot;matches&quot; (default) files matching the pattern are ignored. If &quot;no match&quot;, files not</span>
<span class="sd">            matching pattern are ignored.</span>
<span class="sd">        :return: A new CommitLog object, same as self but with the appropriate files removed.</span>
<span class="sd">        &quot;&quot;&quot;</span>
        <span class="n">self_copy</span> <span class="o">=</span> <span class="n">copy</span><span class="o">.</span><span class="n">deepcopy</span><span class="p">(</span><span class="bp">self</span><span class="p">)</span>
        <span class="k">for</span> <span class="n">record</span> <span class="ow">in</span> <span class="n">self_copy</span><span class="o">.</span><span class="n">collection</span><span class="p">:</span>
            <span class="c1"># Move files into f_ignore</span>
            <span class="k">if</span> <span class="s2">&quot;files&quot;</span> <span class="ow">in</span> <span class="n">self_copy</span><span class="o">.</span><span class="n">collection</span><span class="p">[</span><span class="n">record</span><span class="p">]</span><span class="o">.</span><span class="n">keys</span><span class="p">():</span>
                <span class="k">if</span> <span class="n">ignoreif</span> <span class="o">==</span> <span class="s2">&quot;match&quot;</span><span class="p">:</span>
                    <span class="n">self_copy</span><span class="o">.</span><span class="n">collection</span><span class="p">[</span><span class="n">record</span><span class="p">][</span><span class="s2">&quot;files&quot;</span><span class="p">]</span> <span class="o">=</span> \
                        <span class="nb">list</span><span class="p">(</span><span class="nb">filter</span><span class="p">(</span><span class="k">lambda</span> <span class="n">f</span><span class="p">:</span> <span class="ow">not</span><span class="p">(</span><span class="n">filter_regex</span><span class="p">(</span><span class="n">f</span><span class="p">,</span> <span class="n">pattern</span><span class="p">,</span> <span class="n">mode</span><span class="o">=</span><span class="s2">&quot;search&quot;</span><span class="p">)),</span>
                                    <span class="n">self_copy</span><span class="o">.</span><span class="n">collection</span><span class="p">[</span><span class="n">record</span><span class="p">][</span><span class="s2">&quot;files&quot;</span><span class="p">]))</span>
                <span class="k">elif</span> <span class="n">ignoreif</span> <span class="o">==</span> <span class="s2">&quot;no match&quot;</span><span class="p">:</span>
                    <span class="n">self_copy</span><span class="o">.</span><span class="n">collection</span><span class="p">[</span><span class="n">record</span><span class="p">][</span><span class="s2">&quot;files&quot;</span><span class="p">]</span> <span class="o">=</span> \
                        <span class="nb">list</span><span class="p">(</span><span class="nb">filter</span><span class="p">(</span><span class="k">lambda</span> <span class="n">f</span><span class="p">:</span> <span class="n">filter_regex</span><span class="p">(</span><span class="n">f</span><span class="p">,</span> <span class="n">pattern</span><span class="p">,</span> <span class="n">mode</span><span class="o">=</span><span class="s2">&quot;search&quot;</span><span class="p">),</span>
                                    <span class="n">self_copy</span><span class="o">.</span><span class="n">collection</span><span class="p">[</span><span class="n">record</span><span class="p">][</span><span class="s2">&quot;files&quot;</span><span class="p">]))</span>
        <span class="c1"># Add a summary of the ignore to self_copy.filters</span>
        <span class="n">ignore_note</span> <span class="o">=</span> <span class="s2">&quot;&quot;</span>
        <span class="k">if</span> <span class="n">ignoreif</span> <span class="o">==</span> <span class="s2">&quot;match&quot;</span><span class="p">:</span>
            <span class="n">ignore_note</span> <span class="o">=</span> <span class="s2">&quot;matches&quot;</span>
        <span class="k">elif</span> <span class="n">ignoreif</span> <span class="o">==</span> <span class="s2">&quot;no match&quot;</span><span class="p">:</span>
            <span class="n">ignore_note</span> <span class="o">=</span> <span class="s2">&quot;doesn&#39;t match&quot;</span>
        <span class="n">summary</span> <span class="o">=</span> <span class="s2">&quot;Ignore files that {} the regular expression: {}&quot;</span><span class="o">.</span><span class="n">format</span><span class="p">(</span><span class="n">ignore_note</span><span class="p">,</span><span class="n">pattern</span><span class="p">)</span>
        <span class="n">self_copy</span><span class="o">.</span><span class="n">filters</span><span class="o">.</span><span class="n">append</span><span class="p">(</span><span class="n">summary</span><span class="p">)</span>
        <span class="k">return</span> <span class="n">self_copy</span>

    <span class="k">def</span> <span class="nf">network</span><span class="p">(</span><span class="bp">self</span><span class="p">,</span> <span class="nb">type</span><span class="p">):</span>
        <span class="sd">&quot;&quot;&quot;</span>
<span class="sd">        A method for quickly creating preset networks using CommitLog data.</span>

<span class="sd">        :param type: A string indicating which preset to use.</span>
<span class="sd">        :return: A MultiGraphPlus object constructed with generate_network according to the specified defaults.</span>
<span class="sd">        &quot;&quot;&quot;</span>
        <span class="k">if</span> <span class="nb">type</span> <span class="o">==</span> <span class="s2">&quot;author/file/simple&quot;</span><span class="p">:</span>
            <span class="k">return</span> <span class="bp">self</span><span class="o">.</span><span class="n">generate_network</span><span class="p">(</span><span class="s2">&quot;author&quot;</span><span class="p">,</span> <span class="s2">&quot;files&quot;</span><span class="p">)</span>
        <span class="k">if</span> <span class="nb">type</span> <span class="o">==</span> <span class="s2">&quot;author/file&quot;</span><span class="p">:</span>
            <span class="k">return</span> <span class="bp">self</span><span class="o">.</span><span class="n">generate_network</span><span class="p">(</span><span class="s2">&quot;author&quot;</span><span class="p">,</span> <span class="s2">&quot;files&quot;</span><span class="p">,</span>
                                         <span class="n">edge_attributes</span><span class="o">=</span><span class="p">[</span><span class="s2">&quot;author&quot;</span><span class="p">,</span> <span class="s2">&quot;hash&quot;</span><span class="p">],</span>
                                         <span class="n">mode1_atom_attrs</span><span class="o">=</span><span class="p">[</span><span class="s2">&quot;email&quot;</span><span class="p">],</span>
                                         <span class="n">mode2_atom_attrs</span><span class="o">=</span><span class="p">[],</span>
                                         <span class="n">mode1_vector_attrs</span><span class="o">=</span><span class="p">[</span><span class="s2">&quot;hash&quot;</span><span class="p">,</span> <span class="s2">&quot;fedits&quot;</span><span class="p">],</span>
                                         <span class="n">mode2_vector_attrs</span><span class="o">=</span><span class="p">[</span><span class="s2">&quot;date&quot;</span><span class="p">,</span> <span class="s2">&quot;hash&quot;</span><span class="p">])</span>
        <span class="k">if</span> <span class="nb">type</span> <span class="o">==</span> <span class="s2">&quot;author/file/weighted&quot;</span><span class="p">:</span>
            <span class="k">return</span> <span class="bp">self</span><span class="o">.</span><span class="n">generate_network</span><span class="p">(</span><span class="s2">&quot;author&quot;</span><span class="p">,</span> <span class="s2">&quot;files&quot;</span><span class="p">,</span>
                                         <span class="n">edge_attributes</span><span class="o">=</span><span class="p">[</span><span class="s2">&quot;author&quot;</span><span class="p">,</span> <span class="s2">&quot;hash&quot;</span><span class="p">,</span> <span class="s2">&quot;date&quot;</span><span class="p">],</span>
                                         <span class="n">mode1_atom_attrs</span><span class="o">=</span><span class="p">[</span><span class="s2">&quot;email&quot;</span><span class="p">],</span>
                                         <span class="n">mode2_atom_attrs</span><span class="o">=</span><span class="p">[],</span>
                                         <span class="n">mode1_vector_attrs</span><span class="o">=</span><span class="p">[</span><span class="s2">&quot;hash&quot;</span><span class="p">,</span> <span class="s2">&quot;fedits&quot;</span><span class="p">],</span>
                                         <span class="n">mode2_vector_attrs</span><span class="o">=</span><span class="p">[</span><span class="s2">&quot;date&quot;</span><span class="p">,</span> <span class="s2">&quot;hash&quot;</span><span class="p">],</span>
                                         <span class="n">edge_helper</span><span class="o">=</span><span class="n">edges_changes</span><span class="p">)</span>
        <span class="k">else</span><span class="p">:</span>
            <span class="k">raise</span> <span class="n">InputError</span><span class="p">(</span><span class="s2">&quot;{} is not a valid network preset.&quot;</span><span class="o">.</span><span class="n">format</span><span class="p">(</span><span class="nb">type</span><span class="p">))</span>
</pre></div>

  </div>
</div>


      <div class="class">
          <h3>Ancestors (in MRO)</h3>
          <ul class="class_list">
          <li><a href="#gitnet.commit_log.CommitLog">CommitLog</a></li>
          <li>gitnet.log.Log</li>
          <li>builtins.object</li>
          </ul>
          <h3>Static methods</h3>
            
  <div class="item">
    <div class="name def" id="gitnet.commit_log.CommitLog.__init__">
    <p>def <span class="ident">__init__</span>(</p><p>self, dofd={}, source=None, path=None, key_type=None, filters=[])</p>
    </div>
    

    
  
    <div class="desc"><p>Initializes the Log with a timestamp. Other fields default to {} or none unless otherwise specified.
Log objects should be passed a dictionary of dictionaries after initialization, or entries should be
added to the empty dictionary in self.collection.</p>
<p>:param dofd: A dictionary of dictionaries, which becomes self.collection. Defaults to empty.
:param source: A string passed by the parser indicating the source of the data.
:param path: A string passed by the parser indicating the path from which the data was accessed.
:param key_type: A string passed by the parser indicating how data is keyed in the dicitonary (e.g. by hash.)
:param filters: A list of strings summarizing how the Log has been filtered (using filter and ignore methods.)
:var self.tags: Tags are generated using the get_tags method.</p></div>
  <div class="source_cont">
  <p class="source_link"><a href="javascript:void(0);" onclick="toggle('source-gitnet.commit_log.CommitLog.__init__', this);">Show source &equiv;</a></p>
  <div id="source-gitnet.commit_log.CommitLog.__init__" class="source">
    <div class="codehilite"><pre><span></span><span class="k">def</span> <span class="nf">__init__</span><span class="p">(</span><span class="bp">self</span><span class="p">,</span> <span class="n">dofd</span><span class="o">=</span><span class="p">{},</span> <span class="n">source</span><span class="o">=</span><span class="bp">None</span><span class="p">,</span> <span class="n">path</span><span class="o">=</span><span class="bp">None</span><span class="p">,</span> <span class="n">key_type</span><span class="o">=</span><span class="bp">None</span><span class="p">,</span> <span class="n">filters</span><span class="o">=</span><span class="p">[]):</span>
    <span class="sd">&quot;&quot;&quot;</span>
<span class="sd">    Initializes the Log with a timestamp. Other fields default to {} or none unless otherwise specified.</span>
<span class="sd">    Log objects should be passed a dictionary of dictionaries after initialization, or entries should be</span>
<span class="sd">    added to the empty dictionary in self.collection.</span>
<span class="sd">    :param dofd: A dictionary of dictionaries, which becomes self.collection. Defaults to empty.</span>
<span class="sd">    :param source: A string passed by the parser indicating the source of the data.</span>
<span class="sd">    :param path: A string passed by the parser indicating the path from which the data was accessed.</span>
<span class="sd">    :param key_type: A string passed by the parser indicating how data is keyed in the dicitonary (e.g. by hash.)</span>
<span class="sd">    :param filters: A list of strings summarizing how the Log has been filtered (using filter and ignore methods.)</span>
<span class="sd">    :var self.tags: Tags are generated using the get_tags method.</span>
<span class="sd">    &quot;&quot;&quot;</span>
    <span class="bp">self</span><span class="o">.</span><span class="n">collection</span> <span class="o">=</span> <span class="n">dofd</span>
    <span class="bp">self</span><span class="o">.</span><span class="n">timestamp</span> <span class="o">=</span> <span class="nb">str</span><span class="p">(</span><span class="n">dt</span><span class="o">.</span><span class="n">datetime</span><span class="o">.</span><span class="n">now</span><span class="p">())</span>
    <span class="bp">self</span><span class="o">.</span><span class="n">source</span> <span class="o">=</span> <span class="n">source</span>
    <span class="bp">self</span><span class="o">.</span><span class="n">path</span> <span class="o">=</span> <span class="n">path</span>
    <span class="bp">self</span><span class="o">.</span><span class="n">key_type</span> <span class="o">=</span> <span class="n">key_type</span>
    <span class="bp">self</span><span class="o">.</span><span class="n">filters</span> <span class="o">=</span> <span class="n">filters</span>
    <span class="c1"># This must be updated as tags/subclasses are added. Ideally, this would be housed within each subclass.</span>
    <span class="bp">self</span><span class="o">.</span><span class="n">tags</span> <span class="o">=</span> <span class="bp">self</span><span class="o">.</span><span class="n">get_tags</span><span class="p">()</span>
</pre></div>

  </div>
</div>

  </div>
  
            
  <div class="item">
    <div class="name def" id="gitnet.commit_log.CommitLog.attributes">
    <p>def <span class="ident">attributes</span>(</p><p>self)</p>
    </div>
    

    
  
    <div class="desc"><p>A method for determining what data has been recorded in this commit log.
:return: A sorted list containing every key present in the Log's records. For example, the attributes for
a local commit log would contain hashes ("hash"), author name ("author"), author email ("email"), etc.
If the self.tags attribute has been defined for this object, tags appear by their order in self.tags. Any
unrecognized tags will be added at the end.</p></div>
  <div class="source_cont">
  <p class="source_link"><a href="javascript:void(0);" onclick="toggle('source-gitnet.commit_log.CommitLog.attributes', this);">Show source &equiv;</a></p>
  <div id="source-gitnet.commit_log.CommitLog.attributes" class="source">
    <div class="codehilite"><pre><span></span><span class="k">def</span> <span class="nf">attributes</span><span class="p">(</span><span class="bp">self</span><span class="p">):</span>
    <span class="sd">&quot;&quot;&quot;</span>
<span class="sd">    A method for determining what data has been recorded in this commit log.</span>
<span class="sd">    :return: A sorted list containing every key present in the Log&#39;s records. For example, the attributes for</span>
<span class="sd">    a local commit log would contain hashes (&quot;hash&quot;), author name (&quot;author&quot;), author email (&quot;email&quot;), etc.</span>
<span class="sd">    If the self.tags attribute has been defined for this object, tags appear by their order in self.tags. Any</span>
<span class="sd">    unrecognized tags will be added at the end.</span>
<span class="sd">    &quot;&quot;&quot;</span>
    <span class="n">attr</span> <span class="o">=</span> <span class="nb">set</span><span class="p">()</span>
    <span class="c1"># Add every key in the collection to a set object.</span>
    <span class="k">for</span> <span class="n">record</span> <span class="ow">in</span> <span class="bp">self</span><span class="o">.</span><span class="n">collection</span><span class="p">:</span>
        <span class="n">attr</span> <span class="o">=</span> <span class="n">attr</span><span class="o">.</span><span class="n">union</span><span class="p">(</span><span class="bp">self</span><span class="o">.</span><span class="n">collection</span><span class="p">[</span><span class="n">record</span><span class="p">]</span><span class="o">.</span><span class="n">keys</span><span class="p">())</span>
    <span class="c1"># Tracking attributes</span>
    <span class="n">attr_list</span> <span class="o">=</span> <span class="p">[]</span>
    <span class="c1"># For every tag defined for the subclass, add to the list of attributes in order, and remove from set.</span>
    <span class="k">for</span> <span class="n">tag</span> <span class="ow">in</span> <span class="bp">self</span><span class="o">.</span><span class="n">tags</span><span class="p">:</span>
        <span class="k">if</span> <span class="n">tag</span> <span class="ow">in</span> <span class="n">attr</span><span class="p">:</span>
            <span class="n">attr</span><span class="o">.</span><span class="n">remove</span><span class="p">(</span><span class="n">tag</span><span class="p">)</span>
            <span class="n">attr_list</span><span class="o">.</span><span class="n">append</span><span class="p">(</span><span class="n">tag</span><span class="p">)</span>
    <span class="c1"># If there are any tags left in the set (i.e. ones not specified for the subclass),</span>
    <span class="c1">#   add them to the end of the list (sorted).</span>
    <span class="k">if</span> <span class="nb">len</span><span class="p">(</span><span class="n">attr</span><span class="p">)</span> <span class="o">&gt;</span> <span class="mi">0</span><span class="p">:</span>
        <span class="n">attr_list</span> <span class="o">=</span> <span class="n">attr_list</span> <span class="o">+</span> <span class="nb">sorted</span><span class="p">(</span><span class="nb">list</span><span class="p">(</span><span class="n">attr</span><span class="p">))</span>
    <span class="k">return</span> <span class="n">attr_list</span>
</pre></div>

  </div>
</div>

  </div>
  
            
  <div class="item">
    <div class="name def" id="gitnet.commit_log.CommitLog.author_email_list">
    <p>def <span class="ident">author_email_list</span>(</p><p>self)</p>
    </div>
    

    
  
    <div class="desc"><p>Gathers each unique author email combination from the log, and then prints them in a list.
The intention is that the user can use these author names in the replace_val function.</p></div>
  <div class="source_cont">
  <p class="source_link"><a href="javascript:void(0);" onclick="toggle('source-gitnet.commit_log.CommitLog.author_email_list', this);">Show source &equiv;</a></p>
  <div id="source-gitnet.commit_log.CommitLog.author_email_list" class="source">
    <div class="codehilite"><pre><span></span><span class="k">def</span> <span class="nf">author_email_list</span><span class="p">(</span><span class="bp">self</span><span class="p">):</span>
    <span class="sd">&quot;&quot;&quot;</span>
<span class="sd">    Gathers each unique author email combination from the log, and then prints them in a list.</span>
<span class="sd">    The intention is that the user can use these author names in the replace_val function.</span>
<span class="sd">    &quot;&quot;&quot;</span>
    <span class="n">duplicates</span> <span class="o">=</span> <span class="p">[]</span>
    <span class="n">selfcopy</span> <span class="o">=</span> <span class="n">copy</span><span class="o">.</span><span class="n">deepcopy</span><span class="p">(</span><span class="bp">self</span><span class="p">)</span>
    <span class="k">for</span> <span class="n">record</span> <span class="ow">in</span> <span class="n">selfcopy</span><span class="o">.</span><span class="n">collection</span><span class="p">:</span>
        <span class="k">if</span> <span class="s1">&#39;email&#39;</span> <span class="ow">in</span> <span class="n">selfcopy</span><span class="o">.</span><span class="n">collection</span><span class="p">[</span><span class="n">record</span><span class="p">]</span><span class="o">.</span><span class="n">keys</span><span class="p">():</span>
            <span class="k">if</span> <span class="nb">str</span><span class="p">(</span><span class="n">selfcopy</span><span class="o">.</span><span class="n">collection</span><span class="p">[</span><span class="n">record</span><span class="p">][</span><span class="s1">&#39;email&#39;</span><span class="p">]</span> <span class="o">+</span> <span class="s1">&#39;   &#39;</span> <span class="o">+</span> <span class="n">selfcopy</span><span class="o">.</span><span class="n">collection</span><span class="p">[</span><span class="n">record</span><span class="p">][</span><span class="s1">&#39;author&#39;</span><span class="p">])</span><span class="o">.</span><span class="n">encode</span><span class="p">(</span><span class="s1">&#39;ascii&#39;</span><span class="p">,</span> <span class="s1">&#39;replace&#39;</span><span class="p">)</span> <span class="ow">in</span> <span class="n">duplicates</span><span class="p">:</span>
                <span class="k">pass</span>
            <span class="k">else</span><span class="p">:</span>
                <span class="n">entry</span> <span class="o">=</span> <span class="nb">str</span><span class="p">((</span><span class="n">selfcopy</span><span class="o">.</span><span class="n">collection</span><span class="p">[</span><span class="n">record</span><span class="p">][</span><span class="s1">&#39;email&#39;</span><span class="p">]</span> <span class="o">+</span> <span class="s1">&#39;   &#39;</span> <span class="o">+</span> <span class="n">selfcopy</span><span class="o">.</span><span class="n">collection</span><span class="p">[</span><span class="n">record</span><span class="p">][</span><span class="s1">&#39;author&#39;</span><span class="p">]))</span>
                <span class="n">entry</span> <span class="o">=</span> <span class="n">entry</span><span class="o">.</span><span class="n">encode</span><span class="p">(</span><span class="s1">&#39;ascii&#39;</span><span class="p">,</span> <span class="s1">&#39;replace&#39;</span><span class="p">)</span>
                <span class="n">duplicates</span><span class="o">.</span><span class="n">append</span><span class="p">(</span><span class="n">entry</span><span class="p">)</span>
    <span class="n">templist</span> <span class="o">=</span> <span class="p">[]</span>
    <span class="k">for</span> <span class="n">item</span> <span class="ow">in</span> <span class="n">duplicates</span><span class="p">:</span>
        <span class="n">item</span> <span class="o">=</span> <span class="n">item</span><span class="o">.</span><span class="n">decode</span><span class="p">(</span><span class="s1">&#39;ascii&#39;</span><span class="p">,</span> <span class="s1">&#39;strict&#39;</span><span class="p">)</span>
        <span class="n">templist</span><span class="o">.</span><span class="n">append</span><span class="p">(</span><span class="n">item</span><span class="p">)</span>
    <span class="n">templist</span> <span class="o">=</span> <span class="nb">sorted</span><span class="p">(</span><span class="n">templist</span><span class="p">)</span>
    <span class="n">templist</span> <span class="o">=</span> <span class="nb">str</span><span class="p">(</span><span class="s1">&#39;</span><span class="se">\n</span><span class="s1">&#39;</span><span class="o">.</span><span class="n">join</span><span class="p">(</span><span class="n">templist</span><span class="p">))</span>
    <span class="n">footer</span> <span class="o">=</span> <span class="s1">&#39;</span><span class="se">\n</span><span class="s1">The list above contains all author-email combinations in the log. It is at your discretion to consolidate them.</span><span class="se">\n</span><span class="s1">Unicode characters in author names have been replaced to allow this list to print.&#39;</span>
    <span class="n">authors_emails</span> <span class="o">=</span> <span class="n">templist</span> <span class="o">+</span> <span class="n">footer</span>
    <span class="k">print</span><span class="p">(</span><span class="n">authors_emails</span><span class="p">)</span>
    <span class="k">return</span> <span class="n">authors_emails</span>
</pre></div>

  </div>
</div>

  </div>
  
            
  <div class="item">
    <div class="name def" id="gitnet.commit_log.CommitLog.browse">
    <p>def <span class="ident">browse</span>(</p><p>self)</p>
    </div>
    

    
  
    <div class="desc"><p>Interactively prints the contents of the Log collection, one record at a time.
:return: None</p></div>
  <div class="source_cont">
  <p class="source_link"><a href="javascript:void(0);" onclick="toggle('source-gitnet.commit_log.CommitLog.browse', this);">Show source &equiv;</a></p>
  <div id="source-gitnet.commit_log.CommitLog.browse" class="source">
    <div class="codehilite"><pre><span></span><span class="k">def</span> <span class="nf">browse</span><span class="p">(</span><span class="bp">self</span><span class="p">):</span>
    <span class="sd">&quot;&quot;&quot;</span>
<span class="sd">    Interactively prints the contents of the Log collection, one record at a time.</span>
<span class="sd">    :return: None</span>
<span class="sd">    &quot;&quot;&quot;</span>
    <span class="k">for</span> <span class="n">key</span> <span class="ow">in</span> <span class="bp">self</span><span class="o">.</span><span class="n">collection</span><span class="o">.</span><span class="n">keys</span><span class="p">():</span>
        <span class="k">print</span><span class="p">(</span><span class="s2">&quot;----- {} -----&quot;</span><span class="o">.</span><span class="n">format</span><span class="p">(</span><span class="n">key</span><span class="p">))</span>
        <span class="k">for</span> <span class="n">rkey</span> <span class="ow">in</span> <span class="bp">self</span><span class="o">.</span><span class="n">collection</span><span class="p">[</span><span class="n">key</span><span class="p">]</span><span class="o">.</span><span class="n">keys</span><span class="p">():</span>
            <span class="k">print</span><span class="p">(</span><span class="s2">&quot;--- {} ---&quot;</span><span class="o">.</span><span class="n">format</span><span class="p">(</span><span class="n">rkey</span><span class="p">))</span>
            <span class="k">if</span> <span class="nb">type</span><span class="p">(</span><span class="bp">self</span><span class="o">.</span><span class="n">collection</span><span class="p">[</span><span class="n">key</span><span class="p">][</span><span class="n">rkey</span><span class="p">])</span> <span class="ow">in</span> <span class="p">[</span><span class="nb">str</span><span class="p">,</span> <span class="nb">int</span><span class="p">,</span> <span class="nb">bool</span><span class="p">,</span> <span class="nb">float</span><span class="p">]:</span>
                <span class="k">print</span><span class="p">(</span><span class="bp">self</span><span class="o">.</span><span class="n">collection</span><span class="p">[</span><span class="n">key</span><span class="p">][</span><span class="n">rkey</span><span class="p">])</span>
            <span class="k">elif</span> <span class="nb">type</span><span class="p">(</span><span class="bp">self</span><span class="o">.</span><span class="n">collection</span><span class="p">[</span><span class="n">key</span><span class="p">][</span><span class="n">rkey</span><span class="p">])</span> <span class="o">==</span> <span class="nb">list</span><span class="p">:</span>
                <span class="k">for</span> <span class="n">s</span> <span class="ow">in</span> <span class="bp">self</span><span class="o">.</span><span class="n">collection</span><span class="p">[</span><span class="n">key</span><span class="p">][</span><span class="n">rkey</span><span class="p">]:</span>
                    <span class="k">print</span><span class="p">(</span><span class="n">s</span><span class="p">)</span>
        <span class="k">if</span> <span class="nb">input</span><span class="p">(</span><span class="s2">&quot;</span><span class="se">\n</span><span class="s2">Another? [press enter to continue, or press q to quit]</span><span class="se">\n</span><span class="s2">&quot;</span><span class="p">)</span> <span class="o">==</span> <span class="s2">&quot;q&quot;</span><span class="p">:</span>
            <span class="k">break</span>
</pre></div>

  </div>
</div>

  </div>
  
            
  <div class="item">
    <div class="name def" id="gitnet.commit_log.CommitLog.describe">
    <p>def <span class="ident">describe</span>(</p><p>self, mode=&#39;default&#39;, exclude=[])</p>
    </div>
    

    
  
    <div class="desc"><p>A method for creating an extended descriptive output for the CommitLog subclass.</p>
<p>:param mode: Indicate an output mode. Currently implemented: "default"
:param exclude: A list of output tag strings to exclude from printing. Default is an empty list.
:return: None
Output items currently implemented (and their tag for exclusion):
    - "summary" : Prints the number of logs and creation date. Identical to str(self).
    - "authors" : Prints the number of authors who commit to the repository.
    - "emails" : Prints the ten most common email address domains used by more than one user.
    - "dates" : Prints the date range for commits in the collection.
    - "changes" : Prints the mean and std. deviation of file changes, insertions, and deletions per commit.
    - "merges" : Prints the number of merges in the collection.
    - "errors" : Prints the number of parsing errors in the collection.</p></div>
  <div class="source_cont">
  <p class="source_link"><a href="javascript:void(0);" onclick="toggle('source-gitnet.commit_log.CommitLog.describe', this);">Show source &equiv;</a></p>
  <div id="source-gitnet.commit_log.CommitLog.describe" class="source">
    <div class="codehilite"><pre><span></span><span class="k">def</span> <span class="nf">describe</span><span class="p">(</span><span class="bp">self</span><span class="p">,</span> <span class="n">mode</span> <span class="o">=</span> <span class="s2">&quot;default&quot;</span><span class="p">,</span> <span class="n">exclude</span> <span class="o">=</span> <span class="p">[]):</span>
    <span class="sd">&quot;&quot;&quot;</span>
<span class="sd">    A method for creating an extended descriptive output for the CommitLog subclass.</span>
<span class="sd">    :param mode: Indicate an output mode. Currently implemented: &quot;default&quot;</span>
<span class="sd">    :param exclude: A list of output tag strings to exclude from printing. Default is an empty list.</span>
<span class="sd">    :return: None</span>
<span class="sd">    Output items currently implemented (and their tag for exclusion):</span>
<span class="sd">        - &quot;summary&quot; : Prints the number of logs and creation date. Identical to str(self).</span>
<span class="sd">        - &quot;authors&quot; : Prints the number of authors who commit to the repository.</span>
<span class="sd">        - &quot;emails&quot; : Prints the ten most common email address domains used by more than one user.</span>
<span class="sd">        - &quot;dates&quot; : Prints the date range for commits in the collection.</span>
<span class="sd">        - &quot;changes&quot; : Prints the mean and std. deviation of file changes, insertions, and deletions per commit.</span>
<span class="sd">        - &quot;merges&quot; : Prints the number of merges in the collection.</span>
<span class="sd">        - &quot;errors&quot; : Prints the number of parsing errors in the collection.</span>
<span class="sd">    &quot;&quot;&quot;</span>
    <span class="c1"># Define included/excluded data summaries.</span>
    <span class="k">if</span> <span class="n">mode</span> <span class="o">==</span> <span class="s2">&quot;default&quot;</span><span class="p">:</span>
        <span class="n">output</span> <span class="o">=</span> <span class="p">[</span><span class="s2">&quot;summary&quot;</span><span class="p">,</span> <span class="s2">&quot;path&quot;</span><span class="p">,</span> <span class="s2">&quot;filters&quot;</span><span class="p">,</span> <span class="s2">&quot;authors&quot;</span><span class="p">,</span> <span class="s2">&quot;files&quot;</span><span class="p">,</span>
                  <span class="s2">&quot;emails&quot;</span><span class="p">,</span> <span class="s2">&quot;dates&quot;</span><span class="p">,</span> <span class="s2">&quot;changes&quot;</span><span class="p">,</span> <span class="s2">&quot;merges&quot;</span><span class="p">,</span> <span class="s2">&quot;errors&quot;</span><span class="p">]</span>
    <span class="k">else</span><span class="p">:</span>
        <span class="n">output</span> <span class="o">=</span> <span class="p">[</span><span class="s2">&quot;summary&quot;</span><span class="p">,</span> <span class="s2">&quot;path&quot;</span><span class="p">,</span> <span class="s2">&quot;filters&quot;</span><span class="p">,</span> <span class="s2">&quot;authors&quot;</span><span class="p">,</span> <span class="s2">&quot;files&quot;</span><span class="p">,</span>
                  <span class="s2">&quot;emails&quot;</span><span class="p">,</span> <span class="s2">&quot;dates&quot;</span><span class="p">,</span> <span class="s2">&quot;changes&quot;</span><span class="p">,</span> <span class="s2">&quot;merges&quot;</span><span class="p">,</span> <span class="s2">&quot;errors&quot;</span><span class="p">]</span>
    <span class="k">for</span> <span class="n">i</span> <span class="ow">in</span> <span class="n">exclude</span><span class="p">:</span>
        <span class="n">output</span><span class="o">.</span><span class="n">remove</span><span class="p">(</span><span class="n">i</span><span class="p">)</span>
    <span class="c1"># Print summary</span>
    <span class="k">if</span> <span class="s2">&quot;summary&quot;</span> <span class="ow">in</span> <span class="n">output</span><span class="p">:</span>
        <span class="k">print</span><span class="p">(</span><span class="bp">self</span><span class="p">)</span>
    <span class="c1"># Print path</span>
    <span class="k">if</span> <span class="s2">&quot;path&quot;</span> <span class="ow">in</span> <span class="n">output</span><span class="p">:</span>
        <span class="k">print</span><span class="p">(</span><span class="s2">&quot;Origin: &quot;</span><span class="p">,</span> <span class="bp">self</span><span class="o">.</span><span class="n">path</span><span class="p">)</span>
    <span class="c1"># Print filter summaries</span>
    <span class="k">if</span> <span class="s2">&quot;filters&quot;</span> <span class="ow">in</span> <span class="n">output</span><span class="p">:</span>
        <span class="k">if</span> <span class="nb">len</span><span class="p">(</span><span class="bp">self</span><span class="o">.</span><span class="n">filters</span><span class="p">)</span> <span class="o">!=</span> <span class="mi">0</span><span class="p">:</span>
            <span class="k">print</span><span class="p">(</span><span class="s2">&quot;Filters:&quot;</span><span class="p">)</span>
            <span class="k">for</span> <span class="n">f</span> <span class="ow">in</span> <span class="bp">self</span><span class="o">.</span><span class="n">filters</span><span class="p">:</span>
                <span class="k">print</span><span class="p">(</span><span class="s2">&quot;</span><span class="se">\t</span><span class="s2">&quot;</span><span class="p">,</span> <span class="n">f</span><span class="p">)</span>
    <span class="c1"># Print number of authors.</span>
    <span class="k">if</span> <span class="s2">&quot;authors&quot;</span> <span class="ow">in</span> <span class="n">output</span><span class="p">:</span>
        <span class="n">author_dict</span> <span class="o">=</span> <span class="p">{}</span>
        <span class="k">for</span> <span class="n">record</span> <span class="ow">in</span> <span class="bp">self</span><span class="o">.</span><span class="n">collection</span><span class="p">:</span>
            <span class="n">author</span> <span class="o">=</span> <span class="bp">self</span><span class="o">.</span><span class="n">collection</span><span class="p">[</span><span class="n">record</span><span class="p">][</span><span class="s2">&quot;author&quot;</span><span class="p">]</span>
            <span class="k">if</span> <span class="n">author</span> <span class="ow">in</span> <span class="n">author_dict</span><span class="o">.</span><span class="n">keys</span><span class="p">():</span>
                <span class="n">author_dict</span><span class="p">[</span><span class="n">author</span><span class="p">]</span> <span class="o">+=</span> <span class="mi">1</span>
            <span class="k">else</span><span class="p">:</span>
                <span class="n">author_dict</span><span class="p">[</span><span class="n">author</span><span class="p">]</span> <span class="o">=</span> <span class="mi">1</span>
        <span class="k">print</span><span class="p">(</span><span class="s2">&quot;Number of authors: {}&quot;</span><span class="o">.</span><span class="n">format</span><span class="p">(</span><span class="nb">len</span><span class="p">(</span><span class="n">author_dict</span><span class="p">)))</span>
    <span class="c1"># Print number of files.</span>
    <span class="k">if</span> <span class="s2">&quot;files&quot;</span> <span class="ow">in</span> <span class="n">output</span><span class="p">:</span>
        <span class="n">num_files</span> <span class="o">=</span> <span class="nb">len</span><span class="p">(</span><span class="nb">set</span><span class="p">(</span><span class="bp">self</span><span class="o">.</span><span class="n">vector</span><span class="p">(</span><span class="s2">&quot;files&quot;</span><span class="p">)))</span>
        <span class="k">print</span><span class="p">(</span><span class="s2">&quot;Number of files: {}&quot;</span><span class="o">.</span><span class="n">format</span><span class="p">(</span><span class="n">num_files</span><span class="p">))</span>
    <span class="c1"># Print most common email domains.</span>
    <span class="k">if</span> <span class="s2">&quot;emails&quot;</span> <span class="ow">in</span> <span class="n">output</span><span class="p">:</span>
        <span class="k">def</span> <span class="nf">get_domain</span><span class="p">(</span><span class="n">s</span><span class="p">):</span>
            <span class="sd">&quot;&quot;&quot;</span>
<span class="sd">            :param s: An email address (string).</span>
<span class="sd">            :return: An email domain, i.e. &quot;@domain.com&quot; (string)</span>
<span class="sd">            &quot;&quot;&quot;</span>
            <span class="n">domain</span> <span class="o">=</span> <span class="n">s</span>
            <span class="k">while</span> <span class="bp">True</span><span class="p">:</span>
                <span class="k">if</span> <span class="n">domain</span> <span class="o">==</span> <span class="s2">&quot;&quot;</span><span class="p">:</span>
                    <span class="n">domain</span> <span class="o">=</span> <span class="s2">&quot;None&quot;</span>
                    <span class="k">break</span>
                <span class="k">elif</span> <span class="n">domain</span><span class="p">[</span><span class="mi">0</span><span class="p">]</span> <span class="o">!=</span> <span class="s2">&quot;@&quot;</span><span class="p">:</span>
                    <span class="n">domain</span> <span class="o">=</span> <span class="n">domain</span><span class="p">[</span><span class="mi">1</span><span class="p">:]</span>
                <span class="k">else</span><span class="p">:</span>
                    <span class="k">break</span>
            <span class="k">return</span> <span class="n">domain</span>
        <span class="n">emails</span> <span class="o">=</span> <span class="nb">set</span><span class="p">(</span><span class="bp">self</span><span class="o">.</span><span class="n">vector</span><span class="p">(</span><span class="s2">&quot;email&quot;</span><span class="p">))</span>
        <span class="n">emails</span> <span class="o">=</span> <span class="nb">list</span><span class="p">(</span><span class="nb">map</span><span class="p">(</span><span class="n">get_domain</span><span class="p">,</span> <span class="n">emails</span><span class="p">))</span>
        <span class="n">max_domain</span> <span class="o">=</span> <span class="n">most_common</span><span class="p">(</span><span class="n">emails</span><span class="p">,</span> <span class="mi">10</span><span class="p">)</span>
        <span class="k">print</span><span class="p">(</span><span class="s2">&quot;Most common email address domains:&quot;</span><span class="p">)</span>
        <span class="k">for</span> <span class="n">domain</span> <span class="ow">in</span> <span class="n">max_domain</span><span class="p">:</span>
            <span class="k">print</span><span class="p">(</span><span class="s2">&quot;</span><span class="se">\t</span><span class="s2"> {} [{} users]&quot;</span><span class="o">.</span><span class="n">format</span><span class="p">(</span><span class="n">domain</span><span class="p">[</span><span class="mi">1</span><span class="p">],</span> <span class="n">domain</span><span class="p">[</span><span class="mi">0</span><span class="p">]))</span>
    <span class="c1"># Print date range.</span>
    <span class="k">if</span> <span class="s2">&quot;dates&quot;</span> <span class="ow">in</span> <span class="n">output</span><span class="p">:</span>
        <span class="n">early</span> <span class="o">=</span> <span class="bp">None</span>
        <span class="n">late</span> <span class="o">=</span> <span class="bp">None</span>
        <span class="k">for</span> <span class="n">record</span> <span class="ow">in</span> <span class="bp">self</span><span class="o">.</span><span class="n">collection</span><span class="p">:</span>
            <span class="n">date</span> <span class="o">=</span> <span class="n">datetime_git</span><span class="p">(</span><span class="bp">self</span><span class="o">.</span><span class="n">collection</span><span class="p">[</span><span class="n">record</span><span class="p">][</span><span class="s2">&quot;date&quot;</span><span class="p">])</span>
            <span class="k">if</span> <span class="n">early</span> <span class="ow">is</span> <span class="bp">None</span> <span class="ow">or</span> <span class="n">date</span> <span class="o">&lt;</span> <span class="n">early</span><span class="p">:</span>
                <span class="n">early</span> <span class="o">=</span> <span class="n">date</span>
            <span class="k">if</span> <span class="n">late</span> <span class="ow">is</span> <span class="bp">None</span> <span class="ow">or</span> <span class="n">date</span> <span class="o">&gt;</span> <span class="n">late</span><span class="p">:</span>
                <span class="n">late</span> <span class="o">=</span> <span class="n">date</span>
        <span class="k">print</span><span class="p">(</span><span class="s2">&quot;Date range: {} to {}&quot;</span><span class="o">.</span><span class="n">format</span><span class="p">(</span><span class="n">early</span><span class="p">,</span> <span class="n">late</span><span class="p">))</span>
    <span class="c1"># Print descriptive statistics of distribution of changes (number of file edits, inserts, and deletes.)</span>
    <span class="k">if</span> <span class="s2">&quot;changes&quot;</span> <span class="ow">in</span> <span class="n">output</span><span class="p">:</span>
        <span class="n">file_lst</span> <span class="o">=</span> <span class="p">[]</span>
        <span class="n">insert_lst</span> <span class="o">=</span> <span class="p">[]</span>
        <span class="n">delete_lst</span> <span class="o">=</span> <span class="p">[]</span>
        <span class="k">for</span> <span class="n">record</span> <span class="ow">in</span> <span class="bp">self</span><span class="o">.</span><span class="n">collection</span><span class="p">:</span>
            <span class="n">cur_record</span> <span class="o">=</span> <span class="bp">self</span><span class="o">.</span><span class="n">collection</span><span class="p">[</span><span class="n">record</span><span class="p">]</span>
            <span class="k">if</span> <span class="s2">&quot;fedits&quot;</span> <span class="ow">in</span> <span class="n">cur_record</span><span class="o">.</span><span class="n">keys</span><span class="p">():</span>
                <span class="n">file_lst</span><span class="o">.</span><span class="n">append</span><span class="p">(</span><span class="n">cur_record</span><span class="p">[</span><span class="s2">&quot;fedits&quot;</span><span class="p">])</span>
            <span class="k">if</span> <span class="s2">&quot;inserts&quot;</span> <span class="ow">in</span> <span class="n">cur_record</span><span class="o">.</span><span class="n">keys</span><span class="p">():</span>
                <span class="n">insert_lst</span><span class="o">.</span><span class="n">append</span><span class="p">(</span><span class="n">cur_record</span><span class="p">[</span><span class="s2">&quot;inserts&quot;</span><span class="p">])</span>
            <span class="k">if</span> <span class="s2">&quot;deletes&quot;</span> <span class="ow">in</span> <span class="n">cur_record</span><span class="o">.</span><span class="n">keys</span><span class="p">():</span>
                <span class="n">delete_lst</span><span class="o">.</span><span class="n">append</span><span class="p">(</span><span class="n">cur_record</span><span class="p">[</span><span class="s2">&quot;deletes&quot;</span><span class="p">])</span>
        <span class="k">print</span><span class="p">(</span><span class="s2">&quot;Change distribution summary:&quot;</span><span class="p">)</span>
        <span class="k">print</span><span class="p">(</span><span class="s2">&quot;</span><span class="se">\t</span><span class="s2"> Files changed: Mean = {}, SD = {}&quot;</span><span class="o">.</span><span class="n">format</span><span class="p">(</span><span class="nb">round</span><span class="p">(</span><span class="n">np</span><span class="o">.</span><span class="n">mean</span><span class="p">(</span><span class="n">file_lst</span><span class="p">),</span> <span class="mi">3</span><span class="p">),</span>
                                                            <span class="nb">round</span><span class="p">(</span><span class="n">np</span><span class="o">.</span><span class="n">std</span><span class="p">(</span><span class="n">file_lst</span><span class="p">),</span> <span class="mi">3</span><span class="p">)))</span>
        <span class="k">print</span><span class="p">(</span><span class="s2">&quot;</span><span class="se">\t</span><span class="s2"> Line insertions: Mean = {}, SD = {}&quot;</span><span class="o">.</span><span class="n">format</span><span class="p">(</span><span class="nb">round</span><span class="p">(</span><span class="n">np</span><span class="o">.</span><span class="n">mean</span><span class="p">(</span><span class="n">insert_lst</span><span class="p">),</span> <span class="mi">3</span><span class="p">),</span>
                                                              <span class="nb">round</span><span class="p">(</span><span class="n">np</span><span class="o">.</span><span class="n">std</span><span class="p">(</span><span class="n">insert_lst</span><span class="p">),</span> <span class="mi">3</span><span class="p">)))</span>
        <span class="k">print</span><span class="p">(</span><span class="s2">&quot;</span><span class="se">\t</span><span class="s2"> Line deletions: Mean = {}, SD = {}&quot;</span><span class="o">.</span><span class="n">format</span><span class="p">(</span><span class="nb">round</span><span class="p">(</span><span class="n">np</span><span class="o">.</span><span class="n">mean</span><span class="p">(</span><span class="n">delete_lst</span><span class="p">),</span> <span class="mi">3</span><span class="p">),</span>
                                                             <span class="nb">round</span><span class="p">(</span><span class="n">np</span><span class="o">.</span><span class="n">std</span><span class="p">(</span><span class="n">delete_lst</span><span class="p">),</span> <span class="mi">3</span><span class="p">)))</span>
    <span class="c1"># Print number of merges.</span>
    <span class="k">if</span> <span class="s2">&quot;merges&quot;</span> <span class="ow">in</span> <span class="n">output</span><span class="p">:</span>
        <span class="n">n_merge</span> <span class="o">=</span> <span class="mi">0</span>
        <span class="k">for</span> <span class="n">record</span> <span class="ow">in</span> <span class="bp">self</span><span class="o">.</span><span class="n">collection</span><span class="p">:</span>
            <span class="k">if</span> <span class="s2">&quot;merge&quot;</span> <span class="ow">in</span> <span class="bp">self</span><span class="o">.</span><span class="n">collection</span><span class="p">[</span><span class="n">record</span><span class="p">]</span><span class="o">.</span><span class="n">keys</span><span class="p">():</span>
                <span class="n">n_merge</span> <span class="o">+=</span> <span class="mi">1</span>
        <span class="k">print</span><span class="p">(</span><span class="s2">&quot;Number of merges: {}&quot;</span><span class="o">.</span><span class="n">format</span><span class="p">(</span><span class="n">n_merge</span><span class="p">))</span>
    <span class="c1"># Print number of parsing errors.</span>
    <span class="k">if</span> <span class="s2">&quot;errors&quot;</span> <span class="ow">in</span> <span class="n">output</span><span class="p">:</span>
        <span class="n">n_errors</span> <span class="o">=</span> <span class="mi">0</span>
        <span class="k">for</span> <span class="n">record</span> <span class="ow">in</span> <span class="bp">self</span><span class="o">.</span><span class="n">collection</span><span class="p">:</span>
            <span class="k">if</span> <span class="s2">&quot;errors&quot;</span> <span class="ow">in</span> <span class="bp">self</span><span class="o">.</span><span class="n">collection</span><span class="p">[</span><span class="n">record</span><span class="p">]</span><span class="o">.</span><span class="n">keys</span><span class="p">():</span>
                <span class="n">n_errors</span> <span class="o">+=</span> <span class="nb">len</span><span class="p">(</span><span class="bp">self</span><span class="o">.</span><span class="n">collection</span><span class="p">[</span><span class="n">record</span><span class="p">][</span><span class="s2">&quot;errors&quot;</span><span class="p">])</span>
        <span class="k">print</span><span class="p">(</span><span class="s2">&quot;Number of parsing errors: {}&quot;</span><span class="o">.</span><span class="n">format</span><span class="p">(</span><span class="n">n_errors</span><span class="p">))</span>
</pre></div>

  </div>
</div>

  </div>
  
            
  <div class="item">
    <div class="name def" id="gitnet.commit_log.CommitLog.detect_dup_emails">
    <p>def <span class="ident">detect_dup_emails</span>(</p><p>self)</p>
    </div>
    

    
  
    <div class="desc"><p>Finds emails which are associated with multiple authors. This list should be a good indicator of authors which
have committed under multiple names. This will allow you to either replace the author names in the log, or
merge nodes once you have converted the log to a network.</p>
<p>:return: A dictionary where keys are emails and values are the multiple authors associated with this email.</p></div>
  <div class="source_cont">
  <p class="source_link"><a href="javascript:void(0);" onclick="toggle('source-gitnet.commit_log.CommitLog.detect_dup_emails', this);">Show source &equiv;</a></p>
  <div id="source-gitnet.commit_log.CommitLog.detect_dup_emails" class="source">
    <div class="codehilite"><pre><span></span><span class="k">def</span> <span class="nf">detect_dup_emails</span><span class="p">(</span><span class="bp">self</span><span class="p">):</span>
    <span class="sd">&quot;&quot;&quot;</span>
<span class="sd">    Finds emails which are associated with multiple authors. This list should be a good indicator of authors which</span>
<span class="sd">    have committed under multiple names. This will allow you to either replace the author names in the log, or</span>
<span class="sd">    merge nodes once you have converted the log to a network.</span>
<span class="sd">    :return: A dictionary where keys are emails and values are the multiple authors associated with this email.</span>
<span class="sd">    &quot;&quot;&quot;</span>
    <span class="n">duplicate_dict</span> <span class="o">=</span> <span class="p">{}</span>
    <span class="n">observed_dict</span> <span class="o">=</span> <span class="p">{}</span>
    <span class="k">for</span> <span class="n">r</span> <span class="ow">in</span> <span class="bp">self</span><span class="p">:</span>
        <span class="n">email</span> <span class="o">=</span> <span class="bp">self</span><span class="p">[</span><span class="n">r</span><span class="p">][</span><span class="s1">&#39;email&#39;</span><span class="p">]</span>
        <span class="n">author</span> <span class="o">=</span> <span class="bp">self</span><span class="p">[</span><span class="n">r</span><span class="p">][</span><span class="s1">&#39;author&#39;</span><span class="p">]</span>
        <span class="k">if</span> <span class="n">email</span> <span class="ow">in</span> <span class="n">duplicate_dict</span><span class="p">:</span>
            <span class="k">if</span> <span class="n">author</span> <span class="ow">not</span> <span class="ow">in</span> <span class="n">duplicate_dict</span><span class="p">[</span><span class="n">email</span><span class="p">]:</span>
                <span class="n">duplicate_dict</span><span class="p">[</span><span class="n">email</span><span class="p">]</span> <span class="o">+=</span> <span class="p">[</span><span class="n">author</span><span class="p">]</span>
        <span class="k">elif</span> <span class="n">email</span> <span class="ow">in</span> <span class="n">observed_dict</span><span class="p">:</span>
            <span class="k">if</span> <span class="n">author</span> <span class="o">!=</span> <span class="n">observed_dict</span><span class="p">[</span><span class="n">email</span><span class="p">]:</span>
                <span class="n">duplicate_dict</span><span class="p">[</span><span class="n">email</span><span class="p">]</span> <span class="o">=</span> <span class="p">[</span><span class="n">author</span><span class="p">,</span> <span class="n">observed_dict</span><span class="p">[</span><span class="n">email</span><span class="p">]]</span>
        <span class="k">else</span><span class="p">:</span>
            <span class="n">observed_dict</span><span class="p">[</span><span class="n">email</span><span class="p">]</span> <span class="o">=</span> <span class="n">author</span>
    <span class="k">print</span><span class="p">(</span><span class="s2">&quot;Emails associated with multiple authors:&quot;</span><span class="p">)</span>
    <span class="n">warn</span> <span class="o">=</span> <span class="mi">0</span>
    <span class="k">for</span> <span class="n">email</span> <span class="ow">in</span> <span class="n">duplicate_dict</span><span class="p">:</span>
        <span class="n">string</span> <span class="o">=</span> <span class="nb">str</span><span class="p">(</span><span class="n">email</span><span class="p">)</span> <span class="o">+</span> <span class="s2">&quot;: &quot;</span> <span class="o">+</span> <span class="nb">str</span><span class="p">(</span><span class="n">duplicate_dict</span><span class="p">[</span><span class="n">email</span><span class="p">])</span>
        <span class="k">try</span><span class="p">:</span>
            <span class="k">print</span><span class="p">(</span><span class="n">string</span><span class="p">)</span>
        <span class="k">except</span> <span class="ne">UnicodeEncodeError</span><span class="p">:</span>
            <span class="k">print</span><span class="p">(</span><span class="n">string</span><span class="o">.</span><span class="n">encode</span><span class="p">(</span><span class="s2">&quot;ascii&quot;</span><span class="p">,</span> <span class="s2">&quot;replace&quot;</span><span class="p">))</span>
            <span class="n">warn</span> <span class="o">+=</span> <span class="mi">1</span>
    <span class="k">if</span> <span class="n">warn</span> <span class="o">&gt;</span> <span class="mi">0</span><span class="p">:</span>
        <span class="n">warnings</span><span class="o">.</span><span class="n">warn</span><span class="p">(</span><span class="s2">&quot;Author names or emails contained special characters. {} special character(s) have been &quot;</span>
                      <span class="s2">&quot;printed as question marks&quot;</span><span class="o">.</span><span class="n">format</span><span class="p">(</span><span class="n">warn</span><span class="p">))</span>
    <span class="k">return</span> <span class="n">duplicate_dict</span>
</pre></div>

  </div>
</div>

  </div>
  
            
  <div class="item">
    <div class="name def" id="gitnet.commit_log.CommitLog.df">
    <p>def <span class="ident">df</span>(</p><p>self)</p>
    </div>
    

    
  
    <div class="desc"><p>Converts the Log to a Pandas dataframe. Recommended method for analyzing attribute data in Python.
:return: Pandas dataframe. Rows are commits by short-hash. Columns are commit attributes.</p></div>
  <div class="source_cont">
  <p class="source_link"><a href="javascript:void(0);" onclick="toggle('source-gitnet.commit_log.CommitLog.df', this);">Show source &equiv;</a></p>
  <div id="source-gitnet.commit_log.CommitLog.df" class="source">
    <div class="codehilite"><pre><span></span><span class="k">def</span> <span class="nf">df</span><span class="p">(</span><span class="bp">self</span><span class="p">):</span>
    <span class="sd">&quot;&quot;&quot;</span>
<span class="sd">    Converts the Log to a Pandas dataframe. Recommended method for analyzing attribute data in Python.</span>
<span class="sd">    :return: Pandas dataframe. Rows are commits by short-hash. Columns are commit attributes.</span>
<span class="sd">    &quot;&quot;&quot;</span>
    <span class="n">retval</span> <span class="o">=</span> <span class="n">pd</span><span class="o">.</span><span class="n">DataFrame</span><span class="o">.</span><span class="n">from_dict</span><span class="p">(</span><span class="bp">self</span><span class="o">.</span><span class="n">collection</span><span class="p">,</span> <span class="n">orient</span><span class="o">=</span><span class="s2">&quot;index&quot;</span><span class="p">)[</span><span class="bp">self</span><span class="o">.</span><span class="n">attributes</span><span class="p">()]</span>
    <span class="k">return</span> <span class="n">retval</span>
</pre></div>

  </div>
</div>

  </div>
  
            
  <div class="item">
    <div class="name def" id="gitnet.commit_log.CommitLog.filter">
    <p>def <span class="ident">filter</span>(</p><p>self, tag, fun, match, negate=False, helper=None, summary=None)</p>
    </div>
    

    
  
    <div class="desc"><p>A method which creates a new Log, containing only records which match certain criteria.
:param tag: Denotes the tag by which the Log should be filtered. ("ALL" searches every value.)
:param fun: A string denoting which predicate function to use.
:param match: A string which the predicate function uses for comparison.
:param negate: If negate is set to true, only entries which do not match will be kept.
:param helper: Passing a function object over-rides 'fun'.
:param summary: An optional summary string describing the filter operation. Recommended when using a custom
helper function.
:return: A new Log object identical to self but with only matching records.</p>
<p>Details:
Comparisons are usually made in the following way: fun(self.collection[sha][tag],match). This pattern should
be followed when using custom helper functions.</p>
<p>Predicates currently implemented:
    - "equals" (Does the [tag] value exactly equal match? e.g. self.filter("author","equals","Jane"))
        - If both values are strings, match can be a regular expression.
    - "has" (Is match "in" the [tag] value? e.g. self.filter("email","has","@gmail.com"))
        - If both values are strings, match can be a regular expression.
    - Comparison operations. The values of tag, and match, must be comparable with &gt;, and &lt;. Note that unless
    you have explicitly converted date strings to datetime objects (or something similar), these comparisons
    are not valid for date strings.
        - "&lt;" tag value less than match.
        - "&lt;=" tag value less than or equal to match.
        - "&gt;" tag value greater than match.
        - "&gt;=" tag value greater than or equal to match.
    - Datetime comparisons. Note that tag must be date, and match must be a Git-formatted time (such as
        "Mon Apr 8 00:59:02 2016 -0400")
        - "since" (Is the date since match? Inclusive.)
        - "sincex" (Is the date since match? Exclusive.)
        - "before" (Is the date before match? Inclusive.)
        - "beforex" (Is the date before match? Exclusive.)</p>
<p>Note that if a keyed value is a list, every item in the list is checked.</p>
<p>Examples:
my_log.filter("email", "equals", "bob@gmail.com")
my_log.filter("email", "has", "@gmail.com")
my_log.filter("email", "has", "@gmail.c[oa]m?")
my_log.filter("date", "since", "Fri May 6 15:41:25 2016 -0400")</p></div>
  <div class="source_cont">
  <p class="source_link"><a href="javascript:void(0);" onclick="toggle('source-gitnet.commit_log.CommitLog.filter', this);">Show source &equiv;</a></p>
  <div id="source-gitnet.commit_log.CommitLog.filter" class="source">
    <div class="codehilite"><pre><span></span><span class="k">def</span> <span class="nf">filter</span><span class="p">(</span><span class="bp">self</span><span class="p">,</span> <span class="n">tag</span><span class="p">,</span> <span class="n">fun</span><span class="p">,</span> <span class="n">match</span><span class="p">,</span> <span class="n">negate</span><span class="o">=</span><span class="bp">False</span><span class="p">,</span> <span class="n">helper</span><span class="o">=</span><span class="bp">None</span><span class="p">,</span> <span class="n">summary</span><span class="o">=</span><span class="bp">None</span><span class="p">):</span>
    <span class="sd">&quot;&quot;&quot;</span>
<span class="sd">    A method which creates a new Log, containing only records which match certain criteria.</span>
<span class="sd">    :param tag: Denotes the tag by which the Log should be filtered. (&quot;ALL&quot; searches every value.)</span>
<span class="sd">    :param fun: A string denoting which predicate function to use.</span>
<span class="sd">    :param match: A string which the predicate function uses for comparison.</span>
<span class="sd">    :param negate: If negate is set to true, only entries which do not match will be kept.</span>
<span class="sd">    :param helper: Passing a function object over-rides &#39;fun&#39;.</span>
<span class="sd">    :param summary: An optional summary string describing the filter operation. Recommended when using a custom</span>
<span class="sd">    helper function.</span>
<span class="sd">    :return: A new Log object identical to self but with only matching records.</span>
<span class="sd">    Details:</span>
<span class="sd">    Comparisons are usually made in the following way: fun(self.collection[sha][tag],match). This pattern should</span>
<span class="sd">    be followed when using custom helper functions.</span>
<span class="sd">    Predicates currently implemented:</span>
<span class="sd">        - &quot;equals&quot; (Does the [tag] value exactly equal match? e.g. self.filter(&quot;author&quot;,&quot;equals&quot;,&quot;Jane&quot;))</span>
<span class="sd">            - If both values are strings, match can be a regular expression.</span>
<span class="sd">        - &quot;has&quot; (Is match &quot;in&quot; the [tag] value? e.g. self.filter(&quot;email&quot;,&quot;has&quot;,&quot;@gmail.com&quot;))</span>
<span class="sd">            - If both values are strings, match can be a regular expression.</span>
<span class="sd">        - Comparison operations. The values of tag, and match, must be comparable with &gt;, and &lt;. Note that unless</span>
<span class="sd">        you have explicitly converted date strings to datetime objects (or something similar), these comparisons</span>
<span class="sd">        are not valid for date strings.</span>
<span class="sd">            - &quot;&lt;&quot; tag value less than match.</span>
<span class="sd">            - &quot;&lt;=&quot; tag value less than or equal to match.</span>
<span class="sd">            - &quot;&gt;&quot; tag value greater than match.</span>
<span class="sd">            - &quot;&gt;=&quot; tag value greater than or equal to match.</span>
<span class="sd">        - Datetime comparisons. Note that tag must be date, and match must be a Git-formatted time (such as</span>
<span class="sd">            &quot;Mon Apr 8 00:59:02 2016 -0400&quot;)</span>
<span class="sd">            - &quot;since&quot; (Is the date since match? Inclusive.)</span>
<span class="sd">            - &quot;sincex&quot; (Is the date since match? Exclusive.)</span>
<span class="sd">            - &quot;before&quot; (Is the date before match? Inclusive.)</span>
<span class="sd">            - &quot;beforex&quot; (Is the date before match? Exclusive.)</span>
<span class="sd">    Note that if a keyed value is a list, every item in the list is checked.</span>
<span class="sd">    Examples:</span>
<span class="sd">    my_log.filter(&quot;email&quot;, &quot;equals&quot;, &quot;bob@gmail.com&quot;)</span>
<span class="sd">    my_log.filter(&quot;email&quot;, &quot;has&quot;, &quot;@gmail.com&quot;)</span>
<span class="sd">    my_log.filter(&quot;email&quot;, &quot;has&quot;, &quot;@gmail.c[oa]m?&quot;)</span>
<span class="sd">    my_log.filter(&quot;date&quot;, &quot;since&quot;, &quot;Fri May 6 15:41:25 2016 -0400&quot;)</span>
<span class="sd">    &quot;&quot;&quot;</span>
    <span class="c1"># This dictionary includes the currently built-in filtering predicates.</span>
    <span class="n">fun_reference</span> <span class="o">=</span> <span class="p">{</span><span class="s2">&quot;equals&quot;</span><span class="p">:</span> <span class="n">filter_equals</span><span class="p">,</span>
                     <span class="s2">&quot;has&quot;</span><span class="p">:</span> <span class="n">filter_has</span><span class="p">,</span>
                     <span class="s2">&quot;&lt;&quot;</span><span class="p">:</span> <span class="k">lambda</span> <span class="n">x</span><span class="p">,</span> <span class="n">val</span><span class="p">:</span> <span class="n">x</span> <span class="o">&lt;</span> <span class="n">val</span><span class="p">,</span>
                     <span class="s2">&quot;&lt;=&quot;</span><span class="p">:</span> <span class="k">lambda</span> <span class="n">x</span><span class="p">,</span> <span class="n">val</span><span class="p">:</span> <span class="n">x</span> <span class="o">&lt;</span> <span class="n">val</span> <span class="ow">or</span> <span class="n">x</span> <span class="o">==</span> <span class="n">val</span><span class="p">,</span>
                     <span class="s2">&quot;&gt;&quot;</span><span class="p">:</span> <span class="k">lambda</span> <span class="n">x</span><span class="p">,</span> <span class="n">val</span><span class="p">:</span> <span class="n">x</span> <span class="o">&gt;</span> <span class="n">val</span><span class="p">,</span>
                     <span class="s2">&quot;&gt;=&quot;</span><span class="p">:</span> <span class="k">lambda</span> <span class="n">x</span><span class="p">,</span> <span class="n">val</span><span class="p">:</span> <span class="n">x</span> <span class="o">&gt;</span> <span class="n">val</span> <span class="ow">or</span> <span class="n">x</span> <span class="o">==</span> <span class="n">val</span><span class="p">,</span>
                     <span class="s2">&quot;since&quot;</span><span class="p">:</span> <span class="n">filter_since</span><span class="p">,</span>
                     <span class="s2">&quot;sincex&quot;</span><span class="p">:</span> <span class="n">filter_sincex</span><span class="p">,</span>
                     <span class="s2">&quot;before&quot;</span><span class="p">:</span> <span class="n">filter_before</span><span class="p">,</span>
                     <span class="s2">&quot;beforex&quot;</span><span class="p">:</span> <span class="n">filter_beforex</span><span class="p">}</span>
    <span class="k">if</span> <span class="n">tag</span> <span class="o">==</span> <span class="s2">&quot;date&quot;</span> <span class="ow">and</span> <span class="n">fun</span> <span class="ow">in</span> <span class="p">(</span><span class="s2">&quot;&lt;&quot;</span><span class="p">,</span> <span class="s2">&quot;&lt;=&quot;</span><span class="p">,</span> <span class="s2">&quot;&gt;&quot;</span><span class="p">,</span> <span class="s2">&quot;&gt;=&quot;</span><span class="p">):</span>
        <span class="n">warnings</span><span class="o">.</span><span class="n">warn</span><span class="p">(</span><span class="s2">&quot;Dates have been compared alphabetically with {}, &quot;</span>
                      <span class="s2">&quot;use Datetime comparisons to compare dates by time.&quot;</span><span class="o">.</span><span class="n">format</span><span class="p">(</span><span class="n">fun</span><span class="p">))</span>
    <span class="c1"># Make a copy of self</span>
    <span class="n">new_log</span> <span class="o">=</span> <span class="n">copy</span><span class="o">.</span><span class="n">deepcopy</span><span class="p">(</span><span class="bp">self</span><span class="p">)</span>
    <span class="c1"># Add filter summary to self.filters</span>
    <span class="k">if</span> <span class="n">summary</span> <span class="ow">is</span> <span class="ow">not</span> <span class="bp">None</span><span class="p">:</span>
        <span class="n">filter_summary</span> <span class="o">=</span> <span class="n">summary</span>
    <span class="k">else</span><span class="p">:</span>
        <span class="n">filter_summary</span> <span class="o">=</span> <span class="s2">&quot;{} {} {} | Negate: {} | Helper: {}&quot;</span><span class="o">.</span><span class="n">format</span><span class="p">(</span><span class="n">tag</span><span class="p">,</span> <span class="n">fun</span><span class="p">,</span> <span class="n">match</span><span class="p">,</span> <span class="n">negate</span><span class="p">,</span> <span class="n">helper</span><span class="p">)</span>
    <span class="n">new_log</span><span class="o">.</span><span class="n">filters</span><span class="o">.</span><span class="n">append</span><span class="p">(</span><span class="n">filter_summary</span><span class="p">)</span>
    <span class="c1"># Get the predicate for filtering, from custom helper parameter or helper dictionary.</span>
    <span class="k">if</span> <span class="nb">callable</span><span class="p">(</span><span class="n">helper</span><span class="p">):</span>
        <span class="n">use_fun</span> <span class="o">=</span> <span class="n">helper</span>
    <span class="k">else</span><span class="p">:</span>
        <span class="n">use_fun</span> <span class="o">=</span> <span class="n">fun_reference</span><span class="p">[</span><span class="n">fun</span><span class="p">]</span>
    <span class="c1"># Check every record for a match.</span>
    <span class="k">for</span> <span class="n">record</span> <span class="ow">in</span> <span class="bp">self</span><span class="o">.</span><span class="n">collection</span><span class="p">:</span>
        <span class="n">keep</span> <span class="o">=</span> <span class="bp">False</span>
        <span class="c1"># Check all tags.</span>
        <span class="k">if</span> <span class="n">tag</span> <span class="o">==</span> <span class="s2">&quot;any&quot;</span><span class="p">:</span>
            <span class="k">for</span> <span class="n">rkey</span> <span class="ow">in</span> <span class="bp">self</span><span class="o">.</span><span class="n">collection</span><span class="p">[</span><span class="n">record</span><span class="p">]:</span>
                <span class="k">if</span> <span class="nb">type</span><span class="p">(</span><span class="bp">self</span><span class="o">.</span><span class="n">collection</span><span class="p">[</span><span class="n">record</span><span class="p">][</span><span class="n">rkey</span><span class="p">])</span> <span class="o">==</span> <span class="nb">list</span><span class="p">:</span>
                    <span class="k">for</span> <span class="n">item</span> <span class="ow">in</span> <span class="bp">self</span><span class="o">.</span><span class="n">collection</span><span class="p">[</span><span class="n">record</span><span class="p">][</span><span class="n">rkey</span><span class="p">]:</span>
                        <span class="k">if</span> <span class="n">use_fun</span><span class="p">(</span><span class="n">item</span><span class="p">,</span> <span class="n">match</span><span class="p">):</span>
                            <span class="n">keep</span> <span class="o">=</span> <span class="bp">True</span>
                            <span class="k">break</span>
                <span class="k">if</span> <span class="n">use_fun</span><span class="p">(</span><span class="bp">self</span><span class="o">.</span><span class="n">collection</span><span class="p">[</span><span class="n">record</span><span class="p">][</span><span class="n">rkey</span><span class="p">],</span> <span class="n">match</span><span class="p">):</span>
                    <span class="n">keep</span> <span class="o">=</span> <span class="bp">True</span>
                    <span class="k">break</span>
        <span class="c1"># Check a specific tag</span>
        <span class="k">elif</span> <span class="n">tag</span> <span class="ow">in</span> <span class="bp">self</span><span class="o">.</span><span class="n">collection</span><span class="p">[</span><span class="n">record</span><span class="p">]</span><span class="o">.</span><span class="n">keys</span><span class="p">():</span>
            <span class="k">if</span> <span class="nb">type</span><span class="p">(</span><span class="bp">self</span><span class="o">.</span><span class="n">collection</span><span class="p">[</span><span class="n">record</span><span class="p">][</span><span class="n">tag</span><span class="p">])</span> <span class="o">==</span> <span class="nb">list</span><span class="p">:</span>
                <span class="k">for</span> <span class="n">item</span> <span class="ow">in</span> <span class="bp">self</span><span class="o">.</span><span class="n">collection</span><span class="p">[</span><span class="n">record</span><span class="p">][</span><span class="n">tag</span><span class="p">]:</span>
                    <span class="k">if</span> <span class="n">use_fun</span><span class="p">(</span><span class="n">item</span><span class="p">,</span> <span class="n">match</span><span class="p">):</span>
                        <span class="n">keep</span> <span class="o">=</span> <span class="bp">True</span>
                        <span class="k">break</span>
            <span class="k">if</span> <span class="n">use_fun</span><span class="p">(</span><span class="bp">self</span><span class="o">.</span><span class="n">collection</span><span class="p">[</span><span class="n">record</span><span class="p">][</span><span class="n">tag</span><span class="p">],</span> <span class="n">match</span><span class="p">):</span>
                <span class="n">keep</span> <span class="o">=</span> <span class="bp">True</span>
        <span class="c1"># Negate the check if required.</span>
        <span class="k">if</span> <span class="n">negate</span><span class="p">:</span>
            <span class="n">keep</span> <span class="o">=</span> <span class="ow">not</span> <span class="n">keep</span>
        <span class="c1"># If the data point is not to be kept, remove the record from the copied collection.</span>
        <span class="k">if</span> <span class="ow">not</span> <span class="n">keep</span><span class="p">:</span>
            <span class="k">del</span> <span class="n">new_log</span><span class="o">.</span><span class="n">collection</span><span class="p">[</span><span class="n">record</span><span class="p">]</span>
    <span class="k">return</span> <span class="n">new_log</span>
</pre></div>

  </div>
</div>

  </div>
  
            
  <div class="item">
    <div class="name def" id="gitnet.commit_log.CommitLog.generate_edges">
    <p>def <span class="ident">generate_edges</span>(</p><p>self, mode1, mode2, helper=&lt;function edges_simple at 0x114890620&gt;, edge_attributes=[])</p>
    </div>
    

    
  
    <div class="desc"><p>Generates bipartite edges present in each Log record.
:param mode1: A record attribute (tag), which becomes the first node type.
:param mode2: A record attribute (tag), which becomes the second node type.
:param helper: The function that computes the edges. Options are simple_edge (default) and changes_edge.
:param edge_attributes: A list of attributes to keep as attributes of the edge.
:return: A generator object containing edges and their weights.</p>
<p>Notes:
Currently, two edge_helper functions are available in gitnet.gn_helpers:
1. simple_edge
    Creates an unweighted edge, and saves the attributes specified by edge_attributes.
2. changes_edge
    Only to be used for Author/File networks, with "changes" from "git log --stat" logs (as in a CommitLog).
    Computes edges between authors (mode1) and files (mode2) based on the number of lines changed in the
    corresponding changes (e.g. weight is 6 for "README.md | 6 +++---").</p></div>
  <div class="source_cont">
  <p class="source_link"><a href="javascript:void(0);" onclick="toggle('source-gitnet.commit_log.CommitLog.generate_edges', this);">Show source &equiv;</a></p>
  <div id="source-gitnet.commit_log.CommitLog.generate_edges" class="source">
    <div class="codehilite"><pre><span></span><span class="k">def</span> <span class="nf">generate_edges</span><span class="p">(</span><span class="bp">self</span><span class="p">,</span> <span class="n">mode1</span><span class="p">,</span> <span class="n">mode2</span><span class="p">,</span> <span class="n">helper</span><span class="o">=</span><span class="n">edges_simple</span><span class="p">,</span> <span class="n">edge_attributes</span><span class="o">=</span><span class="p">[]):</span>
    <span class="sd">&quot;&quot;&quot;</span>
<span class="sd">    Generates bipartite edges present in each Log record.</span>
<span class="sd">    :param mode1: A record attribute (tag), which becomes the first node type.</span>
<span class="sd">    :param mode2: A record attribute (tag), which becomes the second node type.</span>
<span class="sd">    :param helper: The function that computes the edges. Options are simple_edge (default) and changes_edge.</span>
<span class="sd">    :param edge_attributes: A list of attributes to keep as attributes of the edge.</span>
<span class="sd">    :return: A generator object containing edges and their weights.</span>
<span class="sd">    Notes:</span>
<span class="sd">    Currently, two edge_helper functions are available in gitnet.gn_helpers:</span>
<span class="sd">    1. simple_edge</span>
<span class="sd">        Creates an unweighted edge, and saves the attributes specified by edge_attributes.</span>
<span class="sd">    2. changes_edge</span>
<span class="sd">        Only to be used for Author/File networks, with &quot;changes&quot; from &quot;git log --stat&quot; logs (as in a CommitLog).</span>
<span class="sd">        Computes edges between authors (mode1) and files (mode2) based on the number of lines changed in the</span>
<span class="sd">        corresponding changes (e.g. weight is 6 for &quot;README.md | 6 +++---&quot;).</span>
<span class="sd">    &quot;&quot;&quot;</span>
    <span class="k">for</span> <span class="n">record</span> <span class="ow">in</span> <span class="bp">self</span><span class="o">.</span><span class="n">collection</span><span class="p">:</span>
        <span class="n">cur</span> <span class="o">=</span> <span class="bp">self</span><span class="o">.</span><span class="n">collection</span><span class="p">[</span><span class="n">record</span><span class="p">]</span>
        <span class="k">if</span> <span class="n">mode1</span> <span class="ow">in</span> <span class="n">cur</span><span class="o">.</span><span class="n">keys</span><span class="p">()</span> <span class="ow">and</span> <span class="n">mode2</span> <span class="ow">in</span> <span class="n">cur</span><span class="o">.</span><span class="n">keys</span><span class="p">():</span>
            <span class="c1"># Set up mode one data for this record</span>
            <span class="n">m1</span> <span class="o">=</span> <span class="n">cur</span><span class="p">[</span><span class="n">mode1</span><span class="p">]</span>
            <span class="k">if</span> <span class="nb">type</span><span class="p">(</span><span class="n">m1</span><span class="p">)</span> <span class="ow">not</span> <span class="ow">in</span> <span class="p">[</span><span class="nb">list</span><span class="p">,</span> <span class="nb">dict</span><span class="p">,</span> <span class="nb">set</span><span class="p">]:</span>
                <span class="n">m1</span> <span class="o">=</span> <span class="p">[</span><span class="n">m1</span><span class="p">]</span>
            <span class="c1"># Set up mode two data for this record</span>
            <span class="n">m2</span> <span class="o">=</span> <span class="n">cur</span><span class="p">[</span><span class="n">mode2</span><span class="p">]</span>
            <span class="k">if</span> <span class="nb">type</span><span class="p">(</span><span class="n">m2</span><span class="p">)</span> <span class="ow">not</span> <span class="ow">in</span> <span class="p">[</span><span class="nb">list</span><span class="p">,</span> <span class="nb">dict</span><span class="p">,</span> <span class="nb">set</span><span class="p">]:</span>
                <span class="n">m2</span> <span class="o">=</span> <span class="p">[</span><span class="n">m2</span><span class="p">]</span>
            <span class="c1"># Yield edges</span>
            <span class="k">for</span> <span class="n">item1</span> <span class="ow">in</span> <span class="n">m1</span><span class="p">:</span>
                <span class="k">for</span> <span class="n">item2</span> <span class="ow">in</span> <span class="n">m2</span><span class="p">:</span>
                    <span class="k">yield</span> <span class="n">helper</span><span class="p">(</span><span class="n">item1</span><span class="p">,</span> <span class="n">item2</span><span class="p">,</span> <span class="n">cur</span><span class="p">,</span> <span class="n">edge_attributes</span><span class="p">)</span>
</pre></div>

  </div>
</div>

  </div>
  
            
  <div class="item">
    <div class="name def" id="gitnet.commit_log.CommitLog.generate_network">
    <p>def <span class="ident">generate_network</span>(</p><p>self, mode1, mode2, edge_helper=&lt;function edges_simple at 0x114890620&gt;, edge_attributes=[], mode1_atom_attrs=[], mode2_atom_attrs=[], mode1_vector_attrs=[], mode2_vector_attrs=[])</p>
    </div>
    

    
  
    <div class="desc"><p>An abstract network generator. For networks that contain authors, any authors that made
pull requests will not be transferred from the log.
:param mode1: The tag string for the first mode type.
:param mode2: The tag string for the second mode type.
:param edge_helper: The helper function used to compute an edge.
:param edge_attributes: The tag names of attributes to be saved for each edge.
:param mode1_atom_attrs: The tag names of attributes to be saved once for each node of mode1.
:param mode2_atom_attrs: The tag names of attributes to be saved repeatedly for each node of mode1.
:param mode1_vector_attrs: The tag names of attributes to be saved once for each node of mode2.
:param mode2_vector_attrs: The tag names of attributes to be saved repeatedly for each node of mode2.
:return: A MultiGraphPlus object, which inherits from the NetworkX MultiGraph class.</p>
<p>Notes:
Currently, two edge_helper functions are available in gitnet.gn_helpers:
1. simple_edge
    Creates an unweighted edge, and saves the attributes specified by edge_attributes.
2. changes_edge
    Only to be used for Author/File networks, with "changes" from "git log --stat" logs (as in a CommitLog).
    Computes edges between authors (mode1) and files (mode2) based on the number of lines changed in the
    corresponding changes (e.g. weight is 6 for "README.md | 6 +++---").</p></div>
  <div class="source_cont">
  <p class="source_link"><a href="javascript:void(0);" onclick="toggle('source-gitnet.commit_log.CommitLog.generate_network', this);">Show source &equiv;</a></p>
  <div id="source-gitnet.commit_log.CommitLog.generate_network" class="source">
    <div class="codehilite"><pre><span></span><span class="k">def</span> <span class="nf">generate_network</span><span class="p">(</span><span class="bp">self</span><span class="p">,</span> <span class="n">mode1</span><span class="p">,</span> <span class="n">mode2</span><span class="p">,</span> <span class="n">edge_helper</span><span class="o">=</span><span class="n">edges_simple</span><span class="p">,</span> <span class="n">edge_attributes</span><span class="o">=</span><span class="p">[],</span> <span class="n">mode1_atom_attrs</span><span class="o">=</span><span class="p">[],</span>
                     <span class="n">mode2_atom_attrs</span><span class="o">=</span><span class="p">[],</span> <span class="n">mode1_vector_attrs</span><span class="o">=</span><span class="p">[],</span> <span class="n">mode2_vector_attrs</span><span class="o">=</span><span class="p">[]):</span>
    <span class="sd">&quot;&quot;&quot;</span>
<span class="sd">    An abstract network generator. For networks that contain authors, any authors that made</span>
<span class="sd">    pull requests will not be transferred from the log.</span>
<span class="sd">    :param mode1: The tag string for the first mode type.</span>
<span class="sd">    :param mode2: The tag string for the second mode type.</span>
<span class="sd">    :param edge_helper: The helper function used to compute an edge.</span>
<span class="sd">    :param edge_attributes: The tag names of attributes to be saved for each edge.</span>
<span class="sd">    :param mode1_atom_attrs: The tag names of attributes to be saved once for each node of mode1.</span>
<span class="sd">    :param mode2_atom_attrs: The tag names of attributes to be saved repeatedly for each node of mode1.</span>
<span class="sd">    :param mode1_vector_attrs: The tag names of attributes to be saved once for each node of mode2.</span>
<span class="sd">    :param mode2_vector_attrs: The tag names of attributes to be saved repeatedly for each node of mode2.</span>
<span class="sd">    :return: A MultiGraphPlus object, which inherits from the NetworkX MultiGraph class.</span>
<span class="sd">    Notes:</span>
<span class="sd">    Currently, two edge_helper functions are available in gitnet.gn_helpers:</span>
<span class="sd">    1. simple_edge</span>
<span class="sd">        Creates an unweighted edge, and saves the attributes specified by edge_attributes.</span>
<span class="sd">    2. changes_edge</span>
<span class="sd">        Only to be used for Author/File networks, with &quot;changes&quot; from &quot;git log --stat&quot; logs (as in a CommitLog).</span>
<span class="sd">        Computes edges between authors (mode1) and files (mode2) based on the number of lines changed in the</span>
<span class="sd">        corresponding changes (e.g. weight is 6 for &quot;README.md | 6 +++---&quot;).</span>
<span class="sd">    &quot;&quot;&quot;</span>
    <span class="n">graph</span> <span class="o">=</span> <span class="n">MultiGraphPlus</span><span class="p">()</span>
    <span class="n">graph</span><span class="o">.</span><span class="n">mode1</span> <span class="o">=</span> <span class="n">mode1</span>
    <span class="n">graph</span><span class="o">.</span><span class="n">mode2</span> <span class="o">=</span> <span class="n">mode2</span>
    <span class="c1"># Make the nodes and add them to the MultiGraphPlus</span>
    <span class="n">nodes</span> <span class="o">=</span> <span class="bp">self</span><span class="o">.</span><span class="n">generate_nodes</span><span class="p">(</span><span class="n">mode1</span><span class="p">,</span> <span class="n">mode2</span><span class="p">,</span> <span class="n">keep_atom1</span><span class="o">=</span><span class="n">mode1_atom_attrs</span><span class="p">,</span> <span class="n">keep_vector1</span><span class="o">=</span><span class="n">mode1_vector_attrs</span><span class="p">,</span>
                                <span class="n">keep_atom2</span><span class="o">=</span><span class="n">mode2_atom_attrs</span><span class="p">,</span> <span class="n">keep_vector2</span><span class="o">=</span><span class="n">mode2_vector_attrs</span><span class="p">)</span>
    <span class="k">for</span> <span class="n">node</span> <span class="ow">in</span> <span class="n">nodes</span><span class="p">:</span>
        <span class="n">graph</span><span class="o">.</span><span class="n">add_node</span><span class="p">(</span><span class="n">node</span><span class="p">[</span><span class="mi">0</span><span class="p">],</span> <span class="n">node</span><span class="p">[</span><span class="mi">1</span><span class="p">])</span>
    <span class="c1"># Make the edges and add them to the MultiGraphPlus</span>
    <span class="n">edges</span> <span class="o">=</span> <span class="bp">self</span><span class="o">.</span><span class="n">generate_edges</span><span class="p">(</span><span class="n">mode1</span><span class="p">,</span> <span class="n">mode2</span><span class="p">,</span> <span class="n">helper</span><span class="o">=</span><span class="n">edge_helper</span><span class="p">,</span> <span class="n">edge_attributes</span><span class="o">=</span><span class="n">edge_attributes</span><span class="p">)</span>
    <span class="k">for</span> <span class="n">edge</span> <span class="ow">in</span> <span class="n">edges</span><span class="p">:</span>
        <span class="n">graph</span><span class="o">.</span><span class="n">add_edges_from</span><span class="p">([(</span><span class="n">edge</span><span class="p">[</span><span class="mi">0</span><span class="p">],</span> <span class="n">edge</span><span class="p">[</span><span class="mi">1</span><span class="p">],</span> <span class="n">edge</span><span class="p">[</span><span class="mi">2</span><span class="p">])])</span>
    <span class="k">return</span> <span class="n">graph</span>
</pre></div>

  </div>
</div>

  </div>
  
            
  <div class="item">
    <div class="name def" id="gitnet.commit_log.CommitLog.generate_nodes">
    <p>def <span class="ident">generate_nodes</span>(</p><p>self, mode1, mode2, keep_atom1=[], keep_vector1=[], keep_atom2=[], keep_vector2=[])</p>
    </div>
    

    
  
    <div class="desc"><p>Generates the bipartite nodes present in the Log object.
:param mode1: The tag string for the first mode type.
:param mode2: The tag string for the second mode type.
:param keep_atom1: Atomic variables for mode1 nodes, recorded when a new node is added to the dictionary.
:param keep_vector1: Variables for mode1 nodes, for which a new datapoint is recorded for every recurrence.
:param keep_atom2: Atomic variables for mode2 nodes, recorded when a new node is added to the dictionary.
:param keep_vector2: Variables for mode2 nodes, for which a new datapoint is recorded for every recurrence.
:return: A list of tuples, i.e. ("node_id", {attribute_dictionary}).</p>
<p>By default, each node should have a record in the following format:</p>
<p>("id_value",  {"id": "id_value", "type": mode, "records": [rkey1, rkey2, ..., rkeyn})</p>
<p>With optional variables kept (i.e. keep_atom_1 etc. are not empty) format is as follows:</p>
<p>("id_value" : {"id": "id_value", "type": mode, "records": [rkey1, rkey2, ..., rkeyn},
 atom_tag_1: "atom_value_1", ..., atom_tag_n: "atom_value_n",
 vector_tag_1: [value_1_1, ..., value_1_m], ..., vector_tag_n: [value_n_1, ..., value_n_m])</p></div>
  <div class="source_cont">
  <p class="source_link"><a href="javascript:void(0);" onclick="toggle('source-gitnet.commit_log.CommitLog.generate_nodes', this);">Show source &equiv;</a></p>
  <div id="source-gitnet.commit_log.CommitLog.generate_nodes" class="source">
    <div class="codehilite"><pre><span></span><span class="k">def</span> <span class="nf">generate_nodes</span><span class="p">(</span><span class="bp">self</span><span class="p">,</span> <span class="n">mode1</span><span class="p">,</span> <span class="n">mode2</span><span class="p">,</span> <span class="n">keep_atom1</span><span class="o">=</span><span class="p">[],</span> <span class="n">keep_vector1</span><span class="o">=</span><span class="p">[],</span> <span class="n">keep_atom2</span><span class="o">=</span><span class="p">[],</span> <span class="n">keep_vector2</span><span class="o">=</span><span class="p">[]):</span>
    <span class="sd">&quot;&quot;&quot;</span>
<span class="sd">    Generates the bipartite nodes present in the Log object.</span>
<span class="sd">    :param mode1: The tag string for the first mode type.</span>
<span class="sd">    :param mode2: The tag string for the second mode type.</span>
<span class="sd">    :param keep_atom1: Atomic variables for mode1 nodes, recorded when a new node is added to the dictionary.</span>
<span class="sd">    :param keep_vector1: Variables for mode1 nodes, for which a new datapoint is recorded for every recurrence.</span>
<span class="sd">    :param keep_atom2: Atomic variables for mode2 nodes, recorded when a new node is added to the dictionary.</span>
<span class="sd">    :param keep_vector2: Variables for mode2 nodes, for which a new datapoint is recorded for every recurrence.</span>
<span class="sd">    :return: A list of tuples, i.e. (&quot;node_id&quot;, {attribute_dictionary}).</span>
<span class="sd">    By default, each node should have a record in the following format:</span>
<span class="sd">    (&quot;id_value&quot;,  {&quot;id&quot;: &quot;id_value&quot;, &quot;type&quot;: mode, &quot;records&quot;: [rkey1, rkey2, ..., rkeyn})</span>
<span class="sd">    With optional variables kept (i.e. keep_atom_1 etc. are not empty) format is as follows:</span>
<span class="sd">    (&quot;id_value&quot; : {&quot;id&quot;: &quot;id_value&quot;, &quot;type&quot;: mode, &quot;records&quot;: [rkey1, rkey2, ..., rkeyn},</span>
<span class="sd">     atom_tag_1: &quot;atom_value_1&quot;, ..., atom_tag_n: &quot;atom_value_n&quot;,</span>
<span class="sd">     vector_tag_1: [value_1_1, ..., value_1_m], ..., vector_tag_n: [value_n_1, ..., value_n_m])</span>
<span class="sd">    &quot;&quot;&quot;</span>
    <span class="n">nodes</span> <span class="o">=</span> <span class="p">{}</span>
    <span class="k">for</span> <span class="n">record</span> <span class="ow">in</span> <span class="bp">self</span><span class="o">.</span><span class="n">collection</span><span class="p">:</span>
        <span class="n">cur</span> <span class="o">=</span> <span class="bp">self</span><span class="o">.</span><span class="n">collection</span><span class="p">[</span><span class="n">record</span><span class="p">]</span>
        <span class="k">if</span> <span class="n">mode1</span> <span class="ow">in</span> <span class="n">cur</span><span class="o">.</span><span class="n">keys</span><span class="p">()</span> <span class="ow">and</span> <span class="n">mode2</span> <span class="ow">in</span> <span class="n">cur</span><span class="o">.</span><span class="n">keys</span><span class="p">():</span>
            <span class="c1"># Set up mode one data for this record</span>
            <span class="n">m1</span> <span class="o">=</span> <span class="n">cur</span><span class="p">[</span><span class="n">mode1</span><span class="p">]</span>
            <span class="k">if</span> <span class="nb">type</span><span class="p">(</span><span class="n">m1</span><span class="p">)</span> <span class="ow">not</span> <span class="ow">in</span> <span class="p">[</span><span class="nb">list</span><span class="p">,</span> <span class="nb">dict</span><span class="p">,</span> <span class="nb">set</span><span class="p">]:</span>
                <span class="n">m1</span> <span class="o">=</span> <span class="p">[</span><span class="n">m1</span><span class="p">]</span>
            <span class="c1"># Set up mode one data for this record</span>
            <span class="n">m2</span> <span class="o">=</span> <span class="n">cur</span><span class="p">[</span><span class="n">mode2</span><span class="p">]</span>
            <span class="k">if</span> <span class="nb">type</span><span class="p">(</span><span class="n">m2</span><span class="p">)</span> <span class="ow">not</span> <span class="ow">in</span> <span class="p">[</span><span class="nb">list</span><span class="p">,</span> <span class="nb">dict</span><span class="p">,</span> <span class="nb">set</span><span class="p">]:</span>
                <span class="n">m2</span> <span class="o">=</span> <span class="p">[</span><span class="n">m2</span><span class="p">]</span>
            <span class="c1"># Yield node attributes</span>
            <span class="k">for</span> <span class="n">item1</span> <span class="ow">in</span> <span class="n">m1</span><span class="p">:</span>
                <span class="k">if</span> <span class="n">item1</span> <span class="ow">in</span> <span class="n">nodes</span><span class="o">.</span><span class="n">keys</span><span class="p">():</span>
                    <span class="n">nodes</span><span class="p">[</span><span class="n">item1</span><span class="p">][</span><span class="s2">&quot;records&quot;</span><span class="p">]</span><span class="o">.</span><span class="n">append</span><span class="p">(</span><span class="n">record</span><span class="p">)</span>
                    <span class="k">for</span> <span class="n">tag</span> <span class="ow">in</span> <span class="n">keep_vector1</span><span class="p">:</span>
                        <span class="k">if</span> <span class="n">tag</span> <span class="ow">in</span> <span class="n">cur</span><span class="o">.</span><span class="n">keys</span><span class="p">():</span>
                            <span class="k">if</span> <span class="n">tag</span> <span class="ow">not</span> <span class="ow">in</span> <span class="n">nodes</span><span class="p">[</span><span class="n">item1</span><span class="p">]</span><span class="o">.</span><span class="n">keys</span><span class="p">():</span>
                                <span class="n">nodes</span><span class="p">[</span><span class="n">item1</span><span class="p">][</span><span class="n">tag</span><span class="p">]</span> <span class="o">=</span> <span class="p">[</span><span class="n">cur</span><span class="p">[</span><span class="n">tag</span><span class="p">]]</span>
                            <span class="k">elif</span> <span class="n">tag</span> <span class="ow">in</span> <span class="n">cur</span><span class="o">.</span><span class="n">keys</span><span class="p">():</span>
                                <span class="n">nodes</span><span class="p">[</span><span class="n">item1</span><span class="p">][</span><span class="n">tag</span><span class="p">]</span><span class="o">.</span><span class="n">append</span><span class="p">(</span><span class="n">cur</span><span class="p">[</span><span class="n">tag</span><span class="p">])</span>
                <span class="k">else</span><span class="p">:</span>
                    <span class="n">nodes</span><span class="p">[</span><span class="n">item1</span><span class="p">]</span> <span class="o">=</span> <span class="p">{</span><span class="s2">&quot;id&quot;</span><span class="p">:</span> <span class="n">item1</span><span class="p">,</span> <span class="s2">&quot;type&quot;</span><span class="p">:</span> <span class="n">mode1</span><span class="p">,</span> <span class="s2">&quot;records&quot;</span><span class="p">:</span> <span class="p">[</span><span class="n">record</span><span class="p">]}</span>
                    <span class="k">for</span> <span class="n">tag</span> <span class="ow">in</span> <span class="n">keep_atom1</span><span class="p">:</span>
                        <span class="k">if</span> <span class="n">tag</span> <span class="ow">in</span> <span class="n">cur</span><span class="o">.</span><span class="n">keys</span><span class="p">():</span>
                            <span class="n">nodes</span><span class="p">[</span><span class="n">item1</span><span class="p">][</span><span class="n">tag</span><span class="p">]</span> <span class="o">=</span> <span class="n">cur</span><span class="p">[</span><span class="n">tag</span><span class="p">]</span>
                    <span class="k">for</span> <span class="n">tag</span> <span class="ow">in</span> <span class="n">keep_vector1</span><span class="p">:</span>
                        <span class="k">if</span> <span class="n">tag</span> <span class="ow">in</span> <span class="n">cur</span><span class="o">.</span><span class="n">keys</span><span class="p">():</span>
                            <span class="n">nodes</span><span class="p">[</span><span class="n">item1</span><span class="p">][</span><span class="n">tag</span><span class="p">]</span> <span class="o">=</span> <span class="p">[</span><span class="n">cur</span><span class="p">[</span><span class="n">tag</span><span class="p">]]</span>
            <span class="k">for</span> <span class="n">item2</span> <span class="ow">in</span> <span class="n">m2</span><span class="p">:</span>
                <span class="k">if</span> <span class="n">item2</span> <span class="ow">in</span> <span class="n">nodes</span><span class="o">.</span><span class="n">keys</span><span class="p">():</span>
                    <span class="n">nodes</span><span class="p">[</span><span class="n">item2</span><span class="p">][</span><span class="s2">&quot;records&quot;</span><span class="p">]</span><span class="o">.</span><span class="n">append</span><span class="p">(</span><span class="n">record</span><span class="p">)</span>
                    <span class="k">for</span> <span class="n">tag</span> <span class="ow">in</span> <span class="n">keep_vector2</span><span class="p">:</span>
                        <span class="k">if</span> <span class="n">tag</span> <span class="ow">in</span> <span class="n">cur</span><span class="o">.</span><span class="n">keys</span><span class="p">():</span>
                            <span class="k">if</span> <span class="n">tag</span> <span class="ow">not</span> <span class="ow">in</span> <span class="n">nodes</span><span class="p">[</span><span class="n">item2</span><span class="p">]</span><span class="o">.</span><span class="n">keys</span><span class="p">():</span>
                                <span class="n">nodes</span><span class="p">[</span><span class="n">item2</span><span class="p">][</span><span class="n">tag</span><span class="p">]</span> <span class="o">=</span> <span class="p">[</span><span class="n">cur</span><span class="p">[</span><span class="n">tag</span><span class="p">]]</span>
                            <span class="k">elif</span> <span class="n">tag</span> <span class="ow">in</span> <span class="n">cur</span><span class="o">.</span><span class="n">keys</span><span class="p">():</span>
                                <span class="n">nodes</span><span class="p">[</span><span class="n">item2</span><span class="p">][</span><span class="n">tag</span><span class="p">]</span><span class="o">.</span><span class="n">append</span><span class="p">(</span><span class="n">cur</span><span class="p">[</span><span class="n">tag</span><span class="p">])</span>
                <span class="k">else</span><span class="p">:</span>
                    <span class="n">nodes</span><span class="p">[</span><span class="n">item2</span><span class="p">]</span> <span class="o">=</span> <span class="p">{</span><span class="s2">&quot;id&quot;</span><span class="p">:</span> <span class="n">item2</span><span class="p">,</span> <span class="s2">&quot;type&quot;</span><span class="p">:</span> <span class="n">mode2</span><span class="p">,</span> <span class="s2">&quot;records&quot;</span><span class="p">:</span> <span class="p">[</span><span class="n">record</span><span class="p">]}</span>
                    <span class="k">for</span> <span class="n">tag</span> <span class="ow">in</span> <span class="n">keep_atom2</span><span class="p">:</span>
                        <span class="k">if</span> <span class="n">tag</span> <span class="ow">in</span> <span class="n">cur</span><span class="o">.</span><span class="n">keys</span><span class="p">():</span>
                            <span class="n">nodes</span><span class="p">[</span><span class="n">item2</span><span class="p">][</span><span class="n">tag</span><span class="p">]</span> <span class="o">=</span> <span class="n">cur</span><span class="p">[</span><span class="n">tag</span><span class="p">]</span>
                    <span class="k">for</span> <span class="n">tag</span> <span class="ow">in</span> <span class="n">keep_vector2</span><span class="p">:</span>
                        <span class="k">if</span> <span class="n">tag</span> <span class="ow">in</span> <span class="n">cur</span><span class="o">.</span><span class="n">keys</span><span class="p">():</span>
                            <span class="n">nodes</span><span class="p">[</span><span class="n">item2</span><span class="p">][</span><span class="n">tag</span><span class="p">]</span> <span class="o">=</span> <span class="p">[</span><span class="n">cur</span><span class="p">[</span><span class="n">tag</span><span class="p">]]</span>
    <span class="k">if</span> <span class="nb">len</span><span class="p">(</span><span class="n">nodes</span><span class="p">)</span> <span class="ow">is</span> <span class="mi">0</span><span class="p">:</span>
        <span class="n">warnings</span><span class="o">.</span><span class="n">warn</span><span class="p">(</span><span class="s2">&quot;Dictionary of node attributes is empty. Check that mode1 and mode2 names are valid tags.&quot;</span><span class="p">)</span>
    <span class="n">node_tuple_list</span> <span class="o">=</span> <span class="p">[]</span>
    <span class="k">for</span> <span class="n">n</span> <span class="ow">in</span> <span class="n">nodes</span><span class="p">:</span>
        <span class="n">node_tuple_list</span><span class="o">.</span><span class="n">append</span><span class="p">((</span><span class="n">n</span><span class="p">,</span><span class="n">nodes</span><span class="p">[</span><span class="n">n</span><span class="p">]))</span>
    <span class="k">return</span> <span class="n">node_tuple_list</span>
</pre></div>

  </div>
</div>

  </div>
  
            
  <div class="item">
    <div class="name def" id="gitnet.commit_log.CommitLog.get_tags">
    <p>def <span class="ident">get_tags</span>(</p><p>self)</p>
    </div>
    

    
  
    <div class="desc"><p>A Log's tags are automatically detected by the self.attributes() method. Attributes are produced in the order
specified in the get_tags method, with unexpected tags put at the end. If no tags are specified in get_tags,
the attributes method will produce the tags in sorted order. The most important consequence of this ordering
is the order of columns in TSV output.</p>
<p>:return: A list of ordered reference hashes.</p></div>
  <div class="source_cont">
  <p class="source_link"><a href="javascript:void(0);" onclick="toggle('source-gitnet.commit_log.CommitLog.get_tags', this);">Show source &equiv;</a></p>
  <div id="source-gitnet.commit_log.CommitLog.get_tags" class="source">
    <div class="codehilite"><pre><span></span><span class="k">def</span> <span class="nf">get_tags</span><span class="p">(</span><span class="bp">self</span><span class="p">):</span>
    <span class="sd">&quot;&quot;&quot;</span>
<span class="sd">    A Log&#39;s tags are automatically detected by the self.attributes() method. Attributes are produced in the order</span>
<span class="sd">    specified in the get_tags method, with unexpected tags put at the end. If no tags are specified in get_tags,</span>
<span class="sd">    the attributes method will produce the tags in sorted order. The most important consequence of this ordering</span>
<span class="sd">    is the order of columns in TSV output.</span>
<span class="sd">    :return: A list of ordered reference hashes.</span>
<span class="sd">    &quot;&quot;&quot;</span>
    <span class="k">return</span> <span class="p">[</span><span class="s2">&quot;hash&quot;</span><span class="p">,</span><span class="s2">&quot;author&quot;</span><span class="p">,</span><span class="s2">&quot;email&quot;</span><span class="p">,</span><span class="s2">&quot;date&quot;</span><span class="p">,</span><span class="s2">&quot;mode&quot;</span><span class="p">,</span><span class="s2">&quot;merge&quot;</span><span class="p">,</span><span class="s2">&quot;summary&quot;</span><span class="p">,</span>
            <span class="s2">&quot;fedits&quot;</span><span class="p">,</span><span class="s2">&quot;inserts&quot;</span><span class="p">,</span><span class="s2">&quot;deletes&quot;</span><span class="p">,</span><span class="s2">&quot;message&quot;</span><span class="p">,</span><span class="s2">&quot;files&quot;</span><span class="p">,</span><span class="s2">&quot;changes&quot;</span><span class="p">]</span>
</pre></div>

  </div>
</div>

  </div>
  
            
  <div class="item">
    <div class="name def" id="gitnet.commit_log.CommitLog.ignore">
    <p>def <span class="ident">ignore</span>(</p><p>self, pattern, ignoreif=&#39;match&#39;)</p>
    </div>
    

    
  
    <div class="desc"><p>Looks for file/path names in "files" and "changes" that match (or does not match) pattern (a regular expression)
and moves them into "f_ignore" and "ch_ignore" respectively. Updates "filters" attribute with ignore summary.</p>
<p>:param pattern: A string/regular expression.
:param ignoreif: If "matches" (default) files matching the pattern are ignored. If "no match", files not
    matching pattern are ignored.
:return: A new CommitLog object, same as self but with the appropriate files removed.</p></div>
  <div class="source_cont">
  <p class="source_link"><a href="javascript:void(0);" onclick="toggle('source-gitnet.commit_log.CommitLog.ignore', this);">Show source &equiv;</a></p>
  <div id="source-gitnet.commit_log.CommitLog.ignore" class="source">
    <div class="codehilite"><pre><span></span><span class="k">def</span> <span class="nf">ignore</span><span class="p">(</span><span class="bp">self</span><span class="p">,</span> <span class="n">pattern</span><span class="p">,</span> <span class="n">ignoreif</span><span class="o">=</span><span class="s2">&quot;match&quot;</span><span class="p">):</span>
    <span class="sd">&quot;&quot;&quot;</span>
<span class="sd">    Looks for file/path names in &quot;files&quot; and &quot;changes&quot; that match (or does not match) pattern (a regular expression)</span>
<span class="sd">    and moves them into &quot;f_ignore&quot; and &quot;ch_ignore&quot; respectively. Updates &quot;filters&quot; attribute with ignore summary.</span>
<span class="sd">    :param pattern: A string/regular expression.</span>
<span class="sd">    :param ignoreif: If &quot;matches&quot; (default) files matching the pattern are ignored. If &quot;no match&quot;, files not</span>
<span class="sd">        matching pattern are ignored.</span>
<span class="sd">    :return: A new CommitLog object, same as self but with the appropriate files removed.</span>
<span class="sd">    &quot;&quot;&quot;</span>
    <span class="n">self_copy</span> <span class="o">=</span> <span class="n">copy</span><span class="o">.</span><span class="n">deepcopy</span><span class="p">(</span><span class="bp">self</span><span class="p">)</span>
    <span class="k">for</span> <span class="n">record</span> <span class="ow">in</span> <span class="n">self_copy</span><span class="o">.</span><span class="n">collection</span><span class="p">:</span>
        <span class="c1"># Move files into f_ignore</span>
        <span class="k">if</span> <span class="s2">&quot;files&quot;</span> <span class="ow">in</span> <span class="n">self_copy</span><span class="o">.</span><span class="n">collection</span><span class="p">[</span><span class="n">record</span><span class="p">]</span><span class="o">.</span><span class="n">keys</span><span class="p">():</span>
            <span class="k">if</span> <span class="n">ignoreif</span> <span class="o">==</span> <span class="s2">&quot;match&quot;</span><span class="p">:</span>
                <span class="n">self_copy</span><span class="o">.</span><span class="n">collection</span><span class="p">[</span><span class="n">record</span><span class="p">][</span><span class="s2">&quot;files&quot;</span><span class="p">]</span> <span class="o">=</span> \
                    <span class="nb">list</span><span class="p">(</span><span class="nb">filter</span><span class="p">(</span><span class="k">lambda</span> <span class="n">f</span><span class="p">:</span> <span class="ow">not</span><span class="p">(</span><span class="n">filter_regex</span><span class="p">(</span><span class="n">f</span><span class="p">,</span> <span class="n">pattern</span><span class="p">,</span> <span class="n">mode</span><span class="o">=</span><span class="s2">&quot;search&quot;</span><span class="p">)),</span>
                                <span class="n">self_copy</span><span class="o">.</span><span class="n">collection</span><span class="p">[</span><span class="n">record</span><span class="p">][</span><span class="s2">&quot;files&quot;</span><span class="p">]))</span>
            <span class="k">elif</span> <span class="n">ignoreif</span> <span class="o">==</span> <span class="s2">&quot;no match&quot;</span><span class="p">:</span>
                <span class="n">self_copy</span><span class="o">.</span><span class="n">collection</span><span class="p">[</span><span class="n">record</span><span class="p">][</span><span class="s2">&quot;files&quot;</span><span class="p">]</span> <span class="o">=</span> \
                    <span class="nb">list</span><span class="p">(</span><span class="nb">filter</span><span class="p">(</span><span class="k">lambda</span> <span class="n">f</span><span class="p">:</span> <span class="n">filter_regex</span><span class="p">(</span><span class="n">f</span><span class="p">,</span> <span class="n">pattern</span><span class="p">,</span> <span class="n">mode</span><span class="o">=</span><span class="s2">&quot;search&quot;</span><span class="p">),</span>
                                <span class="n">self_copy</span><span class="o">.</span><span class="n">collection</span><span class="p">[</span><span class="n">record</span><span class="p">][</span><span class="s2">&quot;files&quot;</span><span class="p">]))</span>
    <span class="c1"># Add a summary of the ignore to self_copy.filters</span>
    <span class="n">ignore_note</span> <span class="o">=</span> <span class="s2">&quot;&quot;</span>
    <span class="k">if</span> <span class="n">ignoreif</span> <span class="o">==</span> <span class="s2">&quot;match&quot;</span><span class="p">:</span>
        <span class="n">ignore_note</span> <span class="o">=</span> <span class="s2">&quot;matches&quot;</span>
    <span class="k">elif</span> <span class="n">ignoreif</span> <span class="o">==</span> <span class="s2">&quot;no match&quot;</span><span class="p">:</span>
        <span class="n">ignore_note</span> <span class="o">=</span> <span class="s2">&quot;doesn&#39;t match&quot;</span>
    <span class="n">summary</span> <span class="o">=</span> <span class="s2">&quot;Ignore files that {} the regular expression: {}&quot;</span><span class="o">.</span><span class="n">format</span><span class="p">(</span><span class="n">ignore_note</span><span class="p">,</span><span class="n">pattern</span><span class="p">)</span>
    <span class="n">self_copy</span><span class="o">.</span><span class="n">filters</span><span class="o">.</span><span class="n">append</span><span class="p">(</span><span class="n">summary</span><span class="p">)</span>
    <span class="k">return</span> <span class="n">self_copy</span>
</pre></div>

  </div>
</div>

  </div>
  
            
  <div class="item">
    <div class="name def" id="gitnet.commit_log.CommitLog.network">
    <p>def <span class="ident">network</span>(</p><p>self, type)</p>
    </div>
    

    
  
    <div class="desc"><p>A method for quickly creating preset networks using CommitLog data.</p>
<p>:param type: A string indicating which preset to use.
:return: A MultiGraphPlus object constructed with generate_network according to the specified defaults.</p></div>
  <div class="source_cont">
  <p class="source_link"><a href="javascript:void(0);" onclick="toggle('source-gitnet.commit_log.CommitLog.network', this);">Show source &equiv;</a></p>
  <div id="source-gitnet.commit_log.CommitLog.network" class="source">
    <div class="codehilite"><pre><span></span><span class="k">def</span> <span class="nf">network</span><span class="p">(</span><span class="bp">self</span><span class="p">,</span> <span class="nb">type</span><span class="p">):</span>
    <span class="sd">&quot;&quot;&quot;</span>
<span class="sd">    A method for quickly creating preset networks using CommitLog data.</span>
<span class="sd">    :param type: A string indicating which preset to use.</span>
<span class="sd">    :return: A MultiGraphPlus object constructed with generate_network according to the specified defaults.</span>
<span class="sd">    &quot;&quot;&quot;</span>
    <span class="k">if</span> <span class="nb">type</span> <span class="o">==</span> <span class="s2">&quot;author/file/simple&quot;</span><span class="p">:</span>
        <span class="k">return</span> <span class="bp">self</span><span class="o">.</span><span class="n">generate_network</span><span class="p">(</span><span class="s2">&quot;author&quot;</span><span class="p">,</span> <span class="s2">&quot;files&quot;</span><span class="p">)</span>
    <span class="k">if</span> <span class="nb">type</span> <span class="o">==</span> <span class="s2">&quot;author/file&quot;</span><span class="p">:</span>
        <span class="k">return</span> <span class="bp">self</span><span class="o">.</span><span class="n">generate_network</span><span class="p">(</span><span class="s2">&quot;author&quot;</span><span class="p">,</span> <span class="s2">&quot;files&quot;</span><span class="p">,</span>
                                     <span class="n">edge_attributes</span><span class="o">=</span><span class="p">[</span><span class="s2">&quot;author&quot;</span><span class="p">,</span> <span class="s2">&quot;hash&quot;</span><span class="p">],</span>
                                     <span class="n">mode1_atom_attrs</span><span class="o">=</span><span class="p">[</span><span class="s2">&quot;email&quot;</span><span class="p">],</span>
                                     <span class="n">mode2_atom_attrs</span><span class="o">=</span><span class="p">[],</span>
                                     <span class="n">mode1_vector_attrs</span><span class="o">=</span><span class="p">[</span><span class="s2">&quot;hash&quot;</span><span class="p">,</span> <span class="s2">&quot;fedits&quot;</span><span class="p">],</span>
                                     <span class="n">mode2_vector_attrs</span><span class="o">=</span><span class="p">[</span><span class="s2">&quot;date&quot;</span><span class="p">,</span> <span class="s2">&quot;hash&quot;</span><span class="p">])</span>
    <span class="k">if</span> <span class="nb">type</span> <span class="o">==</span> <span class="s2">&quot;author/file/weighted&quot;</span><span class="p">:</span>
        <span class="k">return</span> <span class="bp">self</span><span class="o">.</span><span class="n">generate_network</span><span class="p">(</span><span class="s2">&quot;author&quot;</span><span class="p">,</span> <span class="s2">&quot;files&quot;</span><span class="p">,</span>
                                     <span class="n">edge_attributes</span><span class="o">=</span><span class="p">[</span><span class="s2">&quot;author&quot;</span><span class="p">,</span> <span class="s2">&quot;hash&quot;</span><span class="p">,</span> <span class="s2">&quot;date&quot;</span><span class="p">],</span>
                                     <span class="n">mode1_atom_attrs</span><span class="o">=</span><span class="p">[</span><span class="s2">&quot;email&quot;</span><span class="p">],</span>
                                     <span class="n">mode2_atom_attrs</span><span class="o">=</span><span class="p">[],</span>
                                     <span class="n">mode1_vector_attrs</span><span class="o">=</span><span class="p">[</span><span class="s2">&quot;hash&quot;</span><span class="p">,</span> <span class="s2">&quot;fedits&quot;</span><span class="p">],</span>
                                     <span class="n">mode2_vector_attrs</span><span class="o">=</span><span class="p">[</span><span class="s2">&quot;date&quot;</span><span class="p">,</span> <span class="s2">&quot;hash&quot;</span><span class="p">],</span>
                                     <span class="n">edge_helper</span><span class="o">=</span><span class="n">edges_changes</span><span class="p">)</span>
    <span class="k">else</span><span class="p">:</span>
        <span class="k">raise</span> <span class="n">InputError</span><span class="p">(</span><span class="s2">&quot;{} is not a valid network preset.&quot;</span><span class="o">.</span><span class="n">format</span><span class="p">(</span><span class="nb">type</span><span class="p">))</span>
</pre></div>

  </div>
</div>

  </div>
  
            
  <div class="item">
    <div class="name def" id="gitnet.commit_log.CommitLog.replace_val">
    <p>def <span class="ident">replace_val</span>(</p><p>self, tag, cur_val, new_val)</p>
    </div>
    

    
  
    <div class="desc"><p>Searches for user specified values in a specific tag in the Log Object, and replaces them with a new value.
:param tag: The record tag string whose values will be checked (and replaced when appropriate.)
:param cur_val: this is the value that the user wants to replace.
:param new_val: this is the value that the user wants to use in the Log Object.</p>
<p>Note: This method is particularly useful for combining duplicate names for the same author.</p></div>
  <div class="source_cont">
  <p class="source_link"><a href="javascript:void(0);" onclick="toggle('source-gitnet.commit_log.CommitLog.replace_val', this);">Show source &equiv;</a></p>
  <div id="source-gitnet.commit_log.CommitLog.replace_val" class="source">
    <div class="codehilite"><pre><span></span><span class="k">def</span> <span class="nf">replace_val</span><span class="p">(</span><span class="bp">self</span><span class="p">,</span> <span class="n">tag</span><span class="p">,</span> <span class="n">cur_val</span><span class="p">,</span> <span class="n">new_val</span><span class="p">):</span>
    <span class="sd">&quot;&quot;&quot;</span>
<span class="sd">    Searches for user specified values in a specific tag in the Log Object, and replaces them with a new value.</span>
<span class="sd">    :param tag: The record tag string whose values will be checked (and replaced when appropriate.)</span>
<span class="sd">    :param cur_val: this is the value that the user wants to replace.</span>
<span class="sd">    :param new_val: this is the value that the user wants to use in the Log Object.</span>
<span class="sd">    Note: This method is particularly useful for combining duplicate names for the same author.</span>
<span class="sd">    &quot;&quot;&quot;</span>
    <span class="n">selfcopy</span> <span class="o">=</span> <span class="n">copy</span><span class="o">.</span><span class="n">deepcopy</span><span class="p">(</span><span class="bp">self</span><span class="p">)</span>
    <span class="n">status</span> <span class="o">=</span> <span class="mi">0</span>
    <span class="n">replaced_vals</span> <span class="o">=</span> <span class="mi">0</span>
    <span class="k">for</span> <span class="n">record</span> <span class="ow">in</span> <span class="n">selfcopy</span><span class="o">.</span><span class="n">collection</span><span class="p">:</span>
        <span class="k">if</span> <span class="n">tag</span> <span class="ow">in</span> <span class="n">selfcopy</span><span class="o">.</span><span class="n">collection</span><span class="p">[</span><span class="n">record</span><span class="p">]</span><span class="o">.</span><span class="n">keys</span><span class="p">():</span>
            <span class="k">if</span> <span class="n">selfcopy</span><span class="p">[</span><span class="n">record</span><span class="p">][</span><span class="n">tag</span><span class="p">]</span> <span class="o">==</span> <span class="n">cur_val</span><span class="p">:</span>
                <span class="n">selfcopy</span><span class="p">[</span><span class="n">record</span><span class="p">][</span><span class="n">tag</span><span class="p">]</span> <span class="o">=</span> <span class="n">new_val</span>
                <span class="n">status</span> <span class="o">=</span> <span class="mi">2</span>
                <span class="n">replaced_vals</span> <span class="o">=</span> <span class="n">replaced_vals</span> <span class="o">+</span> <span class="mi">1</span>
            <span class="k">elif</span> <span class="n">cur_val</span> <span class="o">!=</span> <span class="n">selfcopy</span><span class="o">.</span><span class="n">collection</span><span class="p">[</span><span class="n">record</span><span class="p">][</span><span class="n">tag</span><span class="p">]</span> <span class="ow">and</span> <span class="n">replaced_vals</span> <span class="o">==</span> <span class="mi">0</span><span class="p">:</span>
                <span class="n">status</span> <span class="o">=</span> <span class="mi">1</span>
    <span class="k">if</span> <span class="n">status</span> <span class="o">==</span> <span class="mi">0</span><span class="p">:</span>
        <span class="n">warnings</span><span class="o">.</span><span class="n">warn</span><span class="p">(</span><span class="s2">&quot;The tag requested does not appear in this collection.&quot;</span><span class="p">)</span>
    <span class="k">elif</span> <span class="n">status</span> <span class="o">==</span> <span class="mi">1</span><span class="p">:</span>
        <span class="n">warnings</span><span class="o">.</span><span class="n">warn</span><span class="p">(</span><span class="s2">&quot;The value requested does not appear in any records in this collection.&quot;</span><span class="p">)</span>
    <span class="k">elif</span> <span class="n">status</span> <span class="o">==</span> <span class="mi">2</span><span class="p">:</span>
        <span class="k">print</span><span class="p">(</span><span class="s2">&quot;Success. You have replaced the &quot;</span> <span class="o">+</span> <span class="n">tag</span> <span class="o">+</span> <span class="s2">&quot; value: &quot;</span> <span class="o">+</span> <span class="nb">str</span><span class="p">(</span><span class="n">cur_val</span><span class="p">)</span> <span class="o">+</span> <span class="s2">&quot; &quot;</span> <span class="o">+</span> <span class="nb">str</span><span class="p">(</span><span class="n">replaced_vals</span><span class="p">)</span> <span class="o">+</span> <span class="s2">&quot; times.&quot;</span><span class="p">)</span>
    <span class="k">return</span> <span class="n">selfcopy</span>
</pre></div>

  </div>
</div>

  </div>
  
            
  <div class="item">
    <div class="name def" id="gitnet.commit_log.CommitLog.tsv">
    <p>def <span class="ident">tsv</span>(</p><p>self, ignore=[], fname=None, empty_cols=False)</p>
    </div>
    

    
  
    <div class="desc"><p>Converts the Log to a tab-delimited string (using a tab-delimted format is preferrable to CSV since this option
does not change the content strings by removing commas).
:param ignore: Tags included in this list of strings will be ignored.
:param fname: An optional string (defaults to None) indicating the path or file name to write to. If None, no
file will be written.
:param empty_cols: If True, export will include all Log subclass tags, even if not collected, giving empty columns.
:return: A tab-delimited dataset in string form (or a summary statement if a file name was provided.)</p></div>
  <div class="source_cont">
  <p class="source_link"><a href="javascript:void(0);" onclick="toggle('source-gitnet.commit_log.CommitLog.tsv', this);">Show source &equiv;</a></p>
  <div id="source-gitnet.commit_log.CommitLog.tsv" class="source">
    <div class="codehilite"><pre><span></span><span class="k">def</span> <span class="nf">tsv</span><span class="p">(</span><span class="bp">self</span><span class="p">,</span> <span class="n">ignore</span><span class="o">=</span><span class="p">[],</span> <span class="n">fname</span><span class="o">=</span><span class="bp">None</span><span class="p">,</span> <span class="n">empty_cols</span><span class="o">=</span><span class="bp">False</span><span class="p">):</span>
    <span class="sd">&quot;&quot;&quot;</span>
<span class="sd">    Converts the Log to a tab-delimited string (using a tab-delimted format is preferrable to CSV since this option</span>
<span class="sd">    does not change the content strings by removing commas).</span>
<span class="sd">    :param ignore: Tags included in this list of strings will be ignored.</span>
<span class="sd">    :param fname: An optional string (defaults to None) indicating the path or file name to write to. If None, no</span>
<span class="sd">    file will be written.</span>
<span class="sd">    :param empty_cols: If True, export will include all Log subclass tags, even if not collected, giving empty columns.</span>
<span class="sd">    :return: A tab-delimited dataset in string form (or a summary statement if a file name was provided.)</span>
<span class="sd">    &quot;&quot;&quot;</span>
    <span class="c1"># Get the tags present in the Log.</span>
    <span class="k">if</span> <span class="n">empty_cols</span><span class="p">:</span>
        <span class="n">types</span> <span class="o">=</span> <span class="bp">self</span><span class="o">.</span><span class="n">tags</span>
    <span class="k">else</span><span class="p">:</span>
        <span class="n">types</span> <span class="o">=</span> <span class="bp">self</span><span class="o">.</span><span class="n">attributes</span><span class="p">()</span>
    <span class="n">types</span> <span class="o">=</span> <span class="nb">list</span><span class="p">(</span><span class="nb">filter</span><span class="p">(</span><span class="k">lambda</span> <span class="n">s</span><span class="p">:</span> <span class="n">s</span> <span class="ow">not</span> <span class="ow">in</span> <span class="n">ignore</span><span class="p">,</span> <span class="n">types</span><span class="p">))</span>
    <span class="c1"># The number of items that were forced to strings. If &gt; 1 at return, raise a warning.</span>
    <span class="n">num_forced</span> <span class="o">=</span> <span class="mi">0</span>
    <span class="c1"># The string to be output</span>
    <span class="n">out</span> <span class="o">=</span> <span class="s2">&quot;&quot;</span>
    <span class="c1"># If a filename is given, access the file.</span>
    <span class="k">if</span> <span class="n">fname</span> <span class="ow">is</span> <span class="ow">not</span> <span class="bp">None</span><span class="p">:</span>
        <span class="n">f</span> <span class="o">=</span> <span class="nb">open</span><span class="p">(</span><span class="n">fname</span><span class="p">,</span> <span class="s2">&quot;w&quot;</span><span class="p">,</span> <span class="n">encoding</span><span class="o">=</span><span class="s2">&quot;utf-8&quot;</span><span class="p">)</span>
    <span class="c1"># Add header line</span>
    <span class="n">header</span> <span class="o">=</span> <span class="s2">&quot;&quot;</span>
    <span class="n">head_cur</span> <span class="o">=</span> <span class="mi">0</span>
    <span class="k">for</span> <span class="n">tag</span> <span class="ow">in</span> <span class="n">types</span><span class="p">:</span>
        <span class="n">head_cur</span> <span class="o">+=</span> <span class="mi">1</span>
        <span class="n">header</span> <span class="o">=</span> <span class="n">header</span> <span class="o">+</span> <span class="n">tag</span>
        <span class="k">if</span> <span class="n">head_cur</span> <span class="o">!=</span> <span class="nb">len</span><span class="p">(</span><span class="n">types</span><span class="p">):</span>
            <span class="n">header</span> <span class="o">+=</span> <span class="s2">&quot;</span><span class="se">\t</span><span class="s2">&quot;</span>
        <span class="k">else</span><span class="p">:</span>
            <span class="n">header</span> <span class="o">+=</span> <span class="s2">&quot;</span><span class="se">\n</span><span class="s2">&quot;</span>
    <span class="k">if</span> <span class="n">fname</span> <span class="ow">is</span> <span class="ow">not</span> <span class="bp">None</span><span class="p">:</span>
        <span class="n">f</span><span class="o">.</span><span class="n">write</span><span class="p">(</span><span class="n">header</span><span class="p">)</span>
    <span class="k">else</span><span class="p">:</span>
        <span class="n">out</span> <span class="o">=</span> <span class="n">out</span> <span class="o">+</span> <span class="n">header</span>
    <span class="c1"># Create each line of output.</span>
    <span class="k">for</span> <span class="n">record</span> <span class="ow">in</span> <span class="bp">self</span><span class="o">.</span><span class="n">collection</span><span class="p">:</span>
        <span class="n">line</span> <span class="o">=</span> <span class="s2">&quot;&quot;</span>
        <span class="n">tags_cur</span> <span class="o">=</span> <span class="mi">0</span>
        <span class="c1"># Add the value for each tag.</span>
        <span class="k">for</span> <span class="n">tag</span> <span class="ow">in</span> <span class="n">types</span><span class="p">:</span>
            <span class="n">tags_cur</span> <span class="o">+=</span> <span class="mi">1</span>
            <span class="k">if</span> <span class="n">tag</span> <span class="ow">not</span> <span class="ow">in</span> <span class="n">ignore</span><span class="p">:</span>
                <span class="c1"># If the key is valid, add the value.</span>
                <span class="k">if</span> <span class="n">tag</span> <span class="ow">in</span> <span class="bp">self</span><span class="o">.</span><span class="n">collection</span><span class="p">[</span><span class="n">record</span><span class="p">]</span><span class="o">.</span><span class="n">keys</span><span class="p">():</span>
                    <span class="n">cur_item</span> <span class="o">=</span> <span class="bp">self</span><span class="o">.</span><span class="n">collection</span><span class="p">[</span><span class="n">record</span><span class="p">][</span><span class="n">tag</span><span class="p">]</span>
                    <span class="c1"># If the item is a simple string, add it.</span>
                    <span class="k">if</span> <span class="nb">type</span><span class="p">(</span><span class="n">cur_item</span><span class="p">)</span> <span class="o">==</span> <span class="nb">str</span><span class="p">:</span>
                        <span class="n">line</span> <span class="o">=</span> <span class="n">line</span> <span class="o">+</span> <span class="n">cur_item</span>
                    <span class="c1"># If the item is a list, add each string in the list.</span>
                    <span class="k">elif</span> <span class="nb">type</span><span class="p">(</span><span class="n">cur_item</span><span class="p">)</span> <span class="o">==</span> <span class="nb">list</span><span class="p">:</span>
                        <span class="n">list_cur</span> <span class="o">=</span> <span class="mi">0</span>
                        <span class="k">for</span> <span class="n">i</span> <span class="ow">in</span> <span class="n">cur_item</span><span class="p">:</span>
                            <span class="n">list_cur</span> <span class="o">+=</span> <span class="mi">1</span>
                            <span class="k">if</span> <span class="nb">type</span><span class="p">(</span><span class="n">i</span><span class="p">)</span> <span class="o">==</span> <span class="nb">str</span><span class="p">:</span>
                                <span class="n">line</span> <span class="o">+=</span> <span class="n">i</span>
                            <span class="c1"># Force a non-string to string.</span>
                            <span class="k">else</span><span class="p">:</span>
                                <span class="n">line</span> <span class="o">+=</span> <span class="nb">str</span><span class="p">(</span><span class="n">i</span><span class="p">)</span>
                                <span class="n">num_forced</span> <span class="o">+=</span> <span class="mi">1</span>
                            <span class="k">if</span> <span class="n">list_cur</span> <span class="o">!=</span> <span class="nb">len</span><span class="p">(</span><span class="n">cur_item</span><span class="p">):</span>
                                <span class="n">line</span> <span class="o">+=</span> <span class="s2">&quot;;&quot;</span>
                    <span class="c1"># If the item is neither a string nor a list, force it to a string.</span>
                    <span class="k">else</span><span class="p">:</span>
                        <span class="n">line</span> <span class="o">+=</span> <span class="nb">str</span><span class="p">(</span><span class="n">cur_item</span><span class="p">)</span>
                        <span class="n">num_forced</span> <span class="o">+=</span> <span class="mi">1</span>
                <span class="c1"># Unless it is the last tag, add a separating tab.</span>
                <span class="k">if</span> <span class="n">tags_cur</span> <span class="o">!=</span> <span class="nb">len</span><span class="p">(</span><span class="n">types</span><span class="p">):</span>
                    <span class="n">line</span> <span class="o">+=</span> <span class="s2">&quot;</span><span class="se">\t</span><span class="s2">&quot;</span>
        <span class="c1"># Give the line to string or file.</span>
        <span class="n">line</span> <span class="o">+=</span> <span class="s2">&quot;</span><span class="se">\n</span><span class="s2">&quot;</span>
        <span class="k">if</span> <span class="n">fname</span> <span class="ow">is</span> <span class="ow">not</span> <span class="bp">None</span><span class="p">:</span>
            <span class="n">f</span><span class="o">.</span><span class="n">write</span><span class="p">(</span><span class="n">line</span><span class="p">)</span>
        <span class="k">else</span><span class="p">:</span>
            <span class="n">out</span> <span class="o">+=</span> <span class="n">line</span>
    <span class="k">if</span> <span class="n">num_forced</span> <span class="o">&gt;</span> <span class="mi">0</span><span class="p">:</span>
        <span class="n">warnings</span><span class="o">.</span><span class="n">warn</span><span class="p">(</span><span class="s2">&quot;Non-string input forced to string {} time(s).&quot;</span><span class="o">.</span><span class="n">format</span><span class="p">(</span><span class="n">num_forced</span><span class="p">))</span>
    <span class="k">if</span> <span class="n">fname</span> <span class="ow">is</span> <span class="ow">not</span> <span class="bp">None</span><span class="p">:</span>
        <span class="n">f</span><span class="o">.</span><span class="n">close</span><span class="p">()</span>
        <span class="n">out</span> <span class="o">=</span> <span class="s2">&quot;Data written to {}&quot;</span><span class="o">.</span><span class="n">format</span><span class="p">(</span><span class="n">fname</span><span class="p">)</span>
    <span class="k">return</span> <span class="n">out</span>
</pre></div>

  </div>
</div>

  </div>
  
            
  <div class="item">
    <div class="name def" id="gitnet.commit_log.CommitLog.vector">
    <p>def <span class="ident">vector</span>(</p><p>self, tag)</p>
    </div>
    

    
  
    <div class="desc"><p>Returns a list containing all of the (keyless) values of a certain tag in the Log collection.
:param tag: A collection tag. See subclass documentation for subclass-specific tags.
:return: Returns a list of values (usually strings or numbers).</p></div>
  <div class="source_cont">
  <p class="source_link"><a href="javascript:void(0);" onclick="toggle('source-gitnet.commit_log.CommitLog.vector', this);">Show source &equiv;</a></p>
  <div id="source-gitnet.commit_log.CommitLog.vector" class="source">
    <div class="codehilite"><pre><span></span><span class="k">def</span> <span class="nf">vector</span><span class="p">(</span><span class="bp">self</span><span class="p">,</span> <span class="n">tag</span><span class="p">):</span>
    <span class="sd">&quot;&quot;&quot;</span>
<span class="sd">    Returns a list containing all of the (keyless) values of a certain tag in the Log collection.</span>
<span class="sd">    :param tag: A collection tag. See subclass documentation for subclass-specific tags.</span>
<span class="sd">    :return: Returns a list of values (usually strings or numbers).</span>
<span class="sd">    &quot;&quot;&quot;</span>
    <span class="n">v</span> <span class="o">=</span> <span class="p">[]</span>
    <span class="k">for</span> <span class="n">record</span> <span class="ow">in</span> <span class="bp">self</span><span class="o">.</span><span class="n">collection</span><span class="p">:</span>
        <span class="k">if</span> <span class="n">tag</span> <span class="ow">in</span> <span class="bp">self</span><span class="o">.</span><span class="n">collection</span><span class="p">[</span><span class="n">record</span><span class="p">]</span><span class="o">.</span><span class="n">keys</span><span class="p">():</span>
            <span class="n">value</span> <span class="o">=</span> <span class="bp">self</span><span class="o">.</span><span class="n">collection</span><span class="p">[</span><span class="n">record</span><span class="p">][</span><span class="n">tag</span><span class="p">]</span>
            <span class="k">if</span> <span class="nb">type</span><span class="p">(</span><span class="n">value</span><span class="p">)</span> <span class="ow">is</span> <span class="nb">list</span><span class="p">:</span>
                <span class="k">for</span> <span class="n">i</span> <span class="ow">in</span> <span class="n">value</span><span class="p">:</span>
                    <span class="n">v</span><span class="o">.</span><span class="n">append</span><span class="p">(</span><span class="n">i</span><span class="p">)</span>
            <span class="k">else</span><span class="p">:</span>
                <span class="n">v</span><span class="o">.</span><span class="n">append</span><span class="p">(</span><span class="n">value</span><span class="p">)</span>
    <span class="k">return</span> <span class="n">v</span>
</pre></div>

  </div>
</div>

  </div>
  
            
  <div class="item">
    <div class="name def" id="gitnet.commit_log.CommitLog.write_edges">
    <p>def <span class="ident">write_edges</span>(</p><p>self, fname, mode1, mode2, helper=&lt;function edges_simple at 0x114890620&gt;, edge_attribute=[&#39;weight&#39;, &#39;date&#39;])</p>
    </div>
    

    
  
    <div class="desc"><p>Writes an edge list with attributes.
:param fname: A string indicating the path or file name to write to.
:param mode1: The tag string for the first mode type.
:param mode2: The tag string for the second mode type.
:param helper: The helper function used to generate the edges.
:param edge_attribute: The tag names of attributes to be saved for each edge
:return: None</p>
<p>Notes:
Currently, two edge_helper functions are available in gitnet.gn_helpers:
1. simple_edge
    Creates an unweighted edge, and saves the attributes specified by edge_attributes.
2. changes_edge
    Only to be used for Author/File networks, with "changes" from "git log --stat" logs (as in a CommitLog).
    Computes edges between authors (mode1) and files (mode2) based on the number of lines changed in the
    corresponding changes (e.g. weight is 6 for "README.md | 6 +++---").</p></div>
  <div class="source_cont">
  <p class="source_link"><a href="javascript:void(0);" onclick="toggle('source-gitnet.commit_log.CommitLog.write_edges', this);">Show source &equiv;</a></p>
  <div id="source-gitnet.commit_log.CommitLog.write_edges" class="source">
    <div class="codehilite"><pre><span></span><span class="k">def</span> <span class="nf">write_edges</span><span class="p">(</span><span class="bp">self</span><span class="p">,</span> <span class="n">fname</span><span class="p">,</span> <span class="n">mode1</span><span class="p">,</span> <span class="n">mode2</span><span class="p">,</span> <span class="n">helper</span><span class="o">=</span><span class="n">edges_simple</span><span class="p">,</span> <span class="n">edge_attribute</span><span class="o">=</span><span class="p">[</span><span class="s1">&#39;weight&#39;</span><span class="p">,</span> <span class="s1">&#39;date&#39;</span><span class="p">]):</span>
    <span class="sd">&quot;&quot;&quot;</span>
<span class="sd">    Writes an edge list with attributes.</span>
<span class="sd">    :param fname: A string indicating the path or file name to write to.</span>
<span class="sd">    :param mode1: The tag string for the first mode type.</span>
<span class="sd">    :param mode2: The tag string for the second mode type.</span>
<span class="sd">    :param helper: The helper function used to generate the edges.</span>
<span class="sd">    :param edge_attribute: The tag names of attributes to be saved for each edge</span>
<span class="sd">    :return: None</span>
<span class="sd">    Notes:</span>
<span class="sd">    Currently, two edge_helper functions are available in gitnet.gn_helpers:</span>
<span class="sd">    1. simple_edge</span>
<span class="sd">        Creates an unweighted edge, and saves the attributes specified by edge_attributes.</span>
<span class="sd">    2. changes_edge</span>
<span class="sd">        Only to be used for Author/File networks, with &quot;changes&quot; from &quot;git log --stat&quot; logs (as in a CommitLog).</span>
<span class="sd">        Computes edges between authors (mode1) and files (mode2) based on the number of lines changed in the</span>
<span class="sd">        corresponding changes (e.g. weight is 6 for &quot;README.md | 6 +++---&quot;).</span>
<span class="sd">    &quot;&quot;&quot;</span>
    <span class="n">f</span> <span class="o">=</span> <span class="nb">open</span><span class="p">(</span><span class="n">fname</span><span class="p">,</span> <span class="s2">&quot;w&quot;</span><span class="p">,</span> <span class="n">encoding</span><span class="o">=</span><span class="s2">&quot;utf-8&quot;</span><span class="p">)</span>
    <span class="c1"># Define attributes</span>
    <span class="n">attrs</span> <span class="o">=</span> <span class="p">[</span><span class="s2">&quot;id1&quot;</span><span class="p">,</span> <span class="s2">&quot;id2&quot;</span><span class="p">]</span> <span class="o">+</span> <span class="n">edge_attribute</span> <span class="c1"># Writes header</span>
    <span class="c1"># Write header</span>
    <span class="n">cur</span> <span class="o">=</span> <span class="nb">len</span><span class="p">(</span><span class="n">attrs</span><span class="p">)</span>
    <span class="k">for</span> <span class="n">colname</span> <span class="ow">in</span> <span class="n">attrs</span><span class="p">:</span>
        <span class="n">f</span><span class="o">.</span><span class="n">write</span><span class="p">(</span><span class="n">colname</span><span class="p">)</span>
        <span class="k">if</span> <span class="n">cur</span> <span class="o">&gt;</span> <span class="mi">1</span><span class="p">:</span>
            <span class="n">f</span><span class="o">.</span><span class="n">write</span><span class="p">(</span><span class="s2">&quot;,&quot;</span><span class="p">)</span>
            <span class="n">cur</span> <span class="o">-=</span> <span class="mi">1</span>
        <span class="k">else</span><span class="p">:</span>
            <span class="n">f</span><span class="o">.</span><span class="n">write</span><span class="p">(</span><span class="s2">&quot;</span><span class="se">\n</span><span class="s2">&quot;</span><span class="p">)</span>
    <span class="c1"># Write IDHash1,IDHash2,weight,month-day-year</span>
    <span class="k">for</span> <span class="n">edge</span> <span class="ow">in</span> <span class="bp">self</span><span class="o">.</span><span class="n">generate_edges</span><span class="p">(</span><span class="n">mode1</span><span class="p">,</span> <span class="n">mode2</span><span class="p">,</span> <span class="n">helper</span><span class="p">,</span> <span class="n">edge_attribute</span><span class="p">):</span>
        <span class="n">f</span><span class="o">.</span><span class="n">write</span><span class="p">(</span><span class="s2">&quot;{},{}&quot;</span><span class="o">.</span><span class="n">format</span><span class="p">(</span><span class="n">edge</span><span class="p">[</span><span class="mi">0</span><span class="p">],</span> <span class="n">edge</span><span class="p">[</span><span class="mi">1</span><span class="p">]))</span> <span class="c1"># Writes edges</span>
        <span class="k">for</span> <span class="n">tag</span> <span class="ow">in</span> <span class="n">edge_attribute</span><span class="p">:</span>
            <span class="k">if</span> <span class="n">tag</span> <span class="ow">in</span> <span class="n">edge</span><span class="p">[</span><span class="mi">2</span><span class="p">]</span><span class="o">.</span><span class="n">keys</span><span class="p">():</span>
                <span class="k">if</span> <span class="n">tag</span> <span class="o">==</span> <span class="s2">&quot;date&quot;</span><span class="p">:</span>
                    <span class="n">date</span> <span class="o">=</span> <span class="n">datetime_git</span><span class="p">(</span><span class="n">edge</span><span class="p">[</span><span class="mi">2</span><span class="p">][</span><span class="s2">&quot;date&quot;</span><span class="p">])</span><span class="o">.</span><span class="n">date</span><span class="p">()</span>
                    <span class="n">f</span><span class="o">.</span><span class="n">write</span><span class="p">(</span><span class="s2">&quot;,{}-{}-{}&quot;</span><span class="o">.</span><span class="n">format</span><span class="p">(</span><span class="n">date</span><span class="o">.</span><span class="n">month</span><span class="p">,</span> <span class="n">date</span><span class="o">.</span><span class="n">day</span><span class="p">,</span> <span class="n">date</span><span class="o">.</span><span class="n">year</span><span class="p">))</span>
                <span class="k">else</span><span class="p">:</span>
                    <span class="n">f</span><span class="o">.</span><span class="n">write</span><span class="p">(</span><span class="s2">&quot;,{}&quot;</span><span class="o">.</span><span class="n">format</span><span class="p">(</span><span class="n">edge</span><span class="p">[</span><span class="mi">2</span><span class="p">][</span><span class="n">tag</span><span class="p">]))</span>
            <span class="k">else</span><span class="p">:</span>
                <span class="n">f</span><span class="o">.</span><span class="n">write</span><span class="p">(</span><span class="s2">&quot;,NA&quot;</span><span class="p">)</span>
        <span class="n">f</span><span class="o">.</span><span class="n">write</span><span class="p">(</span><span class="s2">&quot;</span><span class="se">\n</span><span class="s2">&quot;</span><span class="p">)</span>
    <span class="c1"># Close file and print summary.</span>
    <span class="n">f</span><span class="o">.</span><span class="n">close</span><span class="p">()</span>
    <span class="k">print</span><span class="p">(</span><span class="s2">&quot;Wrote edgelist with attributes to {}.&quot;</span><span class="o">.</span><span class="n">format</span><span class="p">(</span><span class="n">fname</span><span class="p">))</span>
</pre></div>

  </div>
</div>

  </div>
  
            
  <div class="item">
    <div class="name def" id="gitnet.commit_log.CommitLog.write_nodes">
    <p>def <span class="ident">write_nodes</span>(</p><p>self, fname, mode1, mode2, keep_atom1=[], keep_vector1=[], keep_atom2=[], keep_vector2=[])</p>
    </div>
    

    
  
    <div class="desc"><p>Writes a list of nodes with attributes.
:param fname: A string indicating the path or file name to write to.
:param mode1: The tag string for the first mode type.
:param mode2: The tag string for the second mode type.
:param keep_atom1: The tag names of attributes to be saved once for each node of mode1.
:param keep_vector1: The tag names of attributes to be repeatedly once for each node of mode1.
:param keep_atom2: The tag names of attributes to be saved once for each node of mode2.
:param keep_vector2: The tag names of attributes to be repeatedly once for each node of mode2.
:return: None</p></div>
  <div class="source_cont">
  <p class="source_link"><a href="javascript:void(0);" onclick="toggle('source-gitnet.commit_log.CommitLog.write_nodes', this);">Show source &equiv;</a></p>
  <div id="source-gitnet.commit_log.CommitLog.write_nodes" class="source">
    <div class="codehilite"><pre><span></span><span class="k">def</span> <span class="nf">write_nodes</span><span class="p">(</span><span class="bp">self</span><span class="p">,</span> <span class="n">fname</span><span class="p">,</span> <span class="n">mode1</span><span class="p">,</span> <span class="n">mode2</span><span class="p">,</span> <span class="n">keep_atom1</span><span class="o">=</span><span class="p">[],</span> <span class="n">keep_vector1</span><span class="o">=</span><span class="p">[],</span> <span class="n">keep_atom2</span><span class="o">=</span><span class="p">[],</span> <span class="n">keep_vector2</span><span class="o">=</span><span class="p">[]):</span>
    <span class="sd">&quot;&quot;&quot;</span>
<span class="sd">    Writes a list of nodes with attributes.</span>
<span class="sd">    :param fname: A string indicating the path or file name to write to.</span>
<span class="sd">    :param mode1: The tag string for the first mode type.</span>
<span class="sd">    :param mode2: The tag string for the second mode type.</span>
<span class="sd">    :param keep_atom1: The tag names of attributes to be saved once for each node of mode1.</span>
<span class="sd">    :param keep_vector1: The tag names of attributes to be repeatedly once for each node of mode1.</span>
<span class="sd">    :param keep_atom2: The tag names of attributes to be saved once for each node of mode2.</span>
<span class="sd">    :param keep_vector2: The tag names of attributes to be repeatedly once for each node of mode2.</span>
<span class="sd">    :return: None</span>
<span class="sd">    &quot;&quot;&quot;</span>
    <span class="n">f</span> <span class="o">=</span> <span class="nb">open</span><span class="p">(</span><span class="n">fname</span><span class="p">,</span> <span class="s2">&quot;w&quot;</span><span class="p">,</span> <span class="n">encoding</span><span class="o">=</span><span class="s2">&quot;utf-8&quot;</span><span class="p">)</span>
    <span class="c1"># Define attributes</span>
    <span class="n">attrs</span> <span class="o">=</span> <span class="p">[</span><span class="s2">&quot;hashid&quot;</span><span class="p">,</span> <span class="s2">&quot;id&quot;</span><span class="p">,</span> <span class="s2">&quot;type&quot;</span><span class="p">]</span> <span class="o">+</span> <span class="n">keep_atom1</span> <span class="o">+</span> <span class="n">keep_vector1</span> <span class="o">+</span> <span class="n">keep_atom2</span> <span class="o">+</span> <span class="n">keep_vector2</span>
    <span class="c1"># Write header</span>
    <span class="n">cur</span> <span class="o">=</span> <span class="nb">len</span><span class="p">(</span><span class="n">attrs</span><span class="p">)</span>
    <span class="k">for</span> <span class="n">colname</span> <span class="ow">in</span> <span class="n">attrs</span><span class="p">:</span>
        <span class="n">f</span><span class="o">.</span><span class="n">write</span><span class="p">(</span><span class="n">colname</span><span class="p">)</span>
        <span class="k">if</span> <span class="n">cur</span> <span class="o">&gt;</span> <span class="mi">1</span><span class="p">:</span>
            <span class="n">f</span><span class="o">.</span><span class="n">write</span><span class="p">(</span><span class="s2">&quot;,&quot;</span><span class="p">)</span>
            <span class="n">cur</span> <span class="o">-=</span> <span class="mi">1</span>
        <span class="k">else</span><span class="p">:</span>
            <span class="n">f</span><span class="o">.</span><span class="n">write</span><span class="p">(</span><span class="s2">&quot;</span><span class="se">\n</span><span class="s2">&quot;</span><span class="p">)</span>
    <span class="c1"># Write IDHash, Name, type, ... [data]</span>
    <span class="k">for</span> <span class="n">node</span><span class="p">,</span> <span class="n">values</span> <span class="ow">in</span> <span class="bp">self</span><span class="o">.</span><span class="n">generate_nodes</span><span class="p">(</span><span class="n">mode1</span><span class="p">,</span> <span class="n">mode2</span><span class="p">,</span> <span class="n">keep_atom1</span><span class="p">,</span> <span class="n">keep_vector1</span><span class="p">,</span> <span class="n">keep_atom2</span><span class="p">,</span> <span class="n">keep_vector2</span><span class="p">):</span>
        <span class="n">values</span><span class="p">[</span><span class="s2">&quot;hashid&quot;</span><span class="p">]</span> <span class="o">=</span> <span class="nb">hash</span><span class="p">(</span><span class="n">node</span><span class="p">)</span>
        <span class="n">ncur</span> <span class="o">=</span> <span class="nb">len</span><span class="p">(</span><span class="n">attrs</span><span class="p">)</span>
        <span class="k">for</span> <span class="n">tag</span> <span class="ow">in</span> <span class="n">attrs</span><span class="p">:</span>
            <span class="k">if</span> <span class="n">tag</span> <span class="ow">in</span> <span class="n">values</span><span class="o">.</span><span class="n">keys</span><span class="p">():</span>
                <span class="n">val</span> <span class="o">=</span> <span class="n">values</span><span class="p">[</span><span class="n">tag</span><span class="p">]</span>
                <span class="k">if</span> <span class="nb">type</span><span class="p">(</span><span class="n">val</span><span class="p">)</span> <span class="ow">is</span> <span class="nb">int</span> <span class="ow">or</span> <span class="nb">type</span><span class="p">(</span><span class="n">val</span><span class="p">)</span> <span class="ow">is</span> <span class="nb">str</span><span class="p">:</span>
                    <span class="n">f</span><span class="o">.</span><span class="n">write</span><span class="p">(</span><span class="nb">str</span><span class="p">(</span><span class="n">val</span><span class="p">))</span>
                <span class="k">if</span> <span class="nb">type</span><span class="p">(</span><span class="n">val</span><span class="p">)</span> <span class="ow">is</span> <span class="nb">list</span><span class="p">:</span>
                    <span class="n">valstring</span> <span class="o">=</span> <span class="s2">&quot;&quot;</span>
                    <span class="n">vcur</span> <span class="o">=</span> <span class="nb">len</span><span class="p">(</span><span class="n">val</span><span class="p">)</span>
                    <span class="k">for</span> <span class="n">i</span> <span class="ow">in</span> <span class="n">val</span><span class="p">:</span>
                        <span class="n">valstring</span> <span class="o">+=</span> <span class="nb">str</span><span class="p">(</span><span class="n">i</span><span class="p">)</span>
                        <span class="k">if</span> <span class="n">vcur</span> <span class="o">&gt;</span> <span class="mi">1</span><span class="p">:</span>
                            <span class="n">valstring</span> <span class="o">+=</span> <span class="s2">&quot;;&quot;</span>
                        <span class="n">vcur</span> <span class="o">-=</span> <span class="mi">1</span>
                    <span class="n">f</span><span class="o">.</span><span class="n">write</span><span class="p">(</span><span class="n">valstring</span><span class="p">)</span>
            <span class="k">else</span><span class="p">:</span>
                <span class="n">f</span><span class="o">.</span><span class="n">write</span><span class="p">(</span><span class="s2">&quot;NA&quot;</span><span class="p">)</span>
            <span class="k">if</span> <span class="n">ncur</span> <span class="o">&gt;</span> <span class="mi">1</span><span class="p">:</span>
                <span class="n">f</span><span class="o">.</span><span class="n">write</span><span class="p">(</span><span class="s2">&quot;,&quot;</span><span class="p">)</span>
                <span class="n">ncur</span> <span class="o">-=</span> <span class="mi">1</span>
            <span class="k">else</span><span class="p">:</span>
                <span class="n">f</span><span class="o">.</span><span class="n">write</span><span class="p">(</span><span class="s2">&quot;</span><span class="se">\n</span><span class="s2">&quot;</span><span class="p">)</span>
    <span class="n">f</span><span class="o">.</span><span class="n">close</span><span class="p">()</span>
    <span class="k">print</span><span class="p">(</span><span class="s2">&quot;Wrote node attributes to {}.&quot;</span><span class="o">.</span><span class="n">format</span><span class="p">(</span><span class="n">fname</span><span class="p">))</span>
</pre></div>

  </div>
</div>

  </div>
  
      </div>
      </div>

  </section>

    </article>
  <div class="clear"> </div>
  <footer id="footer">
    <p>
      Documentation generated by
      <a href="https://github.com/BurntSushi/pdoc">pdoc 0.3.2</a>
    </p>

    <p>pdoc is in the public domain with the
      <a href="http://unlicense.org">UNLICENSE</a></p>

    <p>Design by <a href="http://nadh.in">Kailash Nadh</a></p>
  </footer>
</div>
</body>
</html>
=======
<!doctype html>
<head>
  <meta http-equiv="Content-Type" content="text/html; charset=utf-8" />
  <meta name="viewport" content="width=device-width, initial-scale=1, minimum-scale=1" />

    <title>gitnet.commit_log API documentation</title>
    <meta name="description" content="" />

  <link href='http://fonts.googleapis.com/css?family=Source+Sans+Pro:400,300' rel='stylesheet' type='text/css'>
  
  <style type="text/css">
  
* {
  box-sizing: border-box;
}
/*! normalize.css v1.1.1 | MIT License | git.io/normalize */

/* ==========================================================================
   HTML5 display definitions
   ========================================================================== */

/**
 * Correct `block` display not defined in IE 6/7/8/9 and Firefox 3.
 */

article,
aside,
details,
figcaption,
figure,
footer,
header,
hgroup,
main,
nav,
section,
summary {
    display: block;
}

/**
 * Correct `inline-block` display not defined in IE 6/7/8/9 and Firefox 3.
 */

audio,
canvas,
video {
    display: inline-block;
    *display: inline;
    *zoom: 1;
}

/**
 * Prevent modern browsers from displaying `audio` without controls.
 * Remove excess height in iOS 5 devices.
 */

audio:not([controls]) {
    display: none;
    height: 0;
}

/**
 * Address styling not present in IE 7/8/9, Firefox 3, and Safari 4.
 * Known issue: no IE 6 support.
 */

[hidden] {
    display: none;
}

/* ==========================================================================
   Base
   ========================================================================== */

/**
 * 1. Prevent system color scheme's background color being used in Firefox, IE,
 *    and Opera.
 * 2. Prevent system color scheme's text color being used in Firefox, IE, and
 *    Opera.
 * 3. Correct text resizing oddly in IE 6/7 when body `font-size` is set using
 *    `em` units.
 * 4. Prevent iOS text size adjust after orientation change, without disabling
 *    user zoom.
 */

html {
    background: #fff; /* 1 */
    color: #000; /* 2 */
    font-size: 100%; /* 3 */
    -webkit-text-size-adjust: 100%; /* 4 */
    -ms-text-size-adjust: 100%; /* 4 */
}

/**
 * Address `font-family` inconsistency between `textarea` and other form
 * elements.
 */

html,
button,
input,
select,
textarea {
    font-family: sans-serif;
}

/**
 * Address margins handled incorrectly in IE 6/7.
 */

body {
    margin: 0;
}

/* ==========================================================================
   Links
   ========================================================================== */

/**
 * Address `outline` inconsistency between Chrome and other browsers.
 */

a:focus {
    outline: thin dotted;
}

/**
 * Improve readability when focused and also mouse hovered in all browsers.
 */

a:active,
a:hover {
    outline: 0;
}

/* ==========================================================================
   Typography
   ========================================================================== */

/**
 * Address font sizes and margins set differently in IE 6/7.
 * Address font sizes within `section` and `article` in Firefox 4+, Safari 5,
 * and Chrome.
 */

h1 {
    font-size: 2em;
    margin: 0.67em 0;
}

h2 {
    font-size: 1.5em;
    margin: 0.83em 0;
}

h3 {
    font-size: 1.17em;
    margin: 1em 0;
}

h4 {
    font-size: 1em;
    margin: 1.33em 0;
}

h5 {
    font-size: 0.83em;
    margin: 1.67em 0;
}

h6 {
    font-size: 0.67em;
    margin: 2.33em 0;
}

/**
 * Address styling not present in IE 7/8/9, Safari 5, and Chrome.
 */

abbr[title] {
    border-bottom: 1px dotted;
}

/**
 * Address style set to `bolder` in Firefox 3+, Safari 4/5, and Chrome.
 */

b,
strong {
    font-weight: bold;
}

blockquote {
    margin: 1em 40px;
}

/**
 * Address styling not present in Safari 5 and Chrome.
 */

dfn {
    font-style: italic;
}

/**
 * Address differences between Firefox and other browsers.
 * Known issue: no IE 6/7 normalization.
 */

hr {
    -moz-box-sizing: content-box;
    box-sizing: content-box;
    height: 0;
}

/**
 * Address styling not present in IE 6/7/8/9.
 */

mark {
    background: #ff0;
    color: #000;
}

/**
 * Address margins set differently in IE 6/7.
 */

p,
pre {
    margin: 1em 0;
}

/**
 * Correct font family set oddly in IE 6, Safari 4/5, and Chrome.
 */

code,
kbd,
pre,
samp {
    font-family: monospace, serif;
    _font-family: 'courier new', monospace;
    font-size: 1em;
}

/**
 * Improve readability of pre-formatted text in all browsers.
 */

pre {
    white-space: pre;
    white-space: pre-wrap;
    word-wrap: break-word;
}

/**
 * Address CSS quotes not supported in IE 6/7.
 */

q {
    quotes: none;
}

/**
 * Address `quotes` property not supported in Safari 4.
 */

q:before,
q:after {
    content: '';
    content: none;
}

/**
 * Address inconsistent and variable font size in all browsers.
 */

small {
    font-size: 80%;
}

/**
 * Prevent `sub` and `sup` affecting `line-height` in all browsers.
 */

sub,
sup {
    font-size: 75%;
    line-height: 0;
    position: relative;
    vertical-align: baseline;
}

sup {
    top: -0.5em;
}

sub {
    bottom: -0.25em;
}

/* ==========================================================================
   Lists
   ========================================================================== */

/**
 * Address margins set differently in IE 6/7.
 */

dl,
menu,
ol,
ul {
    margin: 1em 0;
}

dd {
    margin: 0 0 0 40px;
}

/**
 * Address paddings set differently in IE 6/7.
 */

menu,
ol,
ul {
    padding: 0 0 0 40px;
}

/**
 * Correct list images handled incorrectly in IE 7.
 */

nav ul,
nav ol {
    list-style: none;
    list-style-image: none;
}

/* ==========================================================================
   Embedded content
   ========================================================================== */

/**
 * 1. Remove border when inside `a` element in IE 6/7/8/9 and Firefox 3.
 * 2. Improve image quality when scaled in IE 7.
 */

img {
    border: 0; /* 1 */
    -ms-interpolation-mode: bicubic; /* 2 */
}

/**
 * Correct overflow displayed oddly in IE 9.
 */

svg:not(:root) {
    overflow: hidden;
}

/* ==========================================================================
   Figures
   ========================================================================== */

/**
 * Address margin not present in IE 6/7/8/9, Safari 5, and Opera 11.
 */

figure {
    margin: 0;
}

/* ==========================================================================
   Forms
   ========================================================================== */

/**
 * Correct margin displayed oddly in IE 6/7.
 */

form {
    margin: 0;
}

/**
 * Define consistent border, margin, and padding.
 */

fieldset {
    border: 1px solid #c0c0c0;
    margin: 0 2px;
    padding: 0.35em 0.625em 0.75em;
}

/**
 * 1. Correct color not being inherited in IE 6/7/8/9.
 * 2. Correct text not wrapping in Firefox 3.
 * 3. Correct alignment displayed oddly in IE 6/7.
 */

legend {
    border: 0; /* 1 */
    padding: 0;
    white-space: normal; /* 2 */
    *margin-left: -7px; /* 3 */
}

/**
 * 1. Correct font size not being inherited in all browsers.
 * 2. Address margins set differently in IE 6/7, Firefox 3+, Safari 5,
 *    and Chrome.
 * 3. Improve appearance and consistency in all browsers.
 */

button,
input,
select,
textarea {
    font-size: 100%; /* 1 */
    margin: 0; /* 2 */
    vertical-align: baseline; /* 3 */
    *vertical-align: middle; /* 3 */
}

/**
 * Address Firefox 3+ setting `line-height` on `input` using `!important` in
 * the UA stylesheet.
 */

button,
input {
    line-height: normal;
}

/**
 * Address inconsistent `text-transform` inheritance for `button` and `select`.
 * All other form control elements do not inherit `text-transform` values.
 * Correct `button` style inheritance in Chrome, Safari 5+, and IE 6+.
 * Correct `select` style inheritance in Firefox 4+ and Opera.
 */

button,
select {
    text-transform: none;
}

/**
 * 1. Avoid the WebKit bug in Android 4.0.* where (2) destroys native `audio`
 *    and `video` controls.
 * 2. Correct inability to style clickable `input` types in iOS.
 * 3. Improve usability and consistency of cursor style between image-type
 *    `input` and others.
 * 4. Remove inner spacing in IE 7 without affecting normal text inputs.
 *    Known issue: inner spacing remains in IE 6.
 */

button,
html input[type="button"], /* 1 */
input[type="reset"],
input[type="submit"] {
    -webkit-appearance: button; /* 2 */
    cursor: pointer; /* 3 */
    *overflow: visible;  /* 4 */
}

/**
 * Re-set default cursor for disabled elements.
 */

button[disabled],
html input[disabled] {
    cursor: default;
}

/**
 * 1. Address box sizing set to content-box in IE 8/9.
 * 2. Remove excess padding in IE 8/9.
 * 3. Remove excess padding in IE 7.
 *    Known issue: excess padding remains in IE 6.
 */

input[type="checkbox"],
input[type="radio"] {
    box-sizing: border-box; /* 1 */
    padding: 0; /* 2 */
    *height: 13px; /* 3 */
    *width: 13px; /* 3 */
}

/**
 * 1. Address `appearance` set to `searchfield` in Safari 5 and Chrome.
 * 2. Address `box-sizing` set to `border-box` in Safari 5 and Chrome
 *    (include `-moz` to future-proof).
 */

input[type="search"] {
    -webkit-appearance: textfield; /* 1 */
    -moz-box-sizing: content-box;
    -webkit-box-sizing: content-box; /* 2 */
    box-sizing: content-box;
}

/**
 * Remove inner padding and search cancel button in Safari 5 and Chrome
 * on OS X.
 */

input[type="search"]::-webkit-search-cancel-button,
input[type="search"]::-webkit-search-decoration {
    -webkit-appearance: none;
}

/**
 * Remove inner padding and border in Firefox 3+.
 */

button::-moz-focus-inner,
input::-moz-focus-inner {
    border: 0;
    padding: 0;
}

/**
 * 1. Remove default vertical scrollbar in IE 6/7/8/9.
 * 2. Improve readability and alignment in all browsers.
 */

textarea {
    overflow: auto; /* 1 */
    vertical-align: top; /* 2 */
}

/* ==========================================================================
   Tables
   ========================================================================== */

/**
 * Remove most spacing between table cells.
 */

table {
    border-collapse: collapse;
    border-spacing: 0;
}

  </style>

  <style type="text/css">
  
  html, body {
    margin: 0;
    padding: 0;
    min-height: 100%;
  }
  body {
    background: #fff;
    font-family: "Source Sans Pro", "Helvetica Neueue", Helvetica, sans;
    font-weight: 300;
    font-size: 16px;
    line-height: 1.6em;
  }
  #content {
    width: 70%;
    max-width: 850px;
    float: left;
    padding: 30px 60px;
    border-left: 1px solid #ddd;
  }
  #sidebar {
    width: 25%;
    float: left;
    padding: 30px;
    overflow: hidden;
  }
  #nav {
    font-size: 130%;
    margin: 0 0 15px 0;
  }

  #top {
    display: block;
    position: fixed;
    bottom: 5px;
    left: 5px;
    font-size: .85em;
    text-transform: uppercase;
  }

  #footer {
    font-size: .75em;
    padding: 5px 30px;
    border-top: 1px solid #ddd;
    text-align: right;
  }
    #footer p {
      margin: 0 0 0 30px;
      display: inline-block;
    }

  h1, h2, h3, h4, h5 {
    font-weight: 300;
  }
  h1 {
    font-size: 2.5em;
    line-height: 1.1em;
    margin: 0 0 .50em 0;
  }

  h2 {
    font-size: 1.75em;
    margin: 1em 0 .50em 0;
  }

  h3 {
    margin: 25px 0 10px 0;
  }

  h4 {
    margin: 0;
    font-size: 105%;
  }

  a {
    color: #058;
    text-decoration: none;
    transition: color .3s ease-in-out;
  }

  a:hover {
    color: #e08524;
    transition: color .3s ease-in-out;
  }

  pre, code, .mono, .name {
    font-family: "Ubuntu Mono", "Cousine", "DejaVu Sans Mono", monospace;
  }

  .title .name {
    font-weight: bold;
  }
  .section-title {
    margin-top: 2em;
  }
  .ident {
    color: #900;
  }

  code {
    background: #f9f9f9;
  } 

  pre {
    background: #fefefe;
    border: 1px solid #ddd;
    box-shadow: 2px 2px 0 #f3f3f3;
    margin: 0 30px;
    padding: 15px 30px;
  }

  .codehilite {
    margin: 0 30px 10px 30px;
  }

    .codehilite pre {
      margin: 0;
    }
    .codehilite .err { background: #ff3300; color: #fff !important; } 

  table#module-list {
    font-size: 110%;
  }

    table#module-list tr td:first-child {
      padding-right: 10px;
      white-space: nowrap;
    }

    table#module-list td {
      vertical-align: top;
      padding-bottom: 8px;
    }

      table#module-list td p {
        margin: 0 0 7px 0;
      }

  .def {
    display: table;
  }

    .def p {
      display: table-cell;
      vertical-align: top;
      text-align: left;
    }

    .def p:first-child {
      white-space: nowrap;
    }

    .def p:last-child {
      width: 100%;
    }


  #index {
    list-style-type: none;
    margin: 0;
    padding: 0;
  }
    ul#index .class_name {
      /* font-size: 110%; */
      font-weight: bold;
    }
    #index ul {
      margin: 0;
    }

  .item {
    margin: 0 0 15px 0;
  }

    .item .class {
      margin: 0 0 25px 30px;
    }

      .item .class ul.class_list {
        margin: 0 0 20px 0;
      }

    .item .name {
      background: #fafafa;
      margin: 0;
      font-weight: bold;
      padding: 5px 10px;
      border-radius: 3px;
      display: inline-block;
      min-width: 40%;
    }
      .item .name:hover {
        background: #f6f6f6;
      }

    .item .empty_desc {
      margin: 0 0 5px 0;
      padding: 0;
    }

    .item .inheritance {
      margin: 3px 0 0 30px;
    }

    .item .inherited {
      color: #666;
    }

    .item .desc {
      padding: 0 8px;
      margin: 0;
    }

      .item .desc p {
        margin: 0 0 10px 0;
      }

    .source_cont {
      margin: 0;
      padding: 0;
    }

    .source_link a {
      background: #ffc300;
      font-weight: 400;
      font-size: .75em;
      text-transform: uppercase;
      color: #fff;
      text-shadow: 1px 1px 0 #f4b700;
      
      padding: 3px 8px;
      border-radius: 2px;
      transition: background .3s ease-in-out;
    }
      .source_link a:hover {
        background: #FF7200;
        text-shadow: none;
        transition: background .3s ease-in-out;
      }

    .source {
      display: none;
      max-height: 600px;
      overflow-y: scroll;
      margin-bottom: 15px;
    }

      .source .codehilite {
        margin: 0;
      }

  .desc h1, .desc h2, .desc h3 {
    font-size: 100% !important;
  }
  .clear {
    clear: both;
  }

  @media all and (max-width: 950px) {
    #sidebar {
      width: 35%;
    }
    #content {
      width: 65%;
    }
  }
  @media all and (max-width: 650px) {
    #top {
      display: none;
    }
    #sidebar {
      float: none;
      width: auto;
    }
    #content {
      float: none;
      width: auto;
      padding: 30px;
    }

    #index ul {
      padding: 0;
      margin-bottom: 15px;
    }
    #index ul li {
      display: inline-block;
      margin-right: 30px;
    }
    #footer {
      text-align: left;
    }
    #footer p {
      display: block;
      margin: inherit;
    }
  }

  /*****************************/

  </style>

  <style type="text/css">
  .codehilite .hll { background-color: #ffffcc }
.codehilite  { background: #f8f8f8; }
.codehilite .c { color: #408080; font-style: italic } /* Comment */
.codehilite .err { border: 1px solid #FF0000 } /* Error */
.codehilite .k { color: #008000; font-weight: bold } /* Keyword */
.codehilite .o { color: #666666 } /* Operator */
.codehilite .ch { color: #408080; font-style: italic } /* Comment.Hashbang */
.codehilite .cm { color: #408080; font-style: italic } /* Comment.Multiline */
.codehilite .cp { color: #BC7A00 } /* Comment.Preproc */
.codehilite .cpf { color: #408080; font-style: italic } /* Comment.PreprocFile */
.codehilite .c1 { color: #408080; font-style: italic } /* Comment.Single */
.codehilite .cs { color: #408080; font-style: italic } /* Comment.Special */
.codehilite .gd { color: #A00000 } /* Generic.Deleted */
.codehilite .ge { font-style: italic } /* Generic.Emph */
.codehilite .gr { color: #FF0000 } /* Generic.Error */
.codehilite .gh { color: #000080; font-weight: bold } /* Generic.Heading */
.codehilite .gi { color: #00A000 } /* Generic.Inserted */
.codehilite .go { color: #888888 } /* Generic.Output */
.codehilite .gp { color: #000080; font-weight: bold } /* Generic.Prompt */
.codehilite .gs { font-weight: bold } /* Generic.Strong */
.codehilite .gu { color: #800080; font-weight: bold } /* Generic.Subheading */
.codehilite .gt { color: #0044DD } /* Generic.Traceback */
.codehilite .kc { color: #008000; font-weight: bold } /* Keyword.Constant */
.codehilite .kd { color: #008000; font-weight: bold } /* Keyword.Declaration */
.codehilite .kn { color: #008000; font-weight: bold } /* Keyword.Namespace */
.codehilite .kp { color: #008000 } /* Keyword.Pseudo */
.codehilite .kr { color: #008000; font-weight: bold } /* Keyword.Reserved */
.codehilite .kt { color: #B00040 } /* Keyword.Type */
.codehilite .m { color: #666666 } /* Literal.Number */
.codehilite .s { color: #BA2121 } /* Literal.String */
.codehilite .na { color: #7D9029 } /* Name.Attribute */
.codehilite .nb { color: #008000 } /* Name.Builtin */
.codehilite .nc { color: #0000FF; font-weight: bold } /* Name.Class */
.codehilite .no { color: #880000 } /* Name.Constant */
.codehilite .nd { color: #AA22FF } /* Name.Decorator */
.codehilite .ni { color: #999999; font-weight: bold } /* Name.Entity */
.codehilite .ne { color: #D2413A; font-weight: bold } /* Name.Exception */
.codehilite .nf { color: #0000FF } /* Name.Function */
.codehilite .nl { color: #A0A000 } /* Name.Label */
.codehilite .nn { color: #0000FF; font-weight: bold } /* Name.Namespace */
.codehilite .nt { color: #008000; font-weight: bold } /* Name.Tag */
.codehilite .nv { color: #19177C } /* Name.Variable */
.codehilite .ow { color: #AA22FF; font-weight: bold } /* Operator.Word */
.codehilite .w { color: #bbbbbb } /* Text.Whitespace */
.codehilite .mb { color: #666666 } /* Literal.Number.Bin */
.codehilite .mf { color: #666666 } /* Literal.Number.Float */
.codehilite .mh { color: #666666 } /* Literal.Number.Hex */
.codehilite .mi { color: #666666 } /* Literal.Number.Integer */
.codehilite .mo { color: #666666 } /* Literal.Number.Oct */
.codehilite .sb { color: #BA2121 } /* Literal.String.Backtick */
.codehilite .sc { color: #BA2121 } /* Literal.String.Char */
.codehilite .sd { color: #BA2121; font-style: italic } /* Literal.String.Doc */
.codehilite .s2 { color: #BA2121 } /* Literal.String.Double */
.codehilite .se { color: #BB6622; font-weight: bold } /* Literal.String.Escape */
.codehilite .sh { color: #BA2121 } /* Literal.String.Heredoc */
.codehilite .si { color: #BB6688; font-weight: bold } /* Literal.String.Interpol */
.codehilite .sx { color: #008000 } /* Literal.String.Other */
.codehilite .sr { color: #BB6688 } /* Literal.String.Regex */
.codehilite .s1 { color: #BA2121 } /* Literal.String.Single */
.codehilite .ss { color: #19177C } /* Literal.String.Symbol */
.codehilite .bp { color: #008000 } /* Name.Builtin.Pseudo */
.codehilite .vc { color: #19177C } /* Name.Variable.Class */
.codehilite .vg { color: #19177C } /* Name.Variable.Global */
.codehilite .vi { color: #19177C } /* Name.Variable.Instance */
.codehilite .il { color: #666666 } /* Literal.Number.Integer.Long */
  </style>

  <style type="text/css">
  
/* ==========================================================================
   EXAMPLE Media Queries for Responsive Design.
   These examples override the primary ('mobile first') styles.
   Modify as content requires.
   ========================================================================== */

@media only screen and (min-width: 35em) {
    /* Style adjustments for viewports that meet the condition */
}

@media print,
       (-o-min-device-pixel-ratio: 5/4),
       (-webkit-min-device-pixel-ratio: 1.25),
       (min-resolution: 120dpi) {
    /* Style adjustments for high resolution devices */
}

/* ==========================================================================
   Print styles.
   Inlined to avoid required HTTP connection: h5bp.com/r
   ========================================================================== */

@media print {
    * {
        background: transparent !important;
        color: #000 !important; /* Black prints faster: h5bp.com/s */
        box-shadow: none !important;
        text-shadow: none !important;
    }

    a,
    a:visited {
        text-decoration: underline;
    }

    a[href]:after {
        content: " (" attr(href) ")";
    }

    abbr[title]:after {
        content: " (" attr(title) ")";
    }

    /*
     * Don't show links for images, or javascript/internal links
     */

    .ir a:after,
    a[href^="javascript:"]:after,
    a[href^="#"]:after {
        content: "";
    }

    pre,
    blockquote {
        border: 1px solid #999;
        page-break-inside: avoid;
    }

    thead {
        display: table-header-group; /* h5bp.com/t */
    }

    tr,
    img {
        page-break-inside: avoid;
    }

    img {
        max-width: 100% !important;
    }

    @page {
        margin: 0.5cm;
    }

    p,
    h2,
    h3 {
        orphans: 3;
        widows: 3;
    }

    h2,
    h3 {
        page-break-after: avoid;
    }
}

  </style>

  <script type="text/javascript">
  function toggle(id, $link) {
    $node = document.getElementById(id);
    if (!$node)
    return;
    if (!$node.style.display || $node.style.display == 'none') {
    $node.style.display = 'block';
    $link.innerHTML = 'Hide source &nequiv;';
    } else {
    $node.style.display = 'none';
    $link.innerHTML = 'Show source &equiv;';
    }
  }
  </script>
</head>
<body>
<a href="#" id="top">Top</a>

<div id="container">
    
  
  <div id="sidebar">
    <img src="static/gitnet.png" height="250" width="250"/>
    <ul id="index">


    <li class="set"><h3><a href="#header-classes">Classes</a></h3>
      <ul>
        <li class="mono">
        <span class="class_name"><a href="#gitnet.commit_log.CommitLog">CommitLog</a></span>
        
          
  <ul>
    <li class="mono"><a href="#gitnet.commit_log.CommitLog.__init__">__init__</a></li>
    <li class="mono"><a href="#gitnet.commit_log.CommitLog.attributes">attributes</a></li>
    <li class="mono"><a href="#gitnet.commit_log.CommitLog.author_email_list">author_email_list</a></li>
    <li class="mono"><a href="#gitnet.commit_log.CommitLog.browse">browse</a></li>
    <li class="mono"><a href="#gitnet.commit_log.CommitLog.describe">describe</a></li>
    <li class="mono"><a href="#gitnet.commit_log.CommitLog.detect_dup_emails">detect_dup_emails</a></li>
    <li class="mono"><a href="#gitnet.commit_log.CommitLog.df">df</a></li>
    <li class="mono"><a href="#gitnet.commit_log.CommitLog.filter">filter</a></li>
    <li class="mono"><a href="#gitnet.commit_log.CommitLog.generate_edges">generate_edges</a></li>
    <li class="mono"><a href="#gitnet.commit_log.CommitLog.generate_network">generate_network</a></li>
    <li class="mono"><a href="#gitnet.commit_log.CommitLog.generate_nodes">generate_nodes</a></li>
    <li class="mono"><a href="#gitnet.commit_log.CommitLog.get_tags">get_tags</a></li>
    <li class="mono"><a href="#gitnet.commit_log.CommitLog.ignore">ignore</a></li>
    <li class="mono"><a href="#gitnet.commit_log.CommitLog.network">network</a></li>
    <li class="mono"><a href="#gitnet.commit_log.CommitLog.replace_val">replace_val</a></li>
    <li class="mono"><a href="#gitnet.commit_log.CommitLog.tsv">tsv</a></li>
    <li class="mono"><a href="#gitnet.commit_log.CommitLog.vector">vector</a></li>
    <li class="mono"><a href="#gitnet.commit_log.CommitLog.write_edges">write_edges</a></li>
    <li class="mono"><a href="#gitnet.commit_log.CommitLog.write_nodes">write_nodes</a></li>
  </ul>

        </li>
      </ul>
    </li>

    </ul>
  </div>

    <article id="content">
      
  

  


  <header id="section-intro">
  <h1 class="title"><span class="name">gitnet.commit_log</span> module</h1>
  
  
  <p class="source_link"><a href="javascript:void(0);" onclick="toggle('source-gitnet.commit_log', this);">Show source &equiv;</a></p>
  <div id="source-gitnet.commit_log" class="source">
    <div class="codehilite"><pre><span></span><span class="kn">import</span> <span class="nn">numpy</span> <span class="kn">as</span> <span class="nn">np</span>
<span class="kn">import</span> <span class="nn">copy</span>
<span class="kn">from</span> <span class="nn">gitnet.log</span> <span class="kn">import</span> <span class="n">Log</span>
<span class="kn">from</span> <span class="nn">gitnet.exceptions</span> <span class="kn">import</span> <span class="n">InputError</span>
<span class="kn">from</span> <span class="nn">gitnet.helpers</span> <span class="kn">import</span> <span class="n">git_datetime</span><span class="p">,</span> <span class="n">most_common</span><span class="p">,</span> <span class="n">filter_regex</span><span class="p">,</span> <span class="n">simple_edge</span><span class="p">,</span> <span class="n">changes_edge</span>


<span class="k">class</span> <span class="nc">CommitLog</span><span class="p">(</span><span class="n">Log</span><span class="p">):</span>
    <span class="sd">&quot;&quot;&quot;</span>
<span class="sd">    A subclass of `Log` for holding git commit logs, whose data has been parsed into a dictionary of dictionaries.</span>
<span class="sd">    &quot;&quot;&quot;</span>

    <span class="k">def</span> <span class="nf">describe</span><span class="p">(</span><span class="bp">self</span><span class="p">,</span> <span class="n">mode</span> <span class="o">=</span> <span class="s2">&quot;default&quot;</span><span class="p">,</span> <span class="n">exclude</span> <span class="o">=</span> <span class="p">[]):</span>
        <span class="sd">&quot;&quot;&quot;</span>
<span class="sd">        A method for creating extended descriptive output for the `Commitlog` subclass.</span>

<span class="sd">        **Parameters**:</span>

<span class="sd">        &gt; *mode* : `string`</span>

<span class="sd">        &gt;&gt; Indicate an output mode. Currently only one implemented: &quot;default&quot;.</span>

<span class="sd">        &gt; *param* : `list`</span>

<span class="sd">        &gt;&gt; A list of output tag strings to exclude from printing. Defaults to an empty list.</span>

<span class="sd">        **Return** `none`</span>

<span class="sd">        *Output items* currently implemented (and their tag for exclusion):</span>

<span class="sd">        &gt; *summary* : Prints the number of logs and creation date. Identical to `str(self)`.</span>

<span class="sd">        &gt; *authors* : Prints the number of authors who commit to the repository.</span>

<span class="sd">        &gt; *emails* : Prints the ten most common email address domains used by more than one user.</span>

<span class="sd">        &gt; *dates* : Prints the date range for commits in the collection.</span>

<span class="sd">        &gt; *changes* : Prints the mean and std. deviation of file changes, insertions, and deletions per commit.</span>

<span class="sd">        &gt; *merges* : Prints the number of merges in the collection.</span>

<span class="sd">        &gt; *errors* : Prints the number of parsing errors in the collection.</span>

<span class="sd">        &quot;&quot;&quot;</span>
        <span class="c1"># Define included/excluded data summaries.</span>
        <span class="k">if</span> <span class="n">mode</span> <span class="o">==</span> <span class="s2">&quot;default&quot;</span><span class="p">:</span>
            <span class="n">output</span> <span class="o">=</span> <span class="p">[</span><span class="s2">&quot;summary&quot;</span><span class="p">,</span> <span class="s2">&quot;path&quot;</span><span class="p">,</span> <span class="s2">&quot;filters&quot;</span><span class="p">,</span> <span class="s2">&quot;authors&quot;</span><span class="p">,</span> <span class="s2">&quot;files&quot;</span><span class="p">,</span>
                      <span class="s2">&quot;emails&quot;</span><span class="p">,</span> <span class="s2">&quot;dates&quot;</span><span class="p">,</span> <span class="s2">&quot;changes&quot;</span><span class="p">,</span> <span class="s2">&quot;merges&quot;</span><span class="p">,</span> <span class="s2">&quot;errors&quot;</span><span class="p">]</span>
        <span class="k">else</span><span class="p">:</span>
            <span class="n">output</span> <span class="o">=</span> <span class="p">[</span><span class="s2">&quot;summary&quot;</span><span class="p">,</span> <span class="s2">&quot;path&quot;</span><span class="p">,</span> <span class="s2">&quot;filters&quot;</span><span class="p">,</span> <span class="s2">&quot;authors&quot;</span><span class="p">,</span> <span class="s2">&quot;files&quot;</span><span class="p">,</span>
                      <span class="s2">&quot;emails&quot;</span><span class="p">,</span> <span class="s2">&quot;dates&quot;</span><span class="p">,</span> <span class="s2">&quot;changes&quot;</span><span class="p">,</span> <span class="s2">&quot;merges&quot;</span><span class="p">,</span> <span class="s2">&quot;errors&quot;</span><span class="p">]</span>
        <span class="k">for</span> <span class="n">i</span> <span class="ow">in</span> <span class="n">exclude</span><span class="p">:</span>
            <span class="n">output</span><span class="o">.</span><span class="n">remove</span><span class="p">(</span><span class="n">i</span><span class="p">)</span>
        <span class="c1"># Print summary</span>
        <span class="k">if</span> <span class="s2">&quot;summary&quot;</span> <span class="ow">in</span> <span class="n">output</span><span class="p">:</span>
            <span class="k">print</span><span class="p">(</span><span class="bp">self</span><span class="p">)</span>
        <span class="c1"># Print path</span>
        <span class="k">if</span> <span class="s2">&quot;path&quot;</span> <span class="ow">in</span> <span class="n">output</span><span class="p">:</span>
            <span class="k">print</span><span class="p">(</span><span class="s2">&quot;Origin: &quot;</span><span class="p">,</span> <span class="bp">self</span><span class="o">.</span><span class="n">path</span><span class="p">)</span>
        <span class="c1"># Print filter summaries</span>
        <span class="k">if</span> <span class="s2">&quot;filters&quot;</span> <span class="ow">in</span> <span class="n">output</span><span class="p">:</span>
            <span class="k">if</span> <span class="nb">len</span><span class="p">(</span><span class="bp">self</span><span class="o">.</span><span class="n">filters</span><span class="p">)</span> <span class="o">!=</span> <span class="mi">0</span><span class="p">:</span>
                <span class="k">print</span><span class="p">(</span><span class="s2">&quot;Filters:&quot;</span><span class="p">)</span>
                <span class="k">for</span> <span class="n">f</span> <span class="ow">in</span> <span class="bp">self</span><span class="o">.</span><span class="n">filters</span><span class="p">:</span>
                    <span class="k">print</span><span class="p">(</span><span class="s2">&quot;</span><span class="se">\t</span><span class="s2">&quot;</span><span class="p">,</span> <span class="n">f</span><span class="p">)</span>
        <span class="c1"># Print number of authors.</span>
        <span class="k">if</span> <span class="s2">&quot;authors&quot;</span> <span class="ow">in</span> <span class="n">output</span><span class="p">:</span>
            <span class="n">author_dict</span> <span class="o">=</span> <span class="p">{}</span>
            <span class="k">for</span> <span class="n">record</span> <span class="ow">in</span> <span class="bp">self</span><span class="o">.</span><span class="n">collection</span><span class="p">:</span>
                <span class="n">author</span> <span class="o">=</span> <span class="bp">self</span><span class="o">.</span><span class="n">collection</span><span class="p">[</span><span class="n">record</span><span class="p">][</span><span class="s2">&quot;author&quot;</span><span class="p">]</span>
                <span class="k">if</span> <span class="n">author</span> <span class="ow">in</span> <span class="n">author_dict</span><span class="o">.</span><span class="n">keys</span><span class="p">():</span>
                    <span class="n">author_dict</span><span class="p">[</span><span class="n">author</span><span class="p">]</span> <span class="o">+=</span> <span class="mi">1</span>
                <span class="k">else</span><span class="p">:</span>
                    <span class="n">author_dict</span><span class="p">[</span><span class="n">author</span><span class="p">]</span> <span class="o">=</span> <span class="mi">1</span>
            <span class="k">print</span><span class="p">(</span><span class="s2">&quot;Number of authors: {}&quot;</span><span class="o">.</span><span class="n">format</span><span class="p">(</span><span class="nb">len</span><span class="p">(</span><span class="n">author_dict</span><span class="p">)))</span>
        <span class="c1"># Print number of files.</span>
        <span class="k">if</span> <span class="s2">&quot;files&quot;</span> <span class="ow">in</span> <span class="n">output</span><span class="p">:</span>
            <span class="n">num_files</span> <span class="o">=</span> <span class="nb">len</span><span class="p">(</span><span class="nb">set</span><span class="p">(</span><span class="bp">self</span><span class="o">.</span><span class="n">vector</span><span class="p">(</span><span class="s2">&quot;files&quot;</span><span class="p">)))</span>
            <span class="k">print</span><span class="p">(</span><span class="s2">&quot;Number of files: {}&quot;</span><span class="o">.</span><span class="n">format</span><span class="p">(</span><span class="n">num_files</span><span class="p">))</span>
        <span class="c1"># Print most common email domains.</span>
        <span class="k">if</span> <span class="s2">&quot;emails&quot;</span> <span class="ow">in</span> <span class="n">output</span><span class="p">:</span>
            <span class="k">def</span> <span class="nf">get_domain</span><span class="p">(</span><span class="n">s</span><span class="p">):</span>
                <span class="sd">&quot;&quot;&quot;</span>
<span class="sd">                :param s: An email address (string).</span>
<span class="sd">                :return: An email domain, i.e. &quot;@domain.com&quot; (string)</span>
<span class="sd">                &quot;&quot;&quot;</span>
                <span class="n">domain</span> <span class="o">=</span> <span class="n">s</span>
                <span class="k">while</span> <span class="bp">True</span><span class="p">:</span>
                    <span class="k">if</span> <span class="n">domain</span> <span class="o">==</span> <span class="s2">&quot;&quot;</span><span class="p">:</span>
                        <span class="n">domain</span> <span class="o">=</span> <span class="s2">&quot;None&quot;</span>
                        <span class="k">break</span>
                    <span class="k">elif</span> <span class="n">domain</span><span class="p">[</span><span class="mi">0</span><span class="p">]</span> <span class="o">!=</span> <span class="s2">&quot;@&quot;</span><span class="p">:</span>
                        <span class="n">domain</span> <span class="o">=</span> <span class="n">domain</span><span class="p">[</span><span class="mi">1</span><span class="p">:]</span>
                    <span class="k">else</span><span class="p">:</span>
                        <span class="k">break</span>
                <span class="k">return</span> <span class="n">domain</span>
            <span class="n">emails</span> <span class="o">=</span> <span class="nb">set</span><span class="p">(</span><span class="bp">self</span><span class="o">.</span><span class="n">vector</span><span class="p">(</span><span class="s2">&quot;email&quot;</span><span class="p">))</span>
            <span class="n">emails</span> <span class="o">=</span> <span class="nb">list</span><span class="p">(</span><span class="nb">map</span><span class="p">(</span><span class="n">get_domain</span><span class="p">,</span> <span class="n">emails</span><span class="p">))</span>
            <span class="n">max_domain</span> <span class="o">=</span> <span class="n">most_common</span><span class="p">(</span><span class="n">emails</span><span class="p">,</span> <span class="mi">10</span><span class="p">)</span>
            <span class="k">print</span><span class="p">(</span><span class="s2">&quot;Most common email address domains:&quot;</span><span class="p">)</span>
            <span class="k">for</span> <span class="n">domain</span> <span class="ow">in</span> <span class="n">max_domain</span><span class="p">:</span>
                <span class="k">print</span><span class="p">(</span><span class="s2">&quot;</span><span class="se">\t</span><span class="s2"> {} [{} users]&quot;</span><span class="o">.</span><span class="n">format</span><span class="p">(</span><span class="n">domain</span><span class="p">[</span><span class="mi">1</span><span class="p">],</span> <span class="n">domain</span><span class="p">[</span><span class="mi">0</span><span class="p">]))</span>
        <span class="c1"># Print date range.</span>
        <span class="k">if</span> <span class="s2">&quot;dates&quot;</span> <span class="ow">in</span> <span class="n">output</span><span class="p">:</span>
            <span class="n">early</span> <span class="o">=</span> <span class="bp">None</span>
            <span class="n">late</span> <span class="o">=</span> <span class="bp">None</span>
            <span class="k">for</span> <span class="n">record</span> <span class="ow">in</span> <span class="bp">self</span><span class="o">.</span><span class="n">collection</span><span class="p">:</span>
                <span class="n">date</span> <span class="o">=</span> <span class="n">git_datetime</span><span class="p">(</span><span class="bp">self</span><span class="o">.</span><span class="n">collection</span><span class="p">[</span><span class="n">record</span><span class="p">][</span><span class="s2">&quot;date&quot;</span><span class="p">])</span>
                <span class="k">if</span> <span class="n">early</span> <span class="ow">is</span> <span class="bp">None</span> <span class="ow">or</span> <span class="n">date</span> <span class="o">&lt;</span> <span class="n">early</span><span class="p">:</span>
                    <span class="n">early</span> <span class="o">=</span> <span class="n">date</span>
                <span class="k">if</span> <span class="n">late</span> <span class="ow">is</span> <span class="bp">None</span> <span class="ow">or</span> <span class="n">date</span> <span class="o">&gt;</span> <span class="n">late</span><span class="p">:</span>
                    <span class="n">late</span> <span class="o">=</span> <span class="n">date</span>
            <span class="k">print</span><span class="p">(</span><span class="s2">&quot;Date range: {} to {}&quot;</span><span class="o">.</span><span class="n">format</span><span class="p">(</span><span class="n">early</span><span class="p">,</span> <span class="n">late</span><span class="p">))</span>
        <span class="c1"># Print descriptive statistics of distribution of changes (number of file edits, inserts, and deletes.)</span>
        <span class="k">if</span> <span class="s2">&quot;changes&quot;</span> <span class="ow">in</span> <span class="n">output</span><span class="p">:</span>
            <span class="n">file_lst</span> <span class="o">=</span> <span class="p">[]</span>
            <span class="n">insert_lst</span> <span class="o">=</span> <span class="p">[]</span>
            <span class="n">delete_lst</span> <span class="o">=</span> <span class="p">[]</span>
            <span class="k">for</span> <span class="n">record</span> <span class="ow">in</span> <span class="bp">self</span><span class="o">.</span><span class="n">collection</span><span class="p">:</span>
                <span class="n">cur_record</span> <span class="o">=</span> <span class="bp">self</span><span class="o">.</span><span class="n">collection</span><span class="p">[</span><span class="n">record</span><span class="p">]</span>
                <span class="k">if</span> <span class="s2">&quot;fedits&quot;</span> <span class="ow">in</span> <span class="n">cur_record</span><span class="o">.</span><span class="n">keys</span><span class="p">():</span>
                    <span class="n">file_lst</span><span class="o">.</span><span class="n">append</span><span class="p">(</span><span class="n">cur_record</span><span class="p">[</span><span class="s2">&quot;fedits&quot;</span><span class="p">])</span>
                <span class="k">if</span> <span class="s2">&quot;inserts&quot;</span> <span class="ow">in</span> <span class="n">cur_record</span><span class="o">.</span><span class="n">keys</span><span class="p">():</span>
                    <span class="n">insert_lst</span><span class="o">.</span><span class="n">append</span><span class="p">(</span><span class="n">cur_record</span><span class="p">[</span><span class="s2">&quot;inserts&quot;</span><span class="p">])</span>
                <span class="k">if</span> <span class="s2">&quot;deletes&quot;</span> <span class="ow">in</span> <span class="n">cur_record</span><span class="o">.</span><span class="n">keys</span><span class="p">():</span>
                    <span class="n">delete_lst</span><span class="o">.</span><span class="n">append</span><span class="p">(</span><span class="n">cur_record</span><span class="p">[</span><span class="s2">&quot;deletes&quot;</span><span class="p">])</span>
            <span class="k">print</span><span class="p">(</span><span class="s2">&quot;Change distribution summary:&quot;</span><span class="p">)</span>
            <span class="k">print</span><span class="p">(</span><span class="s2">&quot;</span><span class="se">\t</span><span class="s2"> Files changed: Mean = {}, SD = {}&quot;</span><span class="o">.</span><span class="n">format</span><span class="p">(</span><span class="nb">round</span><span class="p">(</span><span class="n">np</span><span class="o">.</span><span class="n">mean</span><span class="p">(</span><span class="n">file_lst</span><span class="p">),</span> <span class="mi">3</span><span class="p">),</span>
                                                                <span class="nb">round</span><span class="p">(</span><span class="n">np</span><span class="o">.</span><span class="n">std</span><span class="p">(</span><span class="n">file_lst</span><span class="p">),</span> <span class="mi">3</span><span class="p">)))</span>
            <span class="k">print</span><span class="p">(</span><span class="s2">&quot;</span><span class="se">\t</span><span class="s2"> Line insertions: Mean = {}, SD = {}&quot;</span><span class="o">.</span><span class="n">format</span><span class="p">(</span><span class="nb">round</span><span class="p">(</span><span class="n">np</span><span class="o">.</span><span class="n">mean</span><span class="p">(</span><span class="n">insert_lst</span><span class="p">),</span> <span class="mi">3</span><span class="p">),</span>
                                                                  <span class="nb">round</span><span class="p">(</span><span class="n">np</span><span class="o">.</span><span class="n">std</span><span class="p">(</span><span class="n">insert_lst</span><span class="p">),</span> <span class="mi">3</span><span class="p">)))</span>
            <span class="k">print</span><span class="p">(</span><span class="s2">&quot;</span><span class="se">\t</span><span class="s2"> Line deletions: Mean = {}, SD = {}&quot;</span><span class="o">.</span><span class="n">format</span><span class="p">(</span><span class="nb">round</span><span class="p">(</span><span class="n">np</span><span class="o">.</span><span class="n">mean</span><span class="p">(</span><span class="n">delete_lst</span><span class="p">),</span> <span class="mi">3</span><span class="p">),</span>
                                                                 <span class="nb">round</span><span class="p">(</span><span class="n">np</span><span class="o">.</span><span class="n">std</span><span class="p">(</span><span class="n">delete_lst</span><span class="p">),</span> <span class="mi">3</span><span class="p">)))</span>
        <span class="c1"># Print number of merges.</span>
        <span class="k">if</span> <span class="s2">&quot;merges&quot;</span> <span class="ow">in</span> <span class="n">output</span><span class="p">:</span>
            <span class="n">n_merge</span> <span class="o">=</span> <span class="mi">0</span>
            <span class="k">for</span> <span class="n">record</span> <span class="ow">in</span> <span class="bp">self</span><span class="o">.</span><span class="n">collection</span><span class="p">:</span>
                <span class="k">if</span> <span class="s2">&quot;merge&quot;</span> <span class="ow">in</span> <span class="bp">self</span><span class="o">.</span><span class="n">collection</span><span class="p">[</span><span class="n">record</span><span class="p">]</span><span class="o">.</span><span class="n">keys</span><span class="p">():</span>
                    <span class="n">n_merge</span> <span class="o">+=</span> <span class="mi">1</span>
            <span class="k">print</span><span class="p">(</span><span class="s2">&quot;Number of merges: {}&quot;</span><span class="o">.</span><span class="n">format</span><span class="p">(</span><span class="n">n_merge</span><span class="p">))</span>
        <span class="c1"># Print number of parsing errors.</span>
        <span class="k">if</span> <span class="s2">&quot;errors&quot;</span> <span class="ow">in</span> <span class="n">output</span><span class="p">:</span>
            <span class="n">n_errors</span> <span class="o">=</span> <span class="mi">0</span>
            <span class="k">for</span> <span class="n">record</span> <span class="ow">in</span> <span class="bp">self</span><span class="o">.</span><span class="n">collection</span><span class="p">:</span>
                <span class="k">if</span> <span class="s2">&quot;errors&quot;</span> <span class="ow">in</span> <span class="bp">self</span><span class="o">.</span><span class="n">collection</span><span class="p">[</span><span class="n">record</span><span class="p">]</span><span class="o">.</span><span class="n">keys</span><span class="p">():</span>
                    <span class="n">n_errors</span> <span class="o">+=</span> <span class="nb">len</span><span class="p">(</span><span class="bp">self</span><span class="o">.</span><span class="n">collection</span><span class="p">[</span><span class="n">record</span><span class="p">][</span><span class="s2">&quot;errors&quot;</span><span class="p">])</span>
            <span class="k">print</span><span class="p">(</span><span class="s2">&quot;Number of parsing errors: {}&quot;</span><span class="o">.</span><span class="n">format</span><span class="p">(</span><span class="n">n_errors</span><span class="p">))</span>

    <span class="k">def</span> <span class="nf">get_tags</span><span class="p">(</span><span class="bp">self</span><span class="p">):</span>
        <span class="sd">&quot;&quot;&quot;</span>
<span class="sd">        `Commitlog` tags are automatically detected by the `self.attributes()` method. Attributes are produced in the order</span>
<span class="sd">        specified in the get_tags method, with unexpected tags put at the end. If no tags are specified in `get_tags`,</span>
<span class="sd">        the attributes method will produce the tags in sorted order. The most important consequence of this ordering</span>
<span class="sd">        is the order of columns in TSV output.</span>

<span class="sd">        **Return** `list`</span>

<span class="sd">        &gt; A list of ordered reference hashes.</span>

<span class="sd">        &quot;&quot;&quot;</span>
        <span class="k">return</span> <span class="p">[</span><span class="s2">&quot;hash&quot;</span><span class="p">,</span><span class="s2">&quot;author&quot;</span><span class="p">,</span><span class="s2">&quot;email&quot;</span><span class="p">,</span><span class="s2">&quot;date&quot;</span><span class="p">,</span><span class="s2">&quot;mode&quot;</span><span class="p">,</span><span class="s2">&quot;merge&quot;</span><span class="p">,</span><span class="s2">&quot;summary&quot;</span><span class="p">,</span>
                <span class="s2">&quot;fedits&quot;</span><span class="p">,</span><span class="s2">&quot;inserts&quot;</span><span class="p">,</span><span class="s2">&quot;deletes&quot;</span><span class="p">,</span><span class="s2">&quot;message&quot;</span><span class="p">,</span><span class="s2">&quot;files&quot;</span><span class="p">,</span><span class="s2">&quot;changes&quot;</span><span class="p">]</span>

    <span class="k">def</span> <span class="nf">ignore</span><span class="p">(</span><span class="bp">self</span><span class="p">,</span> <span class="n">pattern</span><span class="p">,</span> <span class="n">ignoreif</span><span class="o">=</span><span class="s2">&quot;match&quot;</span><span class="p">):</span>
        <span class="sd">&quot;&quot;&quot;</span>
<span class="sd">        Looks for file and path names in &quot;files&quot; and &quot;changes&quot; that match (or not) a pattern (regular expression)</span>
<span class="sd">        and moves them into `f_ignore` and `ch_ignore` respectively. Updates `filters` attribute with ignore summary.</span>

<span class="sd">        **Parameters*</span>

<span class="sd">        &gt; *pattern* : `string`</span>

<span class="sd">        &gt;&gt; A regular expression pattern specified by the user.</span>

<span class="sd">        &gt; *ignoreif* : `string`</span>

<span class="sd">        &gt;&gt; If `matches` (default) files matching the pattern are ignored. If `no match`, files not matching pattern are ignored.</span>

<span class="sd">        **return**</span>

<span class="sd">        &gt; A new `Commitlog` object, same as self but with the appropriate files removed.</span>

<span class="sd">        &quot;&quot;&quot;</span>
        <span class="n">self_copy</span> <span class="o">=</span> <span class="n">copy</span><span class="o">.</span><span class="n">deepcopy</span><span class="p">(</span><span class="bp">self</span><span class="p">)</span>
        <span class="k">for</span> <span class="n">record</span> <span class="ow">in</span> <span class="n">self_copy</span><span class="o">.</span><span class="n">collection</span><span class="p">:</span>
            <span class="c1"># Move files into f_ignore</span>
            <span class="k">if</span> <span class="s2">&quot;files&quot;</span> <span class="ow">in</span> <span class="n">self_copy</span><span class="o">.</span><span class="n">collection</span><span class="p">[</span><span class="n">record</span><span class="p">]</span><span class="o">.</span><span class="n">keys</span><span class="p">():</span>
                <span class="k">if</span> <span class="n">ignoreif</span> <span class="o">==</span> <span class="s2">&quot;match&quot;</span><span class="p">:</span>
                    <span class="n">self_copy</span><span class="o">.</span><span class="n">collection</span><span class="p">[</span><span class="n">record</span><span class="p">][</span><span class="s2">&quot;files&quot;</span><span class="p">]</span> <span class="o">=</span> \
                        <span class="nb">list</span><span class="p">(</span><span class="nb">filter</span><span class="p">(</span><span class="k">lambda</span> <span class="n">f</span><span class="p">:</span> <span class="ow">not</span><span class="p">(</span><span class="n">filter_regex</span><span class="p">(</span><span class="n">f</span><span class="p">,</span> <span class="n">pattern</span><span class="p">,</span> <span class="n">mode</span><span class="o">=</span><span class="s2">&quot;search&quot;</span><span class="p">)),</span>
                                    <span class="n">self_copy</span><span class="o">.</span><span class="n">collection</span><span class="p">[</span><span class="n">record</span><span class="p">][</span><span class="s2">&quot;files&quot;</span><span class="p">]))</span>
                <span class="k">elif</span> <span class="n">ignoreif</span> <span class="o">==</span> <span class="s2">&quot;no match&quot;</span><span class="p">:</span>
                    <span class="n">self_copy</span><span class="o">.</span><span class="n">collection</span><span class="p">[</span><span class="n">record</span><span class="p">][</span><span class="s2">&quot;files&quot;</span><span class="p">]</span> <span class="o">=</span> \
                        <span class="nb">list</span><span class="p">(</span><span class="nb">filter</span><span class="p">(</span><span class="k">lambda</span> <span class="n">f</span><span class="p">:</span> <span class="n">filter_regex</span><span class="p">(</span><span class="n">f</span><span class="p">,</span> <span class="n">pattern</span><span class="p">,</span> <span class="n">mode</span><span class="o">=</span><span class="s2">&quot;search&quot;</span><span class="p">),</span>
                                    <span class="n">self_copy</span><span class="o">.</span><span class="n">collection</span><span class="p">[</span><span class="n">record</span><span class="p">][</span><span class="s2">&quot;files&quot;</span><span class="p">]))</span>
        <span class="c1"># Add a summary of the ignore to self_copy.filters</span>
        <span class="n">ignore_note</span> <span class="o">=</span> <span class="s2">&quot;&quot;</span>
        <span class="k">if</span> <span class="n">ignoreif</span> <span class="o">==</span> <span class="s2">&quot;match&quot;</span><span class="p">:</span>
            <span class="n">ignore_note</span> <span class="o">=</span> <span class="s2">&quot;matches&quot;</span>
        <span class="k">elif</span> <span class="n">ignoreif</span> <span class="o">==</span> <span class="s2">&quot;no match&quot;</span><span class="p">:</span>
            <span class="n">ignore_note</span> <span class="o">=</span> <span class="s2">&quot;doesn&#39;t match&quot;</span>
        <span class="n">summary</span> <span class="o">=</span> <span class="s2">&quot;Ignore files that {} the regular expression: {}&quot;</span><span class="o">.</span><span class="n">format</span><span class="p">(</span><span class="n">ignore_note</span><span class="p">,</span><span class="n">pattern</span><span class="p">)</span>
        <span class="n">self_copy</span><span class="o">.</span><span class="n">filters</span><span class="o">.</span><span class="n">append</span><span class="p">(</span><span class="n">summary</span><span class="p">)</span>
        <span class="k">return</span> <span class="n">self_copy</span>

    <span class="k">def</span> <span class="nf">network</span><span class="p">(</span><span class="bp">self</span><span class="p">,</span> <span class="nb">type</span><span class="p">):</span>
        <span class="sd">&quot;&quot;&quot;</span>
<span class="sd">        A method for quickly creating preset networks using `Commitlog` data.</span>

<span class="sd">        **Parameters** :</span>

<span class="sd">        &gt; *type* : `string`</span>

<span class="sd">        &gt;&gt; Indicates which preset to use.</span>

<span class="sd">        **return** :</span>

<span class="sd">        &gt; A `MultiGraphPlus` object constructed with `generate_network` according to the specified defaults.</span>

<span class="sd">        &quot;&quot;&quot;</span>
        <span class="k">if</span> <span class="nb">type</span> <span class="o">==</span> <span class="s2">&quot;author/file/simple&quot;</span><span class="p">:</span>
            <span class="k">return</span> <span class="bp">self</span><span class="o">.</span><span class="n">generate_network</span><span class="p">(</span><span class="s2">&quot;author&quot;</span><span class="p">,</span> <span class="s2">&quot;files&quot;</span><span class="p">)</span>
        <span class="k">if</span> <span class="nb">type</span> <span class="o">==</span> <span class="s2">&quot;author/file&quot;</span><span class="p">:</span>
            <span class="k">return</span> <span class="bp">self</span><span class="o">.</span><span class="n">generate_network</span><span class="p">(</span><span class="s2">&quot;author&quot;</span><span class="p">,</span> <span class="s2">&quot;files&quot;</span><span class="p">,</span>
                                         <span class="n">edge_attributes</span><span class="o">=</span><span class="p">[</span><span class="s2">&quot;author&quot;</span><span class="p">,</span> <span class="s2">&quot;hash&quot;</span><span class="p">],</span>
                                         <span class="n">mode1_atom_attrs</span><span class="o">=</span><span class="p">[</span><span class="s2">&quot;email&quot;</span><span class="p">],</span>
                                         <span class="n">mode2_atom_attrs</span><span class="o">=</span><span class="p">[],</span>
                                         <span class="n">mode1_vector_attrs</span><span class="o">=</span><span class="p">[</span><span class="s2">&quot;hash&quot;</span><span class="p">,</span> <span class="s2">&quot;fedits&quot;</span><span class="p">],</span>
                                         <span class="n">mode2_vector_attrs</span><span class="o">=</span><span class="p">[</span><span class="s2">&quot;date&quot;</span><span class="p">,</span> <span class="s2">&quot;hash&quot;</span><span class="p">])</span>
        <span class="k">if</span> <span class="nb">type</span> <span class="o">==</span> <span class="s2">&quot;author/file/weighted&quot;</span><span class="p">:</span>
            <span class="k">return</span> <span class="bp">self</span><span class="o">.</span><span class="n">generate_network</span><span class="p">(</span><span class="s2">&quot;author&quot;</span><span class="p">,</span> <span class="s2">&quot;files&quot;</span><span class="p">,</span>
                                         <span class="n">edge_attributes</span><span class="o">=</span><span class="p">[</span><span class="s2">&quot;author&quot;</span><span class="p">,</span> <span class="s2">&quot;hash&quot;</span><span class="p">,</span> <span class="s2">&quot;date&quot;</span><span class="p">],</span>
                                         <span class="n">mode1_atom_attrs</span><span class="o">=</span><span class="p">[</span><span class="s2">&quot;email&quot;</span><span class="p">],</span>
                                         <span class="n">mode2_atom_attrs</span><span class="o">=</span><span class="p">[],</span>
                                         <span class="n">mode1_vector_attrs</span><span class="o">=</span><span class="p">[</span><span class="s2">&quot;hash&quot;</span><span class="p">,</span> <span class="s2">&quot;fedits&quot;</span><span class="p">],</span>
                                         <span class="n">mode2_vector_attrs</span><span class="o">=</span><span class="p">[</span><span class="s2">&quot;date&quot;</span><span class="p">,</span> <span class="s2">&quot;hash&quot;</span><span class="p">],</span>
                                         <span class="n">edge_helper</span><span class="o">=</span><span class="n">changes_edge</span><span class="p">)</span>
        <span class="k">else</span><span class="p">:</span>
            <span class="k">raise</span> <span class="n">InputError</span><span class="p">(</span><span class="s2">&quot;{} is not a valid network preset.&quot;</span><span class="o">.</span><span class="n">format</span><span class="p">(</span><span class="nb">type</span><span class="p">))</span>
</pre></div>

  </div>

  </header>

  <section id="section-items">


    <h2 class="section-title" id="header-classes">Classes</h2>
      
      <div class="item">
      <p id="gitnet.commit_log.CommitLog" class="name">class <span class="ident">CommitLog</span></p>
      
  
    <div class="desc"><p>A subclass of <code>Log</code> for holding git commit logs, whose data has been parsed into a dictionary of dictionaries.</p></div>
  <div class="source_cont">
  <p class="source_link"><a href="javascript:void(0);" onclick="toggle('source-gitnet.commit_log.CommitLog', this);">Show source &equiv;</a></p>
  <div id="source-gitnet.commit_log.CommitLog" class="source">
    <div class="codehilite"><pre><span></span><span class="k">class</span> <span class="nc">CommitLog</span><span class="p">(</span><span class="n">Log</span><span class="p">):</span>
    <span class="sd">&quot;&quot;&quot;</span>
<span class="sd">    A subclass of `Log` for holding git commit logs, whose data has been parsed into a dictionary of dictionaries.</span>
<span class="sd">    &quot;&quot;&quot;</span>

    <span class="k">def</span> <span class="nf">describe</span><span class="p">(</span><span class="bp">self</span><span class="p">,</span> <span class="n">mode</span> <span class="o">=</span> <span class="s2">&quot;default&quot;</span><span class="p">,</span> <span class="n">exclude</span> <span class="o">=</span> <span class="p">[]):</span>
        <span class="sd">&quot;&quot;&quot;</span>
<span class="sd">        A method for creating extended descriptive output for the `Commitlog` subclass.</span>

<span class="sd">        **Parameters**:</span>

<span class="sd">        &gt; *mode* : `string`</span>

<span class="sd">        &gt;&gt; Indicate an output mode. Currently only one implemented: &quot;default&quot;.</span>

<span class="sd">        &gt; *param* : `list`</span>

<span class="sd">        &gt;&gt; A list of output tag strings to exclude from printing. Defaults to an empty list.</span>

<span class="sd">        **Return** `none`</span>

<span class="sd">        *Output items* currently implemented (and their tag for exclusion):</span>

<span class="sd">        &gt; *summary* : Prints the number of logs and creation date. Identical to `str(self)`.</span>

<span class="sd">        &gt; *authors* : Prints the number of authors who commit to the repository.</span>

<span class="sd">        &gt; *emails* : Prints the ten most common email address domains used by more than one user.</span>

<span class="sd">        &gt; *dates* : Prints the date range for commits in the collection.</span>

<span class="sd">        &gt; *changes* : Prints the mean and std. deviation of file changes, insertions, and deletions per commit.</span>

<span class="sd">        &gt; *merges* : Prints the number of merges in the collection.</span>

<span class="sd">        &gt; *errors* : Prints the number of parsing errors in the collection.</span>

<span class="sd">        &quot;&quot;&quot;</span>
        <span class="c1"># Define included/excluded data summaries.</span>
        <span class="k">if</span> <span class="n">mode</span> <span class="o">==</span> <span class="s2">&quot;default&quot;</span><span class="p">:</span>
            <span class="n">output</span> <span class="o">=</span> <span class="p">[</span><span class="s2">&quot;summary&quot;</span><span class="p">,</span> <span class="s2">&quot;path&quot;</span><span class="p">,</span> <span class="s2">&quot;filters&quot;</span><span class="p">,</span> <span class="s2">&quot;authors&quot;</span><span class="p">,</span> <span class="s2">&quot;files&quot;</span><span class="p">,</span>
                      <span class="s2">&quot;emails&quot;</span><span class="p">,</span> <span class="s2">&quot;dates&quot;</span><span class="p">,</span> <span class="s2">&quot;changes&quot;</span><span class="p">,</span> <span class="s2">&quot;merges&quot;</span><span class="p">,</span> <span class="s2">&quot;errors&quot;</span><span class="p">]</span>
        <span class="k">else</span><span class="p">:</span>
            <span class="n">output</span> <span class="o">=</span> <span class="p">[</span><span class="s2">&quot;summary&quot;</span><span class="p">,</span> <span class="s2">&quot;path&quot;</span><span class="p">,</span> <span class="s2">&quot;filters&quot;</span><span class="p">,</span> <span class="s2">&quot;authors&quot;</span><span class="p">,</span> <span class="s2">&quot;files&quot;</span><span class="p">,</span>
                      <span class="s2">&quot;emails&quot;</span><span class="p">,</span> <span class="s2">&quot;dates&quot;</span><span class="p">,</span> <span class="s2">&quot;changes&quot;</span><span class="p">,</span> <span class="s2">&quot;merges&quot;</span><span class="p">,</span> <span class="s2">&quot;errors&quot;</span><span class="p">]</span>
        <span class="k">for</span> <span class="n">i</span> <span class="ow">in</span> <span class="n">exclude</span><span class="p">:</span>
            <span class="n">output</span><span class="o">.</span><span class="n">remove</span><span class="p">(</span><span class="n">i</span><span class="p">)</span>
        <span class="c1"># Print summary</span>
        <span class="k">if</span> <span class="s2">&quot;summary&quot;</span> <span class="ow">in</span> <span class="n">output</span><span class="p">:</span>
            <span class="k">print</span><span class="p">(</span><span class="bp">self</span><span class="p">)</span>
        <span class="c1"># Print path</span>
        <span class="k">if</span> <span class="s2">&quot;path&quot;</span> <span class="ow">in</span> <span class="n">output</span><span class="p">:</span>
            <span class="k">print</span><span class="p">(</span><span class="s2">&quot;Origin: &quot;</span><span class="p">,</span> <span class="bp">self</span><span class="o">.</span><span class="n">path</span><span class="p">)</span>
        <span class="c1"># Print filter summaries</span>
        <span class="k">if</span> <span class="s2">&quot;filters&quot;</span> <span class="ow">in</span> <span class="n">output</span><span class="p">:</span>
            <span class="k">if</span> <span class="nb">len</span><span class="p">(</span><span class="bp">self</span><span class="o">.</span><span class="n">filters</span><span class="p">)</span> <span class="o">!=</span> <span class="mi">0</span><span class="p">:</span>
                <span class="k">print</span><span class="p">(</span><span class="s2">&quot;Filters:&quot;</span><span class="p">)</span>
                <span class="k">for</span> <span class="n">f</span> <span class="ow">in</span> <span class="bp">self</span><span class="o">.</span><span class="n">filters</span><span class="p">:</span>
                    <span class="k">print</span><span class="p">(</span><span class="s2">&quot;</span><span class="se">\t</span><span class="s2">&quot;</span><span class="p">,</span> <span class="n">f</span><span class="p">)</span>
        <span class="c1"># Print number of authors.</span>
        <span class="k">if</span> <span class="s2">&quot;authors&quot;</span> <span class="ow">in</span> <span class="n">output</span><span class="p">:</span>
            <span class="n">author_dict</span> <span class="o">=</span> <span class="p">{}</span>
            <span class="k">for</span> <span class="n">record</span> <span class="ow">in</span> <span class="bp">self</span><span class="o">.</span><span class="n">collection</span><span class="p">:</span>
                <span class="n">author</span> <span class="o">=</span> <span class="bp">self</span><span class="o">.</span><span class="n">collection</span><span class="p">[</span><span class="n">record</span><span class="p">][</span><span class="s2">&quot;author&quot;</span><span class="p">]</span>
                <span class="k">if</span> <span class="n">author</span> <span class="ow">in</span> <span class="n">author_dict</span><span class="o">.</span><span class="n">keys</span><span class="p">():</span>
                    <span class="n">author_dict</span><span class="p">[</span><span class="n">author</span><span class="p">]</span> <span class="o">+=</span> <span class="mi">1</span>
                <span class="k">else</span><span class="p">:</span>
                    <span class="n">author_dict</span><span class="p">[</span><span class="n">author</span><span class="p">]</span> <span class="o">=</span> <span class="mi">1</span>
            <span class="k">print</span><span class="p">(</span><span class="s2">&quot;Number of authors: {}&quot;</span><span class="o">.</span><span class="n">format</span><span class="p">(</span><span class="nb">len</span><span class="p">(</span><span class="n">author_dict</span><span class="p">)))</span>
        <span class="c1"># Print number of files.</span>
        <span class="k">if</span> <span class="s2">&quot;files&quot;</span> <span class="ow">in</span> <span class="n">output</span><span class="p">:</span>
            <span class="n">num_files</span> <span class="o">=</span> <span class="nb">len</span><span class="p">(</span><span class="nb">set</span><span class="p">(</span><span class="bp">self</span><span class="o">.</span><span class="n">vector</span><span class="p">(</span><span class="s2">&quot;files&quot;</span><span class="p">)))</span>
            <span class="k">print</span><span class="p">(</span><span class="s2">&quot;Number of files: {}&quot;</span><span class="o">.</span><span class="n">format</span><span class="p">(</span><span class="n">num_files</span><span class="p">))</span>
        <span class="c1"># Print most common email domains.</span>
        <span class="k">if</span> <span class="s2">&quot;emails&quot;</span> <span class="ow">in</span> <span class="n">output</span><span class="p">:</span>
            <span class="k">def</span> <span class="nf">get_domain</span><span class="p">(</span><span class="n">s</span><span class="p">):</span>
                <span class="sd">&quot;&quot;&quot;</span>
<span class="sd">                :param s: An email address (string).</span>
<span class="sd">                :return: An email domain, i.e. &quot;@domain.com&quot; (string)</span>
<span class="sd">                &quot;&quot;&quot;</span>
                <span class="n">domain</span> <span class="o">=</span> <span class="n">s</span>
                <span class="k">while</span> <span class="bp">True</span><span class="p">:</span>
                    <span class="k">if</span> <span class="n">domain</span> <span class="o">==</span> <span class="s2">&quot;&quot;</span><span class="p">:</span>
                        <span class="n">domain</span> <span class="o">=</span> <span class="s2">&quot;None&quot;</span>
                        <span class="k">break</span>
                    <span class="k">elif</span> <span class="n">domain</span><span class="p">[</span><span class="mi">0</span><span class="p">]</span> <span class="o">!=</span> <span class="s2">&quot;@&quot;</span><span class="p">:</span>
                        <span class="n">domain</span> <span class="o">=</span> <span class="n">domain</span><span class="p">[</span><span class="mi">1</span><span class="p">:]</span>
                    <span class="k">else</span><span class="p">:</span>
                        <span class="k">break</span>
                <span class="k">return</span> <span class="n">domain</span>
            <span class="n">emails</span> <span class="o">=</span> <span class="nb">set</span><span class="p">(</span><span class="bp">self</span><span class="o">.</span><span class="n">vector</span><span class="p">(</span><span class="s2">&quot;email&quot;</span><span class="p">))</span>
            <span class="n">emails</span> <span class="o">=</span> <span class="nb">list</span><span class="p">(</span><span class="nb">map</span><span class="p">(</span><span class="n">get_domain</span><span class="p">,</span> <span class="n">emails</span><span class="p">))</span>
            <span class="n">max_domain</span> <span class="o">=</span> <span class="n">most_common</span><span class="p">(</span><span class="n">emails</span><span class="p">,</span> <span class="mi">10</span><span class="p">)</span>
            <span class="k">print</span><span class="p">(</span><span class="s2">&quot;Most common email address domains:&quot;</span><span class="p">)</span>
            <span class="k">for</span> <span class="n">domain</span> <span class="ow">in</span> <span class="n">max_domain</span><span class="p">:</span>
                <span class="k">print</span><span class="p">(</span><span class="s2">&quot;</span><span class="se">\t</span><span class="s2"> {} [{} users]&quot;</span><span class="o">.</span><span class="n">format</span><span class="p">(</span><span class="n">domain</span><span class="p">[</span><span class="mi">1</span><span class="p">],</span> <span class="n">domain</span><span class="p">[</span><span class="mi">0</span><span class="p">]))</span>
        <span class="c1"># Print date range.</span>
        <span class="k">if</span> <span class="s2">&quot;dates&quot;</span> <span class="ow">in</span> <span class="n">output</span><span class="p">:</span>
            <span class="n">early</span> <span class="o">=</span> <span class="bp">None</span>
            <span class="n">late</span> <span class="o">=</span> <span class="bp">None</span>
            <span class="k">for</span> <span class="n">record</span> <span class="ow">in</span> <span class="bp">self</span><span class="o">.</span><span class="n">collection</span><span class="p">:</span>
                <span class="n">date</span> <span class="o">=</span> <span class="n">git_datetime</span><span class="p">(</span><span class="bp">self</span><span class="o">.</span><span class="n">collection</span><span class="p">[</span><span class="n">record</span><span class="p">][</span><span class="s2">&quot;date&quot;</span><span class="p">])</span>
                <span class="k">if</span> <span class="n">early</span> <span class="ow">is</span> <span class="bp">None</span> <span class="ow">or</span> <span class="n">date</span> <span class="o">&lt;</span> <span class="n">early</span><span class="p">:</span>
                    <span class="n">early</span> <span class="o">=</span> <span class="n">date</span>
                <span class="k">if</span> <span class="n">late</span> <span class="ow">is</span> <span class="bp">None</span> <span class="ow">or</span> <span class="n">date</span> <span class="o">&gt;</span> <span class="n">late</span><span class="p">:</span>
                    <span class="n">late</span> <span class="o">=</span> <span class="n">date</span>
            <span class="k">print</span><span class="p">(</span><span class="s2">&quot;Date range: {} to {}&quot;</span><span class="o">.</span><span class="n">format</span><span class="p">(</span><span class="n">early</span><span class="p">,</span> <span class="n">late</span><span class="p">))</span>
        <span class="c1"># Print descriptive statistics of distribution of changes (number of file edits, inserts, and deletes.)</span>
        <span class="k">if</span> <span class="s2">&quot;changes&quot;</span> <span class="ow">in</span> <span class="n">output</span><span class="p">:</span>
            <span class="n">file_lst</span> <span class="o">=</span> <span class="p">[]</span>
            <span class="n">insert_lst</span> <span class="o">=</span> <span class="p">[]</span>
            <span class="n">delete_lst</span> <span class="o">=</span> <span class="p">[]</span>
            <span class="k">for</span> <span class="n">record</span> <span class="ow">in</span> <span class="bp">self</span><span class="o">.</span><span class="n">collection</span><span class="p">:</span>
                <span class="n">cur_record</span> <span class="o">=</span> <span class="bp">self</span><span class="o">.</span><span class="n">collection</span><span class="p">[</span><span class="n">record</span><span class="p">]</span>
                <span class="k">if</span> <span class="s2">&quot;fedits&quot;</span> <span class="ow">in</span> <span class="n">cur_record</span><span class="o">.</span><span class="n">keys</span><span class="p">():</span>
                    <span class="n">file_lst</span><span class="o">.</span><span class="n">append</span><span class="p">(</span><span class="n">cur_record</span><span class="p">[</span><span class="s2">&quot;fedits&quot;</span><span class="p">])</span>
                <span class="k">if</span> <span class="s2">&quot;inserts&quot;</span> <span class="ow">in</span> <span class="n">cur_record</span><span class="o">.</span><span class="n">keys</span><span class="p">():</span>
                    <span class="n">insert_lst</span><span class="o">.</span><span class="n">append</span><span class="p">(</span><span class="n">cur_record</span><span class="p">[</span><span class="s2">&quot;inserts&quot;</span><span class="p">])</span>
                <span class="k">if</span> <span class="s2">&quot;deletes&quot;</span> <span class="ow">in</span> <span class="n">cur_record</span><span class="o">.</span><span class="n">keys</span><span class="p">():</span>
                    <span class="n">delete_lst</span><span class="o">.</span><span class="n">append</span><span class="p">(</span><span class="n">cur_record</span><span class="p">[</span><span class="s2">&quot;deletes&quot;</span><span class="p">])</span>
            <span class="k">print</span><span class="p">(</span><span class="s2">&quot;Change distribution summary:&quot;</span><span class="p">)</span>
            <span class="k">print</span><span class="p">(</span><span class="s2">&quot;</span><span class="se">\t</span><span class="s2"> Files changed: Mean = {}, SD = {}&quot;</span><span class="o">.</span><span class="n">format</span><span class="p">(</span><span class="nb">round</span><span class="p">(</span><span class="n">np</span><span class="o">.</span><span class="n">mean</span><span class="p">(</span><span class="n">file_lst</span><span class="p">),</span> <span class="mi">3</span><span class="p">),</span>
                                                                <span class="nb">round</span><span class="p">(</span><span class="n">np</span><span class="o">.</span><span class="n">std</span><span class="p">(</span><span class="n">file_lst</span><span class="p">),</span> <span class="mi">3</span><span class="p">)))</span>
            <span class="k">print</span><span class="p">(</span><span class="s2">&quot;</span><span class="se">\t</span><span class="s2"> Line insertions: Mean = {}, SD = {}&quot;</span><span class="o">.</span><span class="n">format</span><span class="p">(</span><span class="nb">round</span><span class="p">(</span><span class="n">np</span><span class="o">.</span><span class="n">mean</span><span class="p">(</span><span class="n">insert_lst</span><span class="p">),</span> <span class="mi">3</span><span class="p">),</span>
                                                                  <span class="nb">round</span><span class="p">(</span><span class="n">np</span><span class="o">.</span><span class="n">std</span><span class="p">(</span><span class="n">insert_lst</span><span class="p">),</span> <span class="mi">3</span><span class="p">)))</span>
            <span class="k">print</span><span class="p">(</span><span class="s2">&quot;</span><span class="se">\t</span><span class="s2"> Line deletions: Mean = {}, SD = {}&quot;</span><span class="o">.</span><span class="n">format</span><span class="p">(</span><span class="nb">round</span><span class="p">(</span><span class="n">np</span><span class="o">.</span><span class="n">mean</span><span class="p">(</span><span class="n">delete_lst</span><span class="p">),</span> <span class="mi">3</span><span class="p">),</span>
                                                                 <span class="nb">round</span><span class="p">(</span><span class="n">np</span><span class="o">.</span><span class="n">std</span><span class="p">(</span><span class="n">delete_lst</span><span class="p">),</span> <span class="mi">3</span><span class="p">)))</span>
        <span class="c1"># Print number of merges.</span>
        <span class="k">if</span> <span class="s2">&quot;merges&quot;</span> <span class="ow">in</span> <span class="n">output</span><span class="p">:</span>
            <span class="n">n_merge</span> <span class="o">=</span> <span class="mi">0</span>
            <span class="k">for</span> <span class="n">record</span> <span class="ow">in</span> <span class="bp">self</span><span class="o">.</span><span class="n">collection</span><span class="p">:</span>
                <span class="k">if</span> <span class="s2">&quot;merge&quot;</span> <span class="ow">in</span> <span class="bp">self</span><span class="o">.</span><span class="n">collection</span><span class="p">[</span><span class="n">record</span><span class="p">]</span><span class="o">.</span><span class="n">keys</span><span class="p">():</span>
                    <span class="n">n_merge</span> <span class="o">+=</span> <span class="mi">1</span>
            <span class="k">print</span><span class="p">(</span><span class="s2">&quot;Number of merges: {}&quot;</span><span class="o">.</span><span class="n">format</span><span class="p">(</span><span class="n">n_merge</span><span class="p">))</span>
        <span class="c1"># Print number of parsing errors.</span>
        <span class="k">if</span> <span class="s2">&quot;errors&quot;</span> <span class="ow">in</span> <span class="n">output</span><span class="p">:</span>
            <span class="n">n_errors</span> <span class="o">=</span> <span class="mi">0</span>
            <span class="k">for</span> <span class="n">record</span> <span class="ow">in</span> <span class="bp">self</span><span class="o">.</span><span class="n">collection</span><span class="p">:</span>
                <span class="k">if</span> <span class="s2">&quot;errors&quot;</span> <span class="ow">in</span> <span class="bp">self</span><span class="o">.</span><span class="n">collection</span><span class="p">[</span><span class="n">record</span><span class="p">]</span><span class="o">.</span><span class="n">keys</span><span class="p">():</span>
                    <span class="n">n_errors</span> <span class="o">+=</span> <span class="nb">len</span><span class="p">(</span><span class="bp">self</span><span class="o">.</span><span class="n">collection</span><span class="p">[</span><span class="n">record</span><span class="p">][</span><span class="s2">&quot;errors&quot;</span><span class="p">])</span>
            <span class="k">print</span><span class="p">(</span><span class="s2">&quot;Number of parsing errors: {}&quot;</span><span class="o">.</span><span class="n">format</span><span class="p">(</span><span class="n">n_errors</span><span class="p">))</span>

    <span class="k">def</span> <span class="nf">get_tags</span><span class="p">(</span><span class="bp">self</span><span class="p">):</span>
        <span class="sd">&quot;&quot;&quot;</span>
<span class="sd">        `Commitlog` tags are automatically detected by the `self.attributes()` method. Attributes are produced in the order</span>
<span class="sd">        specified in the get_tags method, with unexpected tags put at the end. If no tags are specified in `get_tags`,</span>
<span class="sd">        the attributes method will produce the tags in sorted order. The most important consequence of this ordering</span>
<span class="sd">        is the order of columns in TSV output.</span>

<span class="sd">        **Return** `list`</span>

<span class="sd">        &gt; A list of ordered reference hashes.</span>

<span class="sd">        &quot;&quot;&quot;</span>
        <span class="k">return</span> <span class="p">[</span><span class="s2">&quot;hash&quot;</span><span class="p">,</span><span class="s2">&quot;author&quot;</span><span class="p">,</span><span class="s2">&quot;email&quot;</span><span class="p">,</span><span class="s2">&quot;date&quot;</span><span class="p">,</span><span class="s2">&quot;mode&quot;</span><span class="p">,</span><span class="s2">&quot;merge&quot;</span><span class="p">,</span><span class="s2">&quot;summary&quot;</span><span class="p">,</span>
                <span class="s2">&quot;fedits&quot;</span><span class="p">,</span><span class="s2">&quot;inserts&quot;</span><span class="p">,</span><span class="s2">&quot;deletes&quot;</span><span class="p">,</span><span class="s2">&quot;message&quot;</span><span class="p">,</span><span class="s2">&quot;files&quot;</span><span class="p">,</span><span class="s2">&quot;changes&quot;</span><span class="p">]</span>

    <span class="k">def</span> <span class="nf">ignore</span><span class="p">(</span><span class="bp">self</span><span class="p">,</span> <span class="n">pattern</span><span class="p">,</span> <span class="n">ignoreif</span><span class="o">=</span><span class="s2">&quot;match&quot;</span><span class="p">):</span>
        <span class="sd">&quot;&quot;&quot;</span>
<span class="sd">        Looks for file and path names in &quot;files&quot; and &quot;changes&quot; that match (or not) a pattern (regular expression)</span>
<span class="sd">        and moves them into `f_ignore` and `ch_ignore` respectively. Updates `filters` attribute with ignore summary.</span>

<span class="sd">        **Parameters*</span>

<span class="sd">        &gt; *pattern* : `string`</span>

<span class="sd">        &gt;&gt; A regular expression pattern specified by the user.</span>

<span class="sd">        &gt; *ignoreif* : `string`</span>

<span class="sd">        &gt;&gt; If `matches` (default) files matching the pattern are ignored. If `no match`, files not matching pattern are ignored.</span>

<span class="sd">        **return**</span>

<span class="sd">        &gt; A new `Commitlog` object, same as self but with the appropriate files removed.</span>

<span class="sd">        &quot;&quot;&quot;</span>
        <span class="n">self_copy</span> <span class="o">=</span> <span class="n">copy</span><span class="o">.</span><span class="n">deepcopy</span><span class="p">(</span><span class="bp">self</span><span class="p">)</span>
        <span class="k">for</span> <span class="n">record</span> <span class="ow">in</span> <span class="n">self_copy</span><span class="o">.</span><span class="n">collection</span><span class="p">:</span>
            <span class="c1"># Move files into f_ignore</span>
            <span class="k">if</span> <span class="s2">&quot;files&quot;</span> <span class="ow">in</span> <span class="n">self_copy</span><span class="o">.</span><span class="n">collection</span><span class="p">[</span><span class="n">record</span><span class="p">]</span><span class="o">.</span><span class="n">keys</span><span class="p">():</span>
                <span class="k">if</span> <span class="n">ignoreif</span> <span class="o">==</span> <span class="s2">&quot;match&quot;</span><span class="p">:</span>
                    <span class="n">self_copy</span><span class="o">.</span><span class="n">collection</span><span class="p">[</span><span class="n">record</span><span class="p">][</span><span class="s2">&quot;files&quot;</span><span class="p">]</span> <span class="o">=</span> \
                        <span class="nb">list</span><span class="p">(</span><span class="nb">filter</span><span class="p">(</span><span class="k">lambda</span> <span class="n">f</span><span class="p">:</span> <span class="ow">not</span><span class="p">(</span><span class="n">filter_regex</span><span class="p">(</span><span class="n">f</span><span class="p">,</span> <span class="n">pattern</span><span class="p">,</span> <span class="n">mode</span><span class="o">=</span><span class="s2">&quot;search&quot;</span><span class="p">)),</span>
                                    <span class="n">self_copy</span><span class="o">.</span><span class="n">collection</span><span class="p">[</span><span class="n">record</span><span class="p">][</span><span class="s2">&quot;files&quot;</span><span class="p">]))</span>
                <span class="k">elif</span> <span class="n">ignoreif</span> <span class="o">==</span> <span class="s2">&quot;no match&quot;</span><span class="p">:</span>
                    <span class="n">self_copy</span><span class="o">.</span><span class="n">collection</span><span class="p">[</span><span class="n">record</span><span class="p">][</span><span class="s2">&quot;files&quot;</span><span class="p">]</span> <span class="o">=</span> \
                        <span class="nb">list</span><span class="p">(</span><span class="nb">filter</span><span class="p">(</span><span class="k">lambda</span> <span class="n">f</span><span class="p">:</span> <span class="n">filter_regex</span><span class="p">(</span><span class="n">f</span><span class="p">,</span> <span class="n">pattern</span><span class="p">,</span> <span class="n">mode</span><span class="o">=</span><span class="s2">&quot;search&quot;</span><span class="p">),</span>
                                    <span class="n">self_copy</span><span class="o">.</span><span class="n">collection</span><span class="p">[</span><span class="n">record</span><span class="p">][</span><span class="s2">&quot;files&quot;</span><span class="p">]))</span>
        <span class="c1"># Add a summary of the ignore to self_copy.filters</span>
        <span class="n">ignore_note</span> <span class="o">=</span> <span class="s2">&quot;&quot;</span>
        <span class="k">if</span> <span class="n">ignoreif</span> <span class="o">==</span> <span class="s2">&quot;match&quot;</span><span class="p">:</span>
            <span class="n">ignore_note</span> <span class="o">=</span> <span class="s2">&quot;matches&quot;</span>
        <span class="k">elif</span> <span class="n">ignoreif</span> <span class="o">==</span> <span class="s2">&quot;no match&quot;</span><span class="p">:</span>
            <span class="n">ignore_note</span> <span class="o">=</span> <span class="s2">&quot;doesn&#39;t match&quot;</span>
        <span class="n">summary</span> <span class="o">=</span> <span class="s2">&quot;Ignore files that {} the regular expression: {}&quot;</span><span class="o">.</span><span class="n">format</span><span class="p">(</span><span class="n">ignore_note</span><span class="p">,</span><span class="n">pattern</span><span class="p">)</span>
        <span class="n">self_copy</span><span class="o">.</span><span class="n">filters</span><span class="o">.</span><span class="n">append</span><span class="p">(</span><span class="n">summary</span><span class="p">)</span>
        <span class="k">return</span> <span class="n">self_copy</span>

    <span class="k">def</span> <span class="nf">network</span><span class="p">(</span><span class="bp">self</span><span class="p">,</span> <span class="nb">type</span><span class="p">):</span>
        <span class="sd">&quot;&quot;&quot;</span>
<span class="sd">        A method for quickly creating preset networks using `Commitlog` data.</span>

<span class="sd">        **Parameters** :</span>

<span class="sd">        &gt; *type* : `string`</span>

<span class="sd">        &gt;&gt; Indicates which preset to use.</span>

<span class="sd">        **return** :</span>

<span class="sd">        &gt; A `MultiGraphPlus` object constructed with `generate_network` according to the specified defaults.</span>

<span class="sd">        &quot;&quot;&quot;</span>
        <span class="k">if</span> <span class="nb">type</span> <span class="o">==</span> <span class="s2">&quot;author/file/simple&quot;</span><span class="p">:</span>
            <span class="k">return</span> <span class="bp">self</span><span class="o">.</span><span class="n">generate_network</span><span class="p">(</span><span class="s2">&quot;author&quot;</span><span class="p">,</span> <span class="s2">&quot;files&quot;</span><span class="p">)</span>
        <span class="k">if</span> <span class="nb">type</span> <span class="o">==</span> <span class="s2">&quot;author/file&quot;</span><span class="p">:</span>
            <span class="k">return</span> <span class="bp">self</span><span class="o">.</span><span class="n">generate_network</span><span class="p">(</span><span class="s2">&quot;author&quot;</span><span class="p">,</span> <span class="s2">&quot;files&quot;</span><span class="p">,</span>
                                         <span class="n">edge_attributes</span><span class="o">=</span><span class="p">[</span><span class="s2">&quot;author&quot;</span><span class="p">,</span> <span class="s2">&quot;hash&quot;</span><span class="p">],</span>
                                         <span class="n">mode1_atom_attrs</span><span class="o">=</span><span class="p">[</span><span class="s2">&quot;email&quot;</span><span class="p">],</span>
                                         <span class="n">mode2_atom_attrs</span><span class="o">=</span><span class="p">[],</span>
                                         <span class="n">mode1_vector_attrs</span><span class="o">=</span><span class="p">[</span><span class="s2">&quot;hash&quot;</span><span class="p">,</span> <span class="s2">&quot;fedits&quot;</span><span class="p">],</span>
                                         <span class="n">mode2_vector_attrs</span><span class="o">=</span><span class="p">[</span><span class="s2">&quot;date&quot;</span><span class="p">,</span> <span class="s2">&quot;hash&quot;</span><span class="p">])</span>
        <span class="k">if</span> <span class="nb">type</span> <span class="o">==</span> <span class="s2">&quot;author/file/weighted&quot;</span><span class="p">:</span>
            <span class="k">return</span> <span class="bp">self</span><span class="o">.</span><span class="n">generate_network</span><span class="p">(</span><span class="s2">&quot;author&quot;</span><span class="p">,</span> <span class="s2">&quot;files&quot;</span><span class="p">,</span>
                                         <span class="n">edge_attributes</span><span class="o">=</span><span class="p">[</span><span class="s2">&quot;author&quot;</span><span class="p">,</span> <span class="s2">&quot;hash&quot;</span><span class="p">,</span> <span class="s2">&quot;date&quot;</span><span class="p">],</span>
                                         <span class="n">mode1_atom_attrs</span><span class="o">=</span><span class="p">[</span><span class="s2">&quot;email&quot;</span><span class="p">],</span>
                                         <span class="n">mode2_atom_attrs</span><span class="o">=</span><span class="p">[],</span>
                                         <span class="n">mode1_vector_attrs</span><span class="o">=</span><span class="p">[</span><span class="s2">&quot;hash&quot;</span><span class="p">,</span> <span class="s2">&quot;fedits&quot;</span><span class="p">],</span>
                                         <span class="n">mode2_vector_attrs</span><span class="o">=</span><span class="p">[</span><span class="s2">&quot;date&quot;</span><span class="p">,</span> <span class="s2">&quot;hash&quot;</span><span class="p">],</span>
                                         <span class="n">edge_helper</span><span class="o">=</span><span class="n">changes_edge</span><span class="p">)</span>
        <span class="k">else</span><span class="p">:</span>
            <span class="k">raise</span> <span class="n">InputError</span><span class="p">(</span><span class="s2">&quot;{} is not a valid network preset.&quot;</span><span class="o">.</span><span class="n">format</span><span class="p">(</span><span class="nb">type</span><span class="p">))</span>
</pre></div>

  </div>
</div>


      <div class="class">
          <h3>Ancestors (in MRO)</h3>
          <ul class="class_list">
          <li><a href="#gitnet.commit_log.CommitLog">CommitLog</a></li>
          <li>gitnet.log.Log</li>
          <li>builtins.object</li>
          </ul>
          <h3>Static methods</h3>
            
  <div class="item">
    <div class="name def" id="gitnet.commit_log.CommitLog.__init__">
    <p>def <span class="ident">__init__</span>(</p><p>self, dofd={}, source=None, path=None, key_type=None, filters=[])</p>
    </div>
    

    
  
    <div class="desc"><p>Initializes the <code>Log</code> with a timestamp. Other fields default to an empty dictionary, or <code>none</code> unless otherwise specified.
<code>Log</code> objects should be passed a dictionary of dictionaries after initialization, or entries should be
added to the empty dictionary in <code>self.collection</code>.</p>
<p><strong>Parameters</strong> :</p>
<blockquote>
<p><em>dofd</em> : <code>dictionary</code></p>
<blockquote>
<p>A dictionary of dictionaries, which becomes <code>self.collection</code>. Defaults to empty.</p>
</blockquote>
<p><em>source</em> : <code>string</code></p>
<blockquote>
<p>A string passed by the parser indicating the source of the data.</p>
</blockquote>
<p><em>path</em> : <code>string</code></p>
<blockquote>
<p>A string passed by the parser indicating the path from which the data was accessed.</p>
</blockquote>
<p><em>key_type</em> : <code>string</code></p>
<blockquote>
<p>A string passed by the parser indicating how data is keyed in the dicitonary (for example by hash).</p>
</blockquote>
<p><em>filters</em> : <code>list</code></p>
<blockquote>
<p>A list of strings summarizing how the Log has been filtered (using filter and ignore methods).</p>
</blockquote>
</blockquote>
<p><em>var</em> : <code>self.tags</code> : <code>list</code></p>
<blockquote>
<blockquote>
<p>Tags are generated using the get_tags method.</p>
</blockquote>
</blockquote></div>
  <div class="source_cont">
  <p class="source_link"><a href="javascript:void(0);" onclick="toggle('source-gitnet.commit_log.CommitLog.__init__', this);">Show source &equiv;</a></p>
  <div id="source-gitnet.commit_log.CommitLog.__init__" class="source">
    <div class="codehilite"><pre><span></span><span class="k">def</span> <span class="nf">__init__</span><span class="p">(</span><span class="bp">self</span><span class="p">,</span> <span class="n">dofd</span><span class="o">=</span><span class="p">{},</span> <span class="n">source</span><span class="o">=</span><span class="bp">None</span><span class="p">,</span> <span class="n">path</span><span class="o">=</span><span class="bp">None</span><span class="p">,</span> <span class="n">key_type</span><span class="o">=</span><span class="bp">None</span><span class="p">,</span> <span class="n">filters</span><span class="o">=</span><span class="p">[]):</span>
    <span class="sd">&quot;&quot;&quot;</span>
<span class="sd">    Initializes the `Log` with a timestamp. Other fields default to an empty dictionary, or `none` unless otherwise specified.</span>
<span class="sd">    `Log` objects should be passed a dictionary of dictionaries after initialization, or entries should be</span>
<span class="sd">    added to the empty dictionary in `self.collection`.</span>
<span class="sd">    **Parameters** :</span>
<span class="sd">    &gt; *dofd* : `dictionary`</span>
<span class="sd">    &gt;&gt; A dictionary of dictionaries, which becomes `self.collection`. Defaults to empty.</span>
<span class="sd">    &gt; *source* : `string`</span>
<span class="sd">    &gt;&gt; A string passed by the parser indicating the source of the data.</span>
<span class="sd">    &gt; *path* : `string`</span>
<span class="sd">    &gt;&gt; A string passed by the parser indicating the path from which the data was accessed.</span>
<span class="sd">    &gt; *key_type* : `string`</span>
<span class="sd">    &gt;&gt; A string passed by the parser indicating how data is keyed in the dicitonary (for example by hash).</span>
<span class="sd">    &gt; *filters* : `list`</span>
<span class="sd">    &gt;&gt; A list of strings summarizing how the Log has been filtered (using filter and ignore methods).</span>
<span class="sd">    *var* : `self.tags` : `list`</span>
<span class="sd">    &gt;&gt; Tags are generated using the get_tags method.</span>
<span class="sd">    &quot;&quot;&quot;</span>
    <span class="bp">self</span><span class="o">.</span><span class="n">collection</span> <span class="o">=</span> <span class="n">dofd</span>
    <span class="bp">self</span><span class="o">.</span><span class="n">timestamp</span> <span class="o">=</span> <span class="nb">str</span><span class="p">(</span><span class="n">dt</span><span class="o">.</span><span class="n">datetime</span><span class="o">.</span><span class="n">now</span><span class="p">())</span>
    <span class="bp">self</span><span class="o">.</span><span class="n">source</span> <span class="o">=</span> <span class="n">source</span>
    <span class="bp">self</span><span class="o">.</span><span class="n">path</span> <span class="o">=</span> <span class="n">path</span>
    <span class="bp">self</span><span class="o">.</span><span class="n">key_type</span> <span class="o">=</span> <span class="n">key_type</span>
    <span class="bp">self</span><span class="o">.</span><span class="n">filters</span> <span class="o">=</span> <span class="n">filters</span>
    <span class="c1"># This must be updated as tags/subclasses are added. Ideally, this would be housed within each subclass.</span>
    <span class="bp">self</span><span class="o">.</span><span class="n">tags</span> <span class="o">=</span> <span class="bp">self</span><span class="o">.</span><span class="n">get_tags</span><span class="p">()</span>
</pre></div>

  </div>
</div>

  </div>
  
            
  <div class="item">
    <div class="name def" id="gitnet.commit_log.CommitLog.attributes">
    <p>def <span class="ident">attributes</span>(</p><p>self)</p>
    </div>
    

    
  
    <div class="desc"><p>A method for determining what data has been recorded in this <code>Commitlog</code>.</p>
<p><strong>Return</strong> : <code>list</code></p>
<blockquote>
<p>A sorted list containing every key present in the <code>Log</code>. For example, the attributes for
a local <code>Commitlog</code> would contain hashes ("hash"), author name ("author"), author email ("email"), and several more.
If the <code>self.tags</code> attribute has been defined for this object, tags appear by their order in <code>self.tags</code>. Any
unrecognized tags will be added at the end.</p>
</blockquote></div>
  <div class="source_cont">
  <p class="source_link"><a href="javascript:void(0);" onclick="toggle('source-gitnet.commit_log.CommitLog.attributes', this);">Show source &equiv;</a></p>
  <div id="source-gitnet.commit_log.CommitLog.attributes" class="source">
    <div class="codehilite"><pre><span></span><span class="k">def</span> <span class="nf">attributes</span><span class="p">(</span><span class="bp">self</span><span class="p">):</span>
    <span class="sd">&quot;&quot;&quot;</span>
<span class="sd">    A method for determining what data has been recorded in this `Commitlog`.</span>
<span class="sd">    **Return** : `list`</span>
<span class="sd">    &gt; A sorted list containing every key present in the `Log`. For example, the attributes for</span>
<span class="sd">    &gt; a local `Commitlog` would contain hashes (&quot;hash&quot;), author name (&quot;author&quot;), author email (&quot;email&quot;), and several more.</span>
<span class="sd">    &gt; If the `self.tags` attribute has been defined for this object, tags appear by their order in `self.tags`. Any</span>
<span class="sd">    &gt; unrecognized tags will be added at the end.</span>
<span class="sd">    &quot;&quot;&quot;</span>
    <span class="n">attr</span> <span class="o">=</span> <span class="nb">set</span><span class="p">()</span>
    <span class="c1"># Add every key in the collection to a set object.</span>
    <span class="k">for</span> <span class="n">record</span> <span class="ow">in</span> <span class="bp">self</span><span class="o">.</span><span class="n">collection</span><span class="p">:</span>
        <span class="n">attr</span> <span class="o">=</span> <span class="n">attr</span><span class="o">.</span><span class="n">union</span><span class="p">(</span><span class="bp">self</span><span class="o">.</span><span class="n">collection</span><span class="p">[</span><span class="n">record</span><span class="p">]</span><span class="o">.</span><span class="n">keys</span><span class="p">())</span>
    <span class="c1"># Tracking attributes</span>
    <span class="n">attr_list</span> <span class="o">=</span> <span class="p">[]</span>
    <span class="c1"># For every tag defined for the subclass, add to the list of attributes in order, and remove from set.</span>
    <span class="k">for</span> <span class="n">tag</span> <span class="ow">in</span> <span class="bp">self</span><span class="o">.</span><span class="n">tags</span><span class="p">:</span>
        <span class="k">if</span> <span class="n">tag</span> <span class="ow">in</span> <span class="n">attr</span><span class="p">:</span>
            <span class="n">attr</span><span class="o">.</span><span class="n">remove</span><span class="p">(</span><span class="n">tag</span><span class="p">)</span>
            <span class="n">attr_list</span><span class="o">.</span><span class="n">append</span><span class="p">(</span><span class="n">tag</span><span class="p">)</span>
    <span class="c1"># If there are any tags left in the set (i.e. ones not specified for the subclass),</span>
    <span class="c1">#   add them to the end of the list (sorted).</span>
    <span class="k">if</span> <span class="nb">len</span><span class="p">(</span><span class="n">attr</span><span class="p">)</span> <span class="o">&gt;</span> <span class="mi">0</span><span class="p">:</span>
        <span class="n">attr_list</span> <span class="o">=</span> <span class="n">attr_list</span> <span class="o">+</span> <span class="nb">sorted</span><span class="p">(</span><span class="nb">list</span><span class="p">(</span><span class="n">attr</span><span class="p">))</span>
    <span class="k">return</span> <span class="n">attr_list</span>
</pre></div>

  </div>
</div>

  </div>
  
            
  <div class="item">
    <div class="name def" id="gitnet.commit_log.CommitLog.author_email_list">
    <p>def <span class="ident">author_email_list</span>(</p><p>self)</p>
    </div>
    

    
  
    <div class="desc"><p>Gathers each unique author email combination from the log, and then prints them in a list.
The intention is that the user can use these author names in the <code>replace_val</code> function.</p></div>
  <div class="source_cont">
  <p class="source_link"><a href="javascript:void(0);" onclick="toggle('source-gitnet.commit_log.CommitLog.author_email_list', this);">Show source &equiv;</a></p>
  <div id="source-gitnet.commit_log.CommitLog.author_email_list" class="source">
    <div class="codehilite"><pre><span></span><span class="k">def</span> <span class="nf">author_email_list</span><span class="p">(</span><span class="bp">self</span><span class="p">):</span>
    <span class="sd">&quot;&quot;&quot;</span>
<span class="sd">    Gathers each unique author email combination from the log, and then prints them in a list.</span>
<span class="sd">    The intention is that the user can use these author names in the `replace_val` function.</span>
<span class="sd">    &quot;&quot;&quot;</span>
    <span class="n">duplicates</span> <span class="o">=</span> <span class="p">[]</span>
    <span class="n">selfcopy</span> <span class="o">=</span> <span class="n">copy</span><span class="o">.</span><span class="n">deepcopy</span><span class="p">(</span><span class="bp">self</span><span class="p">)</span>
    <span class="k">for</span> <span class="n">record</span> <span class="ow">in</span> <span class="n">selfcopy</span><span class="o">.</span><span class="n">collection</span><span class="p">:</span>
        <span class="k">if</span> <span class="s1">&#39;email&#39;</span> <span class="ow">in</span> <span class="n">selfcopy</span><span class="o">.</span><span class="n">collection</span><span class="p">[</span><span class="n">record</span><span class="p">]</span><span class="o">.</span><span class="n">keys</span><span class="p">():</span>
            <span class="k">if</span> <span class="nb">str</span><span class="p">(</span><span class="n">selfcopy</span><span class="o">.</span><span class="n">collection</span><span class="p">[</span><span class="n">record</span><span class="p">][</span><span class="s1">&#39;email&#39;</span><span class="p">]</span> <span class="o">+</span> <span class="s1">&#39;   &#39;</span> <span class="o">+</span> <span class="n">selfcopy</span><span class="o">.</span><span class="n">collection</span><span class="p">[</span><span class="n">record</span><span class="p">][</span><span class="s1">&#39;author&#39;</span><span class="p">])</span><span class="o">.</span><span class="n">encode</span><span class="p">(</span><span class="s1">&#39;ascii&#39;</span><span class="p">,</span> <span class="s1">&#39;replace&#39;</span><span class="p">)</span> <span class="ow">in</span> <span class="n">duplicates</span><span class="p">:</span>
                <span class="k">pass</span>
            <span class="k">else</span><span class="p">:</span>
                <span class="n">entry</span> <span class="o">=</span> <span class="nb">str</span><span class="p">((</span><span class="n">selfcopy</span><span class="o">.</span><span class="n">collection</span><span class="p">[</span><span class="n">record</span><span class="p">][</span><span class="s1">&#39;email&#39;</span><span class="p">]</span> <span class="o">+</span> <span class="s1">&#39;   &#39;</span> <span class="o">+</span> <span class="n">selfcopy</span><span class="o">.</span><span class="n">collection</span><span class="p">[</span><span class="n">record</span><span class="p">][</span><span class="s1">&#39;author&#39;</span><span class="p">]))</span>
                <span class="n">entry</span> <span class="o">=</span> <span class="n">entry</span><span class="o">.</span><span class="n">encode</span><span class="p">(</span><span class="s1">&#39;ascii&#39;</span><span class="p">,</span> <span class="s1">&#39;replace&#39;</span><span class="p">)</span>
                <span class="n">duplicates</span><span class="o">.</span><span class="n">append</span><span class="p">(</span><span class="n">entry</span><span class="p">)</span>
    <span class="n">templist</span> <span class="o">=</span> <span class="p">[]</span>
    <span class="k">for</span> <span class="n">item</span> <span class="ow">in</span> <span class="n">duplicates</span><span class="p">:</span>
        <span class="n">item</span> <span class="o">=</span> <span class="n">item</span><span class="o">.</span><span class="n">decode</span><span class="p">(</span><span class="s1">&#39;ascii&#39;</span><span class="p">,</span> <span class="s1">&#39;strict&#39;</span><span class="p">)</span>
        <span class="n">templist</span><span class="o">.</span><span class="n">append</span><span class="p">(</span><span class="n">item</span><span class="p">)</span>
    <span class="n">templist</span> <span class="o">=</span> <span class="nb">sorted</span><span class="p">(</span><span class="n">templist</span><span class="p">)</span>
    <span class="n">templist</span> <span class="o">=</span> <span class="nb">str</span><span class="p">(</span><span class="s1">&#39;</span><span class="se">\n</span><span class="s1">&#39;</span><span class="o">.</span><span class="n">join</span><span class="p">(</span><span class="n">templist</span><span class="p">))</span>
    <span class="n">footer</span> <span class="o">=</span> <span class="s1">&#39;</span><span class="se">\n</span><span class="s1">The list above contains all author-email combinations in the log. It is at your discretion to consolidate them.</span><span class="se">\n</span><span class="s1">Unicode characters in author names have been replaced to allow this list to print.&#39;</span>
    <span class="n">authors_emails</span> <span class="o">=</span> <span class="n">templist</span> <span class="o">+</span> <span class="n">footer</span>
    <span class="k">print</span><span class="p">(</span><span class="n">authors_emails</span><span class="p">)</span>
    <span class="k">return</span> <span class="n">authors_emails</span>
</pre></div>

  </div>
</div>

  </div>
  
            
  <div class="item">
    <div class="name def" id="gitnet.commit_log.CommitLog.browse">
    <p>def <span class="ident">browse</span>(</p><p>self)</p>
    </div>
    

    
  
    <div class="desc"><p>Interactively prints the contents of the Log collection, one record at a time.</p>
<p><strong>Return</strong> : <code>None</code></p></div>
  <div class="source_cont">
  <p class="source_link"><a href="javascript:void(0);" onclick="toggle('source-gitnet.commit_log.CommitLog.browse', this);">Show source &equiv;</a></p>
  <div id="source-gitnet.commit_log.CommitLog.browse" class="source">
    <div class="codehilite"><pre><span></span><span class="k">def</span> <span class="nf">browse</span><span class="p">(</span><span class="bp">self</span><span class="p">):</span>
    <span class="sd">&quot;&quot;&quot;</span>
<span class="sd">    Interactively prints the contents of the Log collection, one record at a time.</span>
<span class="sd">    **Return** : `None`</span>
<span class="sd">    &quot;&quot;&quot;</span>
    <span class="k">for</span> <span class="n">key</span> <span class="ow">in</span> <span class="bp">self</span><span class="o">.</span><span class="n">collection</span><span class="o">.</span><span class="n">keys</span><span class="p">():</span>
        <span class="k">print</span><span class="p">(</span><span class="s2">&quot;----- {} -----&quot;</span><span class="o">.</span><span class="n">format</span><span class="p">(</span><span class="n">key</span><span class="p">))</span>
        <span class="k">for</span> <span class="n">rkey</span> <span class="ow">in</span> <span class="bp">self</span><span class="o">.</span><span class="n">collection</span><span class="p">[</span><span class="n">key</span><span class="p">]</span><span class="o">.</span><span class="n">keys</span><span class="p">():</span>
            <span class="k">print</span><span class="p">(</span><span class="s2">&quot;--- {} ---&quot;</span><span class="o">.</span><span class="n">format</span><span class="p">(</span><span class="n">rkey</span><span class="p">))</span>
            <span class="k">if</span> <span class="nb">type</span><span class="p">(</span><span class="bp">self</span><span class="o">.</span><span class="n">collection</span><span class="p">[</span><span class="n">key</span><span class="p">][</span><span class="n">rkey</span><span class="p">])</span> <span class="ow">in</span> <span class="p">[</span><span class="nb">str</span><span class="p">,</span> <span class="nb">int</span><span class="p">,</span> <span class="nb">bool</span><span class="p">,</span> <span class="nb">float</span><span class="p">]:</span>
                <span class="k">print</span><span class="p">(</span><span class="bp">self</span><span class="o">.</span><span class="n">collection</span><span class="p">[</span><span class="n">key</span><span class="p">][</span><span class="n">rkey</span><span class="p">])</span>
            <span class="k">elif</span> <span class="nb">type</span><span class="p">(</span><span class="bp">self</span><span class="o">.</span><span class="n">collection</span><span class="p">[</span><span class="n">key</span><span class="p">][</span><span class="n">rkey</span><span class="p">])</span> <span class="o">==</span> <span class="nb">list</span><span class="p">:</span>
                <span class="k">for</span> <span class="n">s</span> <span class="ow">in</span> <span class="bp">self</span><span class="o">.</span><span class="n">collection</span><span class="p">[</span><span class="n">key</span><span class="p">][</span><span class="n">rkey</span><span class="p">]:</span>
                    <span class="k">print</span><span class="p">(</span><span class="n">s</span><span class="p">)</span>
        <span class="k">if</span> <span class="nb">input</span><span class="p">(</span><span class="s2">&quot;</span><span class="se">\n</span><span class="s2">Another? [press enter to continue, or press q to quit]</span><span class="se">\n</span><span class="s2">&quot;</span><span class="p">)</span> <span class="o">==</span> <span class="s2">&quot;q&quot;</span><span class="p">:</span>
            <span class="k">break</span>
</pre></div>

  </div>
</div>

  </div>
  
            
  <div class="item">
    <div class="name def" id="gitnet.commit_log.CommitLog.describe">
    <p>def <span class="ident">describe</span>(</p><p>self, mode=&#39;default&#39;, exclude=[])</p>
    </div>
    

    
  
    <div class="desc"><p>A method for creating extended descriptive output for the <code>Commitlog</code> subclass.</p>
<p><strong>Parameters</strong>:</p>
<blockquote>
<p><em>mode</em> : <code>string</code></p>
<blockquote>
<p>Indicate an output mode. Currently only one implemented: "default".</p>
</blockquote>
<p><em>param</em> : <code>list</code></p>
<blockquote>
<p>A list of output tag strings to exclude from printing. Defaults to an empty list.</p>
</blockquote>
</blockquote>
<p><strong>Return</strong> <code>none</code></p>
<p><em>Output items</em> currently implemented (and their tag for exclusion):</p>
<blockquote>
<p><em>summary</em> : Prints the number of logs and creation date. Identical to <code>str(self)</code>.</p>
<p><em>authors</em> : Prints the number of authors who commit to the repository.</p>
<p><em>emails</em> : Prints the ten most common email address domains used by more than one user.</p>
<p><em>dates</em> : Prints the date range for commits in the collection.</p>
<p><em>changes</em> : Prints the mean and std. deviation of file changes, insertions, and deletions per commit.</p>
<p><em>merges</em> : Prints the number of merges in the collection.</p>
<p><em>errors</em> : Prints the number of parsing errors in the collection.</p>
</blockquote></div>
  <div class="source_cont">
  <p class="source_link"><a href="javascript:void(0);" onclick="toggle('source-gitnet.commit_log.CommitLog.describe', this);">Show source &equiv;</a></p>
  <div id="source-gitnet.commit_log.CommitLog.describe" class="source">
    <div class="codehilite"><pre><span></span><span class="k">def</span> <span class="nf">describe</span><span class="p">(</span><span class="bp">self</span><span class="p">,</span> <span class="n">mode</span> <span class="o">=</span> <span class="s2">&quot;default&quot;</span><span class="p">,</span> <span class="n">exclude</span> <span class="o">=</span> <span class="p">[]):</span>
    <span class="sd">&quot;&quot;&quot;</span>
<span class="sd">    A method for creating extended descriptive output for the `Commitlog` subclass.</span>
<span class="sd">    **Parameters**:</span>
<span class="sd">    &gt; *mode* : `string`</span>
<span class="sd">    &gt;&gt; Indicate an output mode. Currently only one implemented: &quot;default&quot;.</span>
<span class="sd">    &gt; *param* : `list`</span>
<span class="sd">    &gt;&gt; A list of output tag strings to exclude from printing. Defaults to an empty list.</span>
<span class="sd">    **Return** `none`</span>
<span class="sd">    *Output items* currently implemented (and their tag for exclusion):</span>
<span class="sd">    &gt; *summary* : Prints the number of logs and creation date. Identical to `str(self)`.</span>
<span class="sd">    &gt; *authors* : Prints the number of authors who commit to the repository.</span>
<span class="sd">    &gt; *emails* : Prints the ten most common email address domains used by more than one user.</span>
<span class="sd">    &gt; *dates* : Prints the date range for commits in the collection.</span>
<span class="sd">    &gt; *changes* : Prints the mean and std. deviation of file changes, insertions, and deletions per commit.</span>
<span class="sd">    &gt; *merges* : Prints the number of merges in the collection.</span>
<span class="sd">    &gt; *errors* : Prints the number of parsing errors in the collection.</span>
<span class="sd">    &quot;&quot;&quot;</span>
    <span class="c1"># Define included/excluded data summaries.</span>
    <span class="k">if</span> <span class="n">mode</span> <span class="o">==</span> <span class="s2">&quot;default&quot;</span><span class="p">:</span>
        <span class="n">output</span> <span class="o">=</span> <span class="p">[</span><span class="s2">&quot;summary&quot;</span><span class="p">,</span> <span class="s2">&quot;path&quot;</span><span class="p">,</span> <span class="s2">&quot;filters&quot;</span><span class="p">,</span> <span class="s2">&quot;authors&quot;</span><span class="p">,</span> <span class="s2">&quot;files&quot;</span><span class="p">,</span>
                  <span class="s2">&quot;emails&quot;</span><span class="p">,</span> <span class="s2">&quot;dates&quot;</span><span class="p">,</span> <span class="s2">&quot;changes&quot;</span><span class="p">,</span> <span class="s2">&quot;merges&quot;</span><span class="p">,</span> <span class="s2">&quot;errors&quot;</span><span class="p">]</span>
    <span class="k">else</span><span class="p">:</span>
        <span class="n">output</span> <span class="o">=</span> <span class="p">[</span><span class="s2">&quot;summary&quot;</span><span class="p">,</span> <span class="s2">&quot;path&quot;</span><span class="p">,</span> <span class="s2">&quot;filters&quot;</span><span class="p">,</span> <span class="s2">&quot;authors&quot;</span><span class="p">,</span> <span class="s2">&quot;files&quot;</span><span class="p">,</span>
                  <span class="s2">&quot;emails&quot;</span><span class="p">,</span> <span class="s2">&quot;dates&quot;</span><span class="p">,</span> <span class="s2">&quot;changes&quot;</span><span class="p">,</span> <span class="s2">&quot;merges&quot;</span><span class="p">,</span> <span class="s2">&quot;errors&quot;</span><span class="p">]</span>
    <span class="k">for</span> <span class="n">i</span> <span class="ow">in</span> <span class="n">exclude</span><span class="p">:</span>
        <span class="n">output</span><span class="o">.</span><span class="n">remove</span><span class="p">(</span><span class="n">i</span><span class="p">)</span>
    <span class="c1"># Print summary</span>
    <span class="k">if</span> <span class="s2">&quot;summary&quot;</span> <span class="ow">in</span> <span class="n">output</span><span class="p">:</span>
        <span class="k">print</span><span class="p">(</span><span class="bp">self</span><span class="p">)</span>
    <span class="c1"># Print path</span>
    <span class="k">if</span> <span class="s2">&quot;path&quot;</span> <span class="ow">in</span> <span class="n">output</span><span class="p">:</span>
        <span class="k">print</span><span class="p">(</span><span class="s2">&quot;Origin: &quot;</span><span class="p">,</span> <span class="bp">self</span><span class="o">.</span><span class="n">path</span><span class="p">)</span>
    <span class="c1"># Print filter summaries</span>
    <span class="k">if</span> <span class="s2">&quot;filters&quot;</span> <span class="ow">in</span> <span class="n">output</span><span class="p">:</span>
        <span class="k">if</span> <span class="nb">len</span><span class="p">(</span><span class="bp">self</span><span class="o">.</span><span class="n">filters</span><span class="p">)</span> <span class="o">!=</span> <span class="mi">0</span><span class="p">:</span>
            <span class="k">print</span><span class="p">(</span><span class="s2">&quot;Filters:&quot;</span><span class="p">)</span>
            <span class="k">for</span> <span class="n">f</span> <span class="ow">in</span> <span class="bp">self</span><span class="o">.</span><span class="n">filters</span><span class="p">:</span>
                <span class="k">print</span><span class="p">(</span><span class="s2">&quot;</span><span class="se">\t</span><span class="s2">&quot;</span><span class="p">,</span> <span class="n">f</span><span class="p">)</span>
    <span class="c1"># Print number of authors.</span>
    <span class="k">if</span> <span class="s2">&quot;authors&quot;</span> <span class="ow">in</span> <span class="n">output</span><span class="p">:</span>
        <span class="n">author_dict</span> <span class="o">=</span> <span class="p">{}</span>
        <span class="k">for</span> <span class="n">record</span> <span class="ow">in</span> <span class="bp">self</span><span class="o">.</span><span class="n">collection</span><span class="p">:</span>
            <span class="n">author</span> <span class="o">=</span> <span class="bp">self</span><span class="o">.</span><span class="n">collection</span><span class="p">[</span><span class="n">record</span><span class="p">][</span><span class="s2">&quot;author&quot;</span><span class="p">]</span>
            <span class="k">if</span> <span class="n">author</span> <span class="ow">in</span> <span class="n">author_dict</span><span class="o">.</span><span class="n">keys</span><span class="p">():</span>
                <span class="n">author_dict</span><span class="p">[</span><span class="n">author</span><span class="p">]</span> <span class="o">+=</span> <span class="mi">1</span>
            <span class="k">else</span><span class="p">:</span>
                <span class="n">author_dict</span><span class="p">[</span><span class="n">author</span><span class="p">]</span> <span class="o">=</span> <span class="mi">1</span>
        <span class="k">print</span><span class="p">(</span><span class="s2">&quot;Number of authors: {}&quot;</span><span class="o">.</span><span class="n">format</span><span class="p">(</span><span class="nb">len</span><span class="p">(</span><span class="n">author_dict</span><span class="p">)))</span>
    <span class="c1"># Print number of files.</span>
    <span class="k">if</span> <span class="s2">&quot;files&quot;</span> <span class="ow">in</span> <span class="n">output</span><span class="p">:</span>
        <span class="n">num_files</span> <span class="o">=</span> <span class="nb">len</span><span class="p">(</span><span class="nb">set</span><span class="p">(</span><span class="bp">self</span><span class="o">.</span><span class="n">vector</span><span class="p">(</span><span class="s2">&quot;files&quot;</span><span class="p">)))</span>
        <span class="k">print</span><span class="p">(</span><span class="s2">&quot;Number of files: {}&quot;</span><span class="o">.</span><span class="n">format</span><span class="p">(</span><span class="n">num_files</span><span class="p">))</span>
    <span class="c1"># Print most common email domains.</span>
    <span class="k">if</span> <span class="s2">&quot;emails&quot;</span> <span class="ow">in</span> <span class="n">output</span><span class="p">:</span>
        <span class="k">def</span> <span class="nf">get_domain</span><span class="p">(</span><span class="n">s</span><span class="p">):</span>
            <span class="sd">&quot;&quot;&quot;</span>
<span class="sd">            :param s: An email address (string).</span>
<span class="sd">            :return: An email domain, i.e. &quot;@domain.com&quot; (string)</span>
<span class="sd">            &quot;&quot;&quot;</span>
            <span class="n">domain</span> <span class="o">=</span> <span class="n">s</span>
            <span class="k">while</span> <span class="bp">True</span><span class="p">:</span>
                <span class="k">if</span> <span class="n">domain</span> <span class="o">==</span> <span class="s2">&quot;&quot;</span><span class="p">:</span>
                    <span class="n">domain</span> <span class="o">=</span> <span class="s2">&quot;None&quot;</span>
                    <span class="k">break</span>
                <span class="k">elif</span> <span class="n">domain</span><span class="p">[</span><span class="mi">0</span><span class="p">]</span> <span class="o">!=</span> <span class="s2">&quot;@&quot;</span><span class="p">:</span>
                    <span class="n">domain</span> <span class="o">=</span> <span class="n">domain</span><span class="p">[</span><span class="mi">1</span><span class="p">:]</span>
                <span class="k">else</span><span class="p">:</span>
                    <span class="k">break</span>
            <span class="k">return</span> <span class="n">domain</span>
        <span class="n">emails</span> <span class="o">=</span> <span class="nb">set</span><span class="p">(</span><span class="bp">self</span><span class="o">.</span><span class="n">vector</span><span class="p">(</span><span class="s2">&quot;email&quot;</span><span class="p">))</span>
        <span class="n">emails</span> <span class="o">=</span> <span class="nb">list</span><span class="p">(</span><span class="nb">map</span><span class="p">(</span><span class="n">get_domain</span><span class="p">,</span> <span class="n">emails</span><span class="p">))</span>
        <span class="n">max_domain</span> <span class="o">=</span> <span class="n">most_common</span><span class="p">(</span><span class="n">emails</span><span class="p">,</span> <span class="mi">10</span><span class="p">)</span>
        <span class="k">print</span><span class="p">(</span><span class="s2">&quot;Most common email address domains:&quot;</span><span class="p">)</span>
        <span class="k">for</span> <span class="n">domain</span> <span class="ow">in</span> <span class="n">max_domain</span><span class="p">:</span>
            <span class="k">print</span><span class="p">(</span><span class="s2">&quot;</span><span class="se">\t</span><span class="s2"> {} [{} users]&quot;</span><span class="o">.</span><span class="n">format</span><span class="p">(</span><span class="n">domain</span><span class="p">[</span><span class="mi">1</span><span class="p">],</span> <span class="n">domain</span><span class="p">[</span><span class="mi">0</span><span class="p">]))</span>
    <span class="c1"># Print date range.</span>
    <span class="k">if</span> <span class="s2">&quot;dates&quot;</span> <span class="ow">in</span> <span class="n">output</span><span class="p">:</span>
        <span class="n">early</span> <span class="o">=</span> <span class="bp">None</span>
        <span class="n">late</span> <span class="o">=</span> <span class="bp">None</span>
        <span class="k">for</span> <span class="n">record</span> <span class="ow">in</span> <span class="bp">self</span><span class="o">.</span><span class="n">collection</span><span class="p">:</span>
            <span class="n">date</span> <span class="o">=</span> <span class="n">git_datetime</span><span class="p">(</span><span class="bp">self</span><span class="o">.</span><span class="n">collection</span><span class="p">[</span><span class="n">record</span><span class="p">][</span><span class="s2">&quot;date&quot;</span><span class="p">])</span>
            <span class="k">if</span> <span class="n">early</span> <span class="ow">is</span> <span class="bp">None</span> <span class="ow">or</span> <span class="n">date</span> <span class="o">&lt;</span> <span class="n">early</span><span class="p">:</span>
                <span class="n">early</span> <span class="o">=</span> <span class="n">date</span>
            <span class="k">if</span> <span class="n">late</span> <span class="ow">is</span> <span class="bp">None</span> <span class="ow">or</span> <span class="n">date</span> <span class="o">&gt;</span> <span class="n">late</span><span class="p">:</span>
                <span class="n">late</span> <span class="o">=</span> <span class="n">date</span>
        <span class="k">print</span><span class="p">(</span><span class="s2">&quot;Date range: {} to {}&quot;</span><span class="o">.</span><span class="n">format</span><span class="p">(</span><span class="n">early</span><span class="p">,</span> <span class="n">late</span><span class="p">))</span>
    <span class="c1"># Print descriptive statistics of distribution of changes (number of file edits, inserts, and deletes.)</span>
    <span class="k">if</span> <span class="s2">&quot;changes&quot;</span> <span class="ow">in</span> <span class="n">output</span><span class="p">:</span>
        <span class="n">file_lst</span> <span class="o">=</span> <span class="p">[]</span>
        <span class="n">insert_lst</span> <span class="o">=</span> <span class="p">[]</span>
        <span class="n">delete_lst</span> <span class="o">=</span> <span class="p">[]</span>
        <span class="k">for</span> <span class="n">record</span> <span class="ow">in</span> <span class="bp">self</span><span class="o">.</span><span class="n">collection</span><span class="p">:</span>
            <span class="n">cur_record</span> <span class="o">=</span> <span class="bp">self</span><span class="o">.</span><span class="n">collection</span><span class="p">[</span><span class="n">record</span><span class="p">]</span>
            <span class="k">if</span> <span class="s2">&quot;fedits&quot;</span> <span class="ow">in</span> <span class="n">cur_record</span><span class="o">.</span><span class="n">keys</span><span class="p">():</span>
                <span class="n">file_lst</span><span class="o">.</span><span class="n">append</span><span class="p">(</span><span class="n">cur_record</span><span class="p">[</span><span class="s2">&quot;fedits&quot;</span><span class="p">])</span>
            <span class="k">if</span> <span class="s2">&quot;inserts&quot;</span> <span class="ow">in</span> <span class="n">cur_record</span><span class="o">.</span><span class="n">keys</span><span class="p">():</span>
                <span class="n">insert_lst</span><span class="o">.</span><span class="n">append</span><span class="p">(</span><span class="n">cur_record</span><span class="p">[</span><span class="s2">&quot;inserts&quot;</span><span class="p">])</span>
            <span class="k">if</span> <span class="s2">&quot;deletes&quot;</span> <span class="ow">in</span> <span class="n">cur_record</span><span class="o">.</span><span class="n">keys</span><span class="p">():</span>
                <span class="n">delete_lst</span><span class="o">.</span><span class="n">append</span><span class="p">(</span><span class="n">cur_record</span><span class="p">[</span><span class="s2">&quot;deletes&quot;</span><span class="p">])</span>
        <span class="k">print</span><span class="p">(</span><span class="s2">&quot;Change distribution summary:&quot;</span><span class="p">)</span>
        <span class="k">print</span><span class="p">(</span><span class="s2">&quot;</span><span class="se">\t</span><span class="s2"> Files changed: Mean = {}, SD = {}&quot;</span><span class="o">.</span><span class="n">format</span><span class="p">(</span><span class="nb">round</span><span class="p">(</span><span class="n">np</span><span class="o">.</span><span class="n">mean</span><span class="p">(</span><span class="n">file_lst</span><span class="p">),</span> <span class="mi">3</span><span class="p">),</span>
                                                            <span class="nb">round</span><span class="p">(</span><span class="n">np</span><span class="o">.</span><span class="n">std</span><span class="p">(</span><span class="n">file_lst</span><span class="p">),</span> <span class="mi">3</span><span class="p">)))</span>
        <span class="k">print</span><span class="p">(</span><span class="s2">&quot;</span><span class="se">\t</span><span class="s2"> Line insertions: Mean = {}, SD = {}&quot;</span><span class="o">.</span><span class="n">format</span><span class="p">(</span><span class="nb">round</span><span class="p">(</span><span class="n">np</span><span class="o">.</span><span class="n">mean</span><span class="p">(</span><span class="n">insert_lst</span><span class="p">),</span> <span class="mi">3</span><span class="p">),</span>
                                                              <span class="nb">round</span><span class="p">(</span><span class="n">np</span><span class="o">.</span><span class="n">std</span><span class="p">(</span><span class="n">insert_lst</span><span class="p">),</span> <span class="mi">3</span><span class="p">)))</span>
        <span class="k">print</span><span class="p">(</span><span class="s2">&quot;</span><span class="se">\t</span><span class="s2"> Line deletions: Mean = {}, SD = {}&quot;</span><span class="o">.</span><span class="n">format</span><span class="p">(</span><span class="nb">round</span><span class="p">(</span><span class="n">np</span><span class="o">.</span><span class="n">mean</span><span class="p">(</span><span class="n">delete_lst</span><span class="p">),</span> <span class="mi">3</span><span class="p">),</span>
                                                             <span class="nb">round</span><span class="p">(</span><span class="n">np</span><span class="o">.</span><span class="n">std</span><span class="p">(</span><span class="n">delete_lst</span><span class="p">),</span> <span class="mi">3</span><span class="p">)))</span>
    <span class="c1"># Print number of merges.</span>
    <span class="k">if</span> <span class="s2">&quot;merges&quot;</span> <span class="ow">in</span> <span class="n">output</span><span class="p">:</span>
        <span class="n">n_merge</span> <span class="o">=</span> <span class="mi">0</span>
        <span class="k">for</span> <span class="n">record</span> <span class="ow">in</span> <span class="bp">self</span><span class="o">.</span><span class="n">collection</span><span class="p">:</span>
            <span class="k">if</span> <span class="s2">&quot;merge&quot;</span> <span class="ow">in</span> <span class="bp">self</span><span class="o">.</span><span class="n">collection</span><span class="p">[</span><span class="n">record</span><span class="p">]</span><span class="o">.</span><span class="n">keys</span><span class="p">():</span>
                <span class="n">n_merge</span> <span class="o">+=</span> <span class="mi">1</span>
        <span class="k">print</span><span class="p">(</span><span class="s2">&quot;Number of merges: {}&quot;</span><span class="o">.</span><span class="n">format</span><span class="p">(</span><span class="n">n_merge</span><span class="p">))</span>
    <span class="c1"># Print number of parsing errors.</span>
    <span class="k">if</span> <span class="s2">&quot;errors&quot;</span> <span class="ow">in</span> <span class="n">output</span><span class="p">:</span>
        <span class="n">n_errors</span> <span class="o">=</span> <span class="mi">0</span>
        <span class="k">for</span> <span class="n">record</span> <span class="ow">in</span> <span class="bp">self</span><span class="o">.</span><span class="n">collection</span><span class="p">:</span>
            <span class="k">if</span> <span class="s2">&quot;errors&quot;</span> <span class="ow">in</span> <span class="bp">self</span><span class="o">.</span><span class="n">collection</span><span class="p">[</span><span class="n">record</span><span class="p">]</span><span class="o">.</span><span class="n">keys</span><span class="p">():</span>
                <span class="n">n_errors</span> <span class="o">+=</span> <span class="nb">len</span><span class="p">(</span><span class="bp">self</span><span class="o">.</span><span class="n">collection</span><span class="p">[</span><span class="n">record</span><span class="p">][</span><span class="s2">&quot;errors&quot;</span><span class="p">])</span>
        <span class="k">print</span><span class="p">(</span><span class="s2">&quot;Number of parsing errors: {}&quot;</span><span class="o">.</span><span class="n">format</span><span class="p">(</span><span class="n">n_errors</span><span class="p">))</span>
</pre></div>

  </div>
</div>

  </div>
  
            
  <div class="item">
    <div class="name def" id="gitnet.commit_log.CommitLog.detect_dup_emails">
    <p>def <span class="ident">detect_dup_emails</span>(</p><p>self)</p>
    </div>
    

    
  
    <div class="desc"><p>Finds emails which are associated with multiple authors. This list should be a good indicator of authors which
have committed under multiple names. This will allow you to either replace the author names in the <code>Log</code>, or
merge nodes once you have converted the log to a network.</p>
<p><strong>Return</strong> : <code>dictionary</code></p>
<blockquote>
<p>A dictionary where keys are emails and values are the multiple authors associated with this email.</p>
</blockquote></div>
  <div class="source_cont">
  <p class="source_link"><a href="javascript:void(0);" onclick="toggle('source-gitnet.commit_log.CommitLog.detect_dup_emails', this);">Show source &equiv;</a></p>
  <div id="source-gitnet.commit_log.CommitLog.detect_dup_emails" class="source">
    <div class="codehilite"><pre><span></span><span class="k">def</span> <span class="nf">detect_dup_emails</span><span class="p">(</span><span class="bp">self</span><span class="p">):</span>
    <span class="sd">&quot;&quot;&quot;</span>
<span class="sd">    Finds emails which are associated with multiple authors. This list should be a good indicator of authors which</span>
<span class="sd">    have committed under multiple names. This will allow you to either replace the author names in the `Log`, or</span>
<span class="sd">    merge nodes once you have converted the log to a network.</span>
<span class="sd">    **Return** : `dictionary`</span>
<span class="sd">    &gt; A dictionary where keys are emails and values are the multiple authors associated with this email.</span>
<span class="sd">    &quot;&quot;&quot;</span>
    <span class="n">duplicate_dict</span> <span class="o">=</span> <span class="p">{}</span>
    <span class="n">observed_dict</span> <span class="o">=</span> <span class="p">{}</span>
    <span class="k">for</span> <span class="n">r</span> <span class="ow">in</span> <span class="bp">self</span><span class="p">:</span>
        <span class="n">email</span> <span class="o">=</span> <span class="bp">self</span><span class="p">[</span><span class="n">r</span><span class="p">][</span><span class="s1">&#39;email&#39;</span><span class="p">]</span>
        <span class="n">author</span> <span class="o">=</span> <span class="bp">self</span><span class="p">[</span><span class="n">r</span><span class="p">][</span><span class="s1">&#39;author&#39;</span><span class="p">]</span>
        <span class="k">if</span> <span class="n">email</span> <span class="ow">in</span> <span class="n">duplicate_dict</span><span class="p">:</span>
            <span class="k">if</span> <span class="n">author</span> <span class="ow">not</span> <span class="ow">in</span> <span class="n">duplicate_dict</span><span class="p">[</span><span class="n">email</span><span class="p">]:</span>
                <span class="n">duplicate_dict</span><span class="p">[</span><span class="n">email</span><span class="p">]</span> <span class="o">+=</span> <span class="p">[</span><span class="n">author</span><span class="p">]</span>
        <span class="k">elif</span> <span class="n">email</span> <span class="ow">in</span> <span class="n">observed_dict</span><span class="p">:</span>
            <span class="k">if</span> <span class="n">author</span> <span class="o">!=</span> <span class="n">observed_dict</span><span class="p">[</span><span class="n">email</span><span class="p">]:</span>
                <span class="n">duplicate_dict</span><span class="p">[</span><span class="n">email</span><span class="p">]</span> <span class="o">=</span> <span class="p">[</span><span class="n">author</span><span class="p">,</span> <span class="n">observed_dict</span><span class="p">[</span><span class="n">email</span><span class="p">]]</span>
        <span class="k">else</span><span class="p">:</span>
            <span class="n">observed_dict</span><span class="p">[</span><span class="n">email</span><span class="p">]</span> <span class="o">=</span> <span class="n">author</span>
    <span class="k">print</span><span class="p">(</span><span class="s2">&quot;Emails associated with multiple authors:&quot;</span><span class="p">)</span>
    <span class="n">warn</span> <span class="o">=</span> <span class="mi">0</span>
    <span class="k">for</span> <span class="n">email</span> <span class="ow">in</span> <span class="n">duplicate_dict</span><span class="p">:</span>
        <span class="n">string</span> <span class="o">=</span> <span class="nb">str</span><span class="p">(</span><span class="n">email</span><span class="p">)</span> <span class="o">+</span> <span class="s2">&quot;: &quot;</span> <span class="o">+</span> <span class="nb">str</span><span class="p">(</span><span class="n">duplicate_dict</span><span class="p">[</span><span class="n">email</span><span class="p">])</span>
        <span class="k">try</span><span class="p">:</span>
            <span class="k">print</span><span class="p">(</span><span class="n">string</span><span class="p">)</span>
        <span class="k">except</span> <span class="ne">UnicodeEncodeError</span><span class="p">:</span>
            <span class="k">print</span><span class="p">(</span><span class="n">string</span><span class="o">.</span><span class="n">encode</span><span class="p">(</span><span class="s2">&quot;ascii&quot;</span><span class="p">,</span> <span class="s2">&quot;replace&quot;</span><span class="p">))</span>
            <span class="n">warn</span> <span class="o">+=</span> <span class="mi">1</span>
    <span class="k">if</span> <span class="n">warn</span> <span class="o">&gt;</span> <span class="mi">0</span><span class="p">:</span>
        <span class="n">warnings</span><span class="o">.</span><span class="n">warn</span><span class="p">(</span><span class="s2">&quot;Author names or emails contained special characters. {} special character(s) have been &quot;</span>
                      <span class="s2">&quot;printed as question marks&quot;</span><span class="o">.</span><span class="n">format</span><span class="p">(</span><span class="n">warn</span><span class="p">))</span>
    <span class="k">return</span> <span class="n">duplicate_dict</span>
</pre></div>

  </div>
</div>

  </div>
  
            
  <div class="item">
    <div class="name def" id="gitnet.commit_log.CommitLog.df">
    <p>def <span class="ident">df</span>(</p><p>self)</p>
    </div>
    

    
  
    <div class="desc"><p>Converts the <code>Log</code> to a Pandas dataframe. Recommended method for analyzing attribute data in Python.</p>
<p><strong>Return</strong> : <code>dataframe</code></p>
<blockquote>
<p>Returns a <code>pandas dataframe</code> object. Rows are commits by short-hash. Columns are commit attributes.</p>
</blockquote></div>
  <div class="source_cont">
  <p class="source_link"><a href="javascript:void(0);" onclick="toggle('source-gitnet.commit_log.CommitLog.df', this);">Show source &equiv;</a></p>
  <div id="source-gitnet.commit_log.CommitLog.df" class="source">
    <div class="codehilite"><pre><span></span><span class="k">def</span> <span class="nf">df</span><span class="p">(</span><span class="bp">self</span><span class="p">):</span>
    <span class="sd">&quot;&quot;&quot;</span>
<span class="sd">    Converts the `Log` to a Pandas dataframe. Recommended method for analyzing attribute data in Python.</span>
<span class="sd">    **Return** : `dataframe`</span>
<span class="sd">    &gt; Returns a `pandas dataframe` object. Rows are commits by short-hash. Columns are commit attributes.</span>
<span class="sd">    &quot;&quot;&quot;</span>
    <span class="n">retval</span> <span class="o">=</span> <span class="n">pd</span><span class="o">.</span><span class="n">DataFrame</span><span class="o">.</span><span class="n">from_dict</span><span class="p">(</span><span class="bp">self</span><span class="o">.</span><span class="n">collection</span><span class="p">,</span> <span class="n">orient</span><span class="o">=</span><span class="s2">&quot;index&quot;</span><span class="p">)[</span><span class="bp">self</span><span class="o">.</span><span class="n">attributes</span><span class="p">()]</span>
    <span class="k">return</span> <span class="n">retval</span>
</pre></div>

  </div>
</div>

  </div>
  
            
  <div class="item">
    <div class="name def" id="gitnet.commit_log.CommitLog.filter">
    <p>def <span class="ident">filter</span>(</p><p>self, tag, fun, match, negate=False, helper=None, summary=None)</p>
    </div>
    

    
  
    <div class="desc"><p>A method which creates a new <code>Log</code>, containing only records which match certain criteria.</p>
<p><strong>Parameters</strong> :</p>
<blockquote>
<p><em>tag</em> : <code>string</code></p>
<blockquote>
<p>Denotes the tag by which the Log should be filtered. ("ALL" searches every value).</p>
</blockquote>
<p><em>fun</em> : <code>string</code></p>
<blockquote>
<p>A string denoting which built-in function to use.</p>
</blockquote>
<p><em>match</em> : <code>string</code></p>
<blockquote>
<p>A string which the predicate function uses for comparison.</p>
</blockquote>
<p><em>negate</em> : <code>bool</code></p>
<blockquote>
<p>If negate is set to true, only entries which do not match will be kept.</p>
</blockquote>
<p><em>helper</em> : <code>None</code></p>
<blockquote>
<p>Passing a function object over-rides <code>fun</code>.</p>
</blockquote>
<p><em>summary</em> : <code>string</code></p>
<blockquote>
<p>An optional summary string describing the filter operation. Recommended when using a custom helper function.</p>
</blockquote>
</blockquote>
<p><strong>Return</strong> : <code>Log</code></p>
<blockquote>
<p>A new <code>Log</code> object identical to self but with only matching records.</p>
</blockquote>
<p><strong>Details</strong> :</p>
<blockquote>
<p>Comparisons are usually made in the following way: <code>fun(self.collection[sha][tag],match)</code>.
This pattern should be followed when using custom helper functions.</p>
<p><em>Predicates currently implemented</em> :</p>
<blockquote>
<p><code>equals</code> : (Does the [tag] value exactly equal match? e.g. <code>self.filter("author","equals","Jane")</code>)</p>
<blockquote>
<p>If both values are strings, match can be a regular expression.</p>
</blockquote>
<p><code>has</code> : (Is match "in" the [tag] value? e.g. <code>self.filter("email","has","@gmail.com")</code>)</p>
<blockquote>
<p>If both values are strings, match can be a regular expression.</p>
</blockquote>
<p>Comparison operations. The values of tag, and match, must be comparable with &gt;, and &lt;. Note that unless
you have explicitly converted date strings to datetime objects (or something similar), these comparisons
are not valid for date strings.</p>
<blockquote>
<p><code>&lt;</code> tag value less than match.
<code>&lt;=</code> tag value less than or equal to match.
<code>&gt;</code> tag value greater than match.
<code>&gt;=</code> tag value greater than or equal to match.</p>
</blockquote>
<p>Datetime comparisons. Note that tag must be date, and match must be a Git-formatted time (such as "Mon Apr 8 00:59:02 2016 -0400")</p>
<blockquote>
<p><code>since</code> (Is the date since match? Inclusive).
<code>sincex</code> (Is the date since match? Exclusive).
<code>before</code> (Is the date before match? Inclusive).
<code>beforex</code> (Is the date before match? Exclusive).</p>
</blockquote>
</blockquote>
</blockquote>
<p>Note that if a keyed value is a list, every item in the list is checked.</p>
<p><strong>Examples</strong> :</p>
<blockquote>
<p><code>my_log.filter("email", "equals", "bob@gmail.com")</code></p>
<p><code>my_log.filter("email", "has", "@gmail.com")</code></p>
<p><code>my_log.filter("email", "has", "@gmail.c[oa]m?")</code></p>
<p><code>my_log.filter("date", "since", "Fri May 6 15:41:25 2016 -0400")</code></p>
</blockquote></div>
  <div class="source_cont">
  <p class="source_link"><a href="javascript:void(0);" onclick="toggle('source-gitnet.commit_log.CommitLog.filter', this);">Show source &equiv;</a></p>
  <div id="source-gitnet.commit_log.CommitLog.filter" class="source">
    <div class="codehilite"><pre><span></span><span class="k">def</span> <span class="nf">filter</span><span class="p">(</span><span class="bp">self</span><span class="p">,</span> <span class="n">tag</span><span class="p">,</span> <span class="n">fun</span><span class="p">,</span> <span class="n">match</span><span class="p">,</span> <span class="n">negate</span><span class="o">=</span><span class="bp">False</span><span class="p">,</span> <span class="n">helper</span><span class="o">=</span><span class="bp">None</span><span class="p">,</span> <span class="n">summary</span><span class="o">=</span><span class="bp">None</span><span class="p">):</span>
    <span class="sd">&quot;&quot;&quot;</span>
<span class="sd">    A method which creates a new `Log`, containing only records which match certain criteria.</span>
<span class="sd">    **Parameters** :</span>
<span class="sd">    &gt; *tag* : `string`</span>
<span class="sd">    &gt;&gt; Denotes the tag by which the Log should be filtered. (&quot;ALL&quot; searches every value).</span>
<span class="sd">    &gt; *fun* : `string`</span>
<span class="sd">    &gt;&gt; A string denoting which built-in function to use.</span>
<span class="sd">    &gt; *match* : `string`</span>
<span class="sd">    &gt;&gt; A string which the predicate function uses for comparison.</span>
<span class="sd">    &gt; *negate* : `bool`</span>
<span class="sd">    &gt;&gt; If negate is set to true, only entries which do not match will be kept.</span>
<span class="sd">    &gt; *helper* : `None`</span>
<span class="sd">    &gt;&gt; Passing a function object over-rides `fun`.</span>
<span class="sd">    &gt; *summary* : `string`</span>
<span class="sd">    &gt;&gt; An optional summary string describing the filter operation. Recommended when using a custom helper function.</span>
<span class="sd">    **Return** : `Log`</span>
<span class="sd">    &gt; A new `Log` object identical to self but with only matching records.</span>
<span class="sd">    **Details** :</span>
<span class="sd">    &gt; Comparisons are usually made in the following way: `fun(self.collection[sha][tag],match)`.</span>
<span class="sd">    &gt; This pattern should be followed when using custom helper functions.</span>
<span class="sd">    &gt; *Predicates currently implemented* :</span>
<span class="sd">    &gt;&gt; `equals` : (Does the [tag] value exactly equal match? e.g. `self.filter(&quot;author&quot;,&quot;equals&quot;,&quot;Jane&quot;)`)</span>
<span class="sd">    &gt;&gt;&gt; If both values are strings, match can be a regular expression.</span>
<span class="sd">    &gt;&gt; `has` : (Is match &quot;in&quot; the [tag] value? e.g. `self.filter(&quot;email&quot;,&quot;has&quot;,&quot;@gmail.com&quot;)`)</span>
<span class="sd">    &gt;&gt;&gt; If both values are strings, match can be a regular expression.</span>
<span class="sd">    &gt;&gt; Comparison operations. The values of tag, and match, must be comparable with &gt;, and &lt;. Note that unless</span>
<span class="sd">    &gt;&gt; you have explicitly converted date strings to datetime objects (or something similar), these comparisons</span>
<span class="sd">    &gt;&gt; are not valid for date strings.</span>
<span class="sd">    &gt;&gt;&gt; `&lt;` tag value less than match.</span>
<span class="sd">    &gt;&gt;&gt; `&lt;=` tag value less than or equal to match.</span>
<span class="sd">    &gt;&gt;&gt; `&gt;` tag value greater than match.</span>
<span class="sd">    &gt;&gt;&gt; `&gt;=` tag value greater than or equal to match.</span>
<span class="sd">    &gt;&gt; Datetime comparisons. Note that tag must be date, and match must be a Git-formatted time (such as &quot;Mon Apr 8 00:59:02 2016 -0400&quot;)</span>
<span class="sd">    &gt;&gt;&gt; `since` (Is the date since match? Inclusive).</span>
<span class="sd">    &gt;&gt;&gt; `sincex` (Is the date since match? Exclusive).</span>
<span class="sd">    &gt;&gt;&gt; `before` (Is the date before match? Inclusive).</span>
<span class="sd">    &gt;&gt;&gt; `beforex` (Is the date before match? Exclusive).</span>
<span class="sd">    Note that if a keyed value is a list, every item in the list is checked.</span>
<span class="sd">    **Examples** :</span>
<span class="sd">    &gt; `my_log.filter(&quot;email&quot;, &quot;equals&quot;, &quot;bob@gmail.com&quot;)`</span>
<span class="sd">    &gt; `my_log.filter(&quot;email&quot;, &quot;has&quot;, &quot;@gmail.com&quot;)`</span>
<span class="sd">    &gt; `my_log.filter(&quot;email&quot;, &quot;has&quot;, &quot;@gmail.c[oa]m?&quot;)`</span>
<span class="sd">    &gt; `my_log.filter(&quot;date&quot;, &quot;since&quot;, &quot;Fri May 6 15:41:25 2016 -0400&quot;)`</span>
<span class="sd">    &quot;&quot;&quot;</span>
    <span class="c1"># This dictionary includes the currently built-in filtering predicates.</span>
    <span class="n">fun_reference</span> <span class="o">=</span> <span class="p">{</span><span class="s2">&quot;equals&quot;</span><span class="p">:</span> <span class="n">filter_equals</span><span class="p">,</span>
                     <span class="s2">&quot;has&quot;</span><span class="p">:</span> <span class="n">filter_has</span><span class="p">,</span>
                     <span class="s2">&quot;&lt;&quot;</span><span class="p">:</span> <span class="k">lambda</span> <span class="n">x</span><span class="p">,</span> <span class="n">val</span><span class="p">:</span> <span class="n">x</span> <span class="o">&lt;</span> <span class="n">val</span><span class="p">,</span>
                     <span class="s2">&quot;&lt;=&quot;</span><span class="p">:</span> <span class="k">lambda</span> <span class="n">x</span><span class="p">,</span> <span class="n">val</span><span class="p">:</span> <span class="n">x</span> <span class="o">&lt;</span> <span class="n">val</span> <span class="ow">or</span> <span class="n">x</span> <span class="o">==</span> <span class="n">val</span><span class="p">,</span>
                     <span class="s2">&quot;&gt;&quot;</span><span class="p">:</span> <span class="k">lambda</span> <span class="n">x</span><span class="p">,</span> <span class="n">val</span><span class="p">:</span> <span class="n">x</span> <span class="o">&gt;</span> <span class="n">val</span><span class="p">,</span>
                     <span class="s2">&quot;&gt;=&quot;</span><span class="p">:</span> <span class="k">lambda</span> <span class="n">x</span><span class="p">,</span> <span class="n">val</span><span class="p">:</span> <span class="n">x</span> <span class="o">&gt;</span> <span class="n">val</span> <span class="ow">or</span> <span class="n">x</span> <span class="o">==</span> <span class="n">val</span><span class="p">,</span>
                     <span class="s2">&quot;since&quot;</span><span class="p">:</span> <span class="n">since</span><span class="p">,</span>
                     <span class="s2">&quot;sincex&quot;</span><span class="p">:</span> <span class="n">sincex</span><span class="p">,</span>
                     <span class="s2">&quot;before&quot;</span><span class="p">:</span> <span class="n">before</span><span class="p">,</span>
                     <span class="s2">&quot;beforex&quot;</span><span class="p">:</span> <span class="n">beforex</span><span class="p">}</span>
    <span class="k">if</span> <span class="n">tag</span> <span class="o">==</span> <span class="s2">&quot;date&quot;</span> <span class="ow">and</span> <span class="n">fun</span> <span class="ow">in</span> <span class="p">(</span><span class="s2">&quot;&lt;&quot;</span><span class="p">,</span> <span class="s2">&quot;&lt;=&quot;</span><span class="p">,</span> <span class="s2">&quot;&gt;&quot;</span><span class="p">,</span> <span class="s2">&quot;&gt;=&quot;</span><span class="p">):</span>
        <span class="n">warnings</span><span class="o">.</span><span class="n">warn</span><span class="p">(</span><span class="s2">&quot;Dates have been compared alphabetically with {}, &quot;</span>
                      <span class="s2">&quot;use Datetime comparisons to compare dates by time.&quot;</span><span class="o">.</span><span class="n">format</span><span class="p">(</span><span class="n">fun</span><span class="p">))</span>
    <span class="c1"># Make a copy of self</span>
    <span class="n">new_log</span> <span class="o">=</span> <span class="n">copy</span><span class="o">.</span><span class="n">deepcopy</span><span class="p">(</span><span class="bp">self</span><span class="p">)</span>
    <span class="c1"># Add filter summary to self.filters</span>
    <span class="k">if</span> <span class="n">summary</span> <span class="ow">is</span> <span class="ow">not</span> <span class="bp">None</span><span class="p">:</span>
        <span class="n">filter_summary</span> <span class="o">=</span> <span class="n">summary</span>
    <span class="k">else</span><span class="p">:</span>
        <span class="n">filter_summary</span> <span class="o">=</span> <span class="s2">&quot;{} {} {} | Negate: {} | Helper: {}&quot;</span><span class="o">.</span><span class="n">format</span><span class="p">(</span><span class="n">tag</span><span class="p">,</span> <span class="n">fun</span><span class="p">,</span> <span class="n">match</span><span class="p">,</span> <span class="n">negate</span><span class="p">,</span> <span class="n">helper</span><span class="p">)</span>
    <span class="n">new_log</span><span class="o">.</span><span class="n">filters</span><span class="o">.</span><span class="n">append</span><span class="p">(</span><span class="n">filter_summary</span><span class="p">)</span>
    <span class="c1"># Get the predicate for filtering, from custom helper parameter or helper dictionary.</span>
    <span class="k">if</span> <span class="nb">callable</span><span class="p">(</span><span class="n">helper</span><span class="p">):</span>
        <span class="n">use_fun</span> <span class="o">=</span> <span class="n">helper</span>
    <span class="k">else</span><span class="p">:</span>
        <span class="n">use_fun</span> <span class="o">=</span> <span class="n">fun_reference</span><span class="p">[</span><span class="n">fun</span><span class="p">]</span>
    <span class="c1"># Check every record for a match.</span>
    <span class="k">for</span> <span class="n">record</span> <span class="ow">in</span> <span class="bp">self</span><span class="o">.</span><span class="n">collection</span><span class="p">:</span>
        <span class="n">keep</span> <span class="o">=</span> <span class="bp">False</span>
        <span class="c1"># Check all tags.</span>
        <span class="k">if</span> <span class="n">tag</span> <span class="o">==</span> <span class="s2">&quot;any&quot;</span><span class="p">:</span>
            <span class="k">for</span> <span class="n">rkey</span> <span class="ow">in</span> <span class="bp">self</span><span class="o">.</span><span class="n">collection</span><span class="p">[</span><span class="n">record</span><span class="p">]:</span>
                <span class="k">if</span> <span class="nb">type</span><span class="p">(</span><span class="bp">self</span><span class="o">.</span><span class="n">collection</span><span class="p">[</span><span class="n">record</span><span class="p">][</span><span class="n">rkey</span><span class="p">])</span> <span class="o">==</span> <span class="nb">list</span><span class="p">:</span>
                    <span class="k">for</span> <span class="n">item</span> <span class="ow">in</span> <span class="bp">self</span><span class="o">.</span><span class="n">collection</span><span class="p">[</span><span class="n">record</span><span class="p">][</span><span class="n">rkey</span><span class="p">]:</span>
                        <span class="k">if</span> <span class="n">use_fun</span><span class="p">(</span><span class="n">item</span><span class="p">,</span> <span class="n">match</span><span class="p">):</span>
                            <span class="n">keep</span> <span class="o">=</span> <span class="bp">True</span>
                            <span class="k">break</span>
                <span class="k">if</span> <span class="n">use_fun</span><span class="p">(</span><span class="bp">self</span><span class="o">.</span><span class="n">collection</span><span class="p">[</span><span class="n">record</span><span class="p">][</span><span class="n">rkey</span><span class="p">],</span> <span class="n">match</span><span class="p">):</span>
                    <span class="n">keep</span> <span class="o">=</span> <span class="bp">True</span>
                    <span class="k">break</span>
        <span class="c1"># Check a specific tag</span>
        <span class="k">elif</span> <span class="n">tag</span> <span class="ow">in</span> <span class="bp">self</span><span class="o">.</span><span class="n">collection</span><span class="p">[</span><span class="n">record</span><span class="p">]</span><span class="o">.</span><span class="n">keys</span><span class="p">():</span>
            <span class="k">if</span> <span class="nb">type</span><span class="p">(</span><span class="bp">self</span><span class="o">.</span><span class="n">collection</span><span class="p">[</span><span class="n">record</span><span class="p">][</span><span class="n">tag</span><span class="p">])</span> <span class="o">==</span> <span class="nb">list</span><span class="p">:</span>
                <span class="k">for</span> <span class="n">item</span> <span class="ow">in</span> <span class="bp">self</span><span class="o">.</span><span class="n">collection</span><span class="p">[</span><span class="n">record</span><span class="p">][</span><span class="n">tag</span><span class="p">]:</span>
                    <span class="k">if</span> <span class="n">use_fun</span><span class="p">(</span><span class="n">item</span><span class="p">,</span> <span class="n">match</span><span class="p">):</span>
                        <span class="n">keep</span> <span class="o">=</span> <span class="bp">True</span>
                        <span class="k">break</span>
            <span class="k">if</span> <span class="n">use_fun</span><span class="p">(</span><span class="bp">self</span><span class="o">.</span><span class="n">collection</span><span class="p">[</span><span class="n">record</span><span class="p">][</span><span class="n">tag</span><span class="p">],</span> <span class="n">match</span><span class="p">):</span>
                <span class="n">keep</span> <span class="o">=</span> <span class="bp">True</span>
        <span class="c1"># Negate the check if required.</span>
        <span class="k">if</span> <span class="n">negate</span><span class="p">:</span>
            <span class="n">keep</span> <span class="o">=</span> <span class="ow">not</span> <span class="n">keep</span>
        <span class="c1"># If the data point is not to be kept, remove the record from the copied collection.</span>
        <span class="k">if</span> <span class="ow">not</span> <span class="n">keep</span><span class="p">:</span>
            <span class="k">del</span> <span class="n">new_log</span><span class="o">.</span><span class="n">collection</span><span class="p">[</span><span class="n">record</span><span class="p">]</span>
    <span class="k">return</span> <span class="n">new_log</span>
</pre></div>

  </div>
</div>

  </div>
  
            
  <div class="item">
    <div class="name def" id="gitnet.commit_log.CommitLog.generate_edges">
    <p>def <span class="ident">generate_edges</span>(</p><p>self, mode1, mode2, helper=&lt;function simple_edge at 0x00000000077D0400&gt;, edge_attributes=[])</p>
    </div>
    

    
  
    <div class="desc"><p>Generates bipartite edges present in each Log record.</p>
<p><strong>Parameters</strong> :</p>
<blockquote>
<p><em>mode1</em> : <code>string</code></p>
<blockquote>
<p>A record attribute or tag, which becomes the first node type.</p>
</blockquote>
<p><em>mode2</em> : <code>string</code></p>
<blockquote>
<p>A record attribute or tag, which becomes the second node type.</p>
</blockquote>
<p><em>helper</em> : <code>function</code></p>
<blockquote>
<p>The function that computes the edges. Options are simple_edge (default) and changes_edge.</p>
</blockquote>
<p><em>edge_attributes</em> :</p>
<blockquote>
<p>A list of attributes to keep as attributes of the edge.</p>
</blockquote>
</blockquote>
<p><strong>Return</strong> :</p>
<blockquote>
<p>A generator object containing edges and their weights.</p>
</blockquote>
<p><strong>Notes</strong> :</p>
<blockquote>
<p>Currently, two edge_helper functions are available in gitnet.gn_helpers:</p>
<blockquote>
<p><code>simple_edge</code> : Creates an unweighted edge, and saves the attributes specified by edge_attributes.</p>
<p><code>changes_edge</code> : Only to be used for author-file networks, with "changes" from "git log --stat" logs (as in a <code>Commitlog</code>).
Computes edges between authors and files based on the number of lines changed in the corresponding changes (weight is 6 for <code>README.md | 6 +++---</code>).</p>
</blockquote>
</blockquote></div>
  <div class="source_cont">
  <p class="source_link"><a href="javascript:void(0);" onclick="toggle('source-gitnet.commit_log.CommitLog.generate_edges', this);">Show source &equiv;</a></p>
  <div id="source-gitnet.commit_log.CommitLog.generate_edges" class="source">
    <div class="codehilite"><pre><span></span><span class="k">def</span> <span class="nf">generate_edges</span><span class="p">(</span><span class="bp">self</span><span class="p">,</span> <span class="n">mode1</span><span class="p">,</span> <span class="n">mode2</span><span class="p">,</span> <span class="n">helper</span><span class="o">=</span><span class="n">simple_edge</span><span class="p">,</span> <span class="n">edge_attributes</span><span class="o">=</span><span class="p">[]):</span>
    <span class="sd">&quot;&quot;&quot;</span>
<span class="sd">    Generates bipartite edges present in each Log record.</span>
<span class="sd">    **Parameters** :</span>
<span class="sd">    &gt; *mode1* : `string`</span>
<span class="sd">    &gt;&gt; A record attribute or tag, which becomes the first node type.</span>
<span class="sd">    &gt; *mode2* : `string`</span>
<span class="sd">    &gt;&gt; A record attribute or tag, which becomes the second node type.</span>
<span class="sd">    &gt; *helper* : `function`</span>
<span class="sd">    &gt;&gt; The function that computes the edges. Options are simple_edge (default) and changes_edge.</span>
<span class="sd">    &gt; *edge_attributes* :</span>
<span class="sd">    &gt;&gt; A list of attributes to keep as attributes of the edge.</span>
<span class="sd">    **Return** :</span>
<span class="sd">    &gt; A generator object containing edges and their weights.</span>
<span class="sd">    **Notes** :</span>
<span class="sd">    &gt; Currently, two edge_helper functions are available in gitnet.gn_helpers:</span>
<span class="sd">    &gt;&gt; `simple_edge` : Creates an unweighted edge, and saves the attributes specified by edge_attributes.</span>
<span class="sd">    &gt;&gt; `changes_edge` : Only to be used for author-file networks, with &quot;changes&quot; from &quot;git log --stat&quot; logs (as in a `Commitlog`).</span>
<span class="sd">    &gt;&gt; Computes edges between authors and files based on the number of lines changed in the corresponding changes (weight is 6 for `README.md | 6 +++---`).</span>
<span class="sd">    &quot;&quot;&quot;</span>
    <span class="k">for</span> <span class="n">record</span> <span class="ow">in</span> <span class="bp">self</span><span class="o">.</span><span class="n">collection</span><span class="p">:</span>
        <span class="n">cur</span> <span class="o">=</span> <span class="bp">self</span><span class="o">.</span><span class="n">collection</span><span class="p">[</span><span class="n">record</span><span class="p">]</span>
        <span class="k">if</span> <span class="n">mode1</span> <span class="ow">in</span> <span class="n">cur</span><span class="o">.</span><span class="n">keys</span><span class="p">()</span> <span class="ow">and</span> <span class="n">mode2</span> <span class="ow">in</span> <span class="n">cur</span><span class="o">.</span><span class="n">keys</span><span class="p">():</span>
            <span class="c1"># Set up mode one data for this record</span>
            <span class="n">m1</span> <span class="o">=</span> <span class="n">cur</span><span class="p">[</span><span class="n">mode1</span><span class="p">]</span>
            <span class="k">if</span> <span class="nb">type</span><span class="p">(</span><span class="n">m1</span><span class="p">)</span> <span class="ow">not</span> <span class="ow">in</span> <span class="p">[</span><span class="nb">list</span><span class="p">,</span> <span class="nb">dict</span><span class="p">,</span> <span class="nb">set</span><span class="p">]:</span>
                <span class="n">m1</span> <span class="o">=</span> <span class="p">[</span><span class="n">m1</span><span class="p">]</span>
            <span class="c1"># Set up mode two data for this record</span>
            <span class="n">m2</span> <span class="o">=</span> <span class="n">cur</span><span class="p">[</span><span class="n">mode2</span><span class="p">]</span>
            <span class="k">if</span> <span class="nb">type</span><span class="p">(</span><span class="n">m2</span><span class="p">)</span> <span class="ow">not</span> <span class="ow">in</span> <span class="p">[</span><span class="nb">list</span><span class="p">,</span> <span class="nb">dict</span><span class="p">,</span> <span class="nb">set</span><span class="p">]:</span>
                <span class="n">m2</span> <span class="o">=</span> <span class="p">[</span><span class="n">m2</span><span class="p">]</span>
            <span class="c1"># Yield edges</span>
            <span class="k">for</span> <span class="n">item1</span> <span class="ow">in</span> <span class="n">m1</span><span class="p">:</span>
                <span class="k">for</span> <span class="n">item2</span> <span class="ow">in</span> <span class="n">m2</span><span class="p">:</span>
                    <span class="k">yield</span> <span class="n">helper</span><span class="p">(</span><span class="n">item1</span><span class="p">,</span> <span class="n">item2</span><span class="p">,</span> <span class="n">cur</span><span class="p">,</span> <span class="n">edge_attributes</span><span class="p">)</span>
</pre></div>

  </div>
</div>

  </div>
  
            
  <div class="item">
    <div class="name def" id="gitnet.commit_log.CommitLog.generate_network">
    <p>def <span class="ident">generate_network</span>(</p><p>self, mode1, mode2, edge_helper=&lt;function simple_edge at 0x00000000077D0400&gt;, edge_attributes=[], mode1_atom_attrs=[], mode2_atom_attrs=[], mode1_vector_attrs=[], mode2_vector_attrs=[])</p>
    </div>
    

    
  
    <div class="desc"><p>An abstract network generator. For networks that contain authors, any authors that made
pull requests will not be transferred from the log.</p>
<p><strong>Parameters</strong> :</p>
<blockquote>
<p><em>mode1</em> : <code>string</code></p>
<blockquote>
<p>The tag string for the first mode type.</p>
</blockquote>
<p><em>mode2</em> : <code>string</code></p>
<blockquote>
<p>The tag string for the second mode type.</p>
</blockquote>
<p><em>edge_helper</em> : <code>None</code></p>
<blockquote>
<p>The helper function used to compute an edge.</p>
</blockquote>
<p><em>edge_attributes</em> : <code>list</code></p>
<blockquote>
<p>The tag names of attributes to be saved for each edge.</p>
</blockquote>
<p><em>mode1_atom_attrs</em> : <code>list</code></p>
<blockquote>
<p>The tag names of attributes to be saved once for each node of mode1.</p>
</blockquote>
<p><em>mode2_atom_attrs</em> : <code>list</code></p>
<blockquote>
<p>The tag names of attributes to be saved repeatedly for each node of mode1.</p>
</blockquote>
<p><em>mode1_vector_attrs</em> : <code>list</code></p>
<blockquote>
<p>The tag names of attributes to be saved once for each node of mode2.</p>
</blockquote>
<p><em>mode2_vector_attrs</em> : <code>list</code></p>
<blockquote>
<p>The tag names of attributes to be saved repeatedly for each node of mode2.</p>
</blockquote>
</blockquote>
<p><strong>Return</strong></p>
<blockquote>
<p>A <code>MultiGraphPlus</code> object, which inherits from the NetworkX MultiGraph class.</p>
</blockquote>
<p><strong>Notes</strong> :</p>
<p>Currently, two edge_helper functions are available in gitnet.gn_helpers:</p>
<blockquote>
<p><code>simple_edge</code></p>
<blockquote>
<p>Creates an unweighted edge, and saves the attributes specified by edge_attributes.</p>
</blockquote>
<p><code>changes_edge</code></p>
<blockquote>
<p>Only to be used for Author/File networks, with "changes" from "git log --stat" logs (as in a CommitLog).</p>
<p>Computes edges between authors and files based on the number of lines changed in the</p>
<p>corresponding changes string (for example, the weight is 6 for <code>README.md | 6 +++---</code>).</p>
</blockquote>
</blockquote></div>
  <div class="source_cont">
  <p class="source_link"><a href="javascript:void(0);" onclick="toggle('source-gitnet.commit_log.CommitLog.generate_network', this);">Show source &equiv;</a></p>
  <div id="source-gitnet.commit_log.CommitLog.generate_network" class="source">
    <div class="codehilite"><pre><span></span><span class="k">def</span> <span class="nf">generate_network</span><span class="p">(</span><span class="bp">self</span><span class="p">,</span> <span class="n">mode1</span><span class="p">,</span> <span class="n">mode2</span><span class="p">,</span> <span class="n">edge_helper</span><span class="o">=</span><span class="n">simple_edge</span><span class="p">,</span> <span class="n">edge_attributes</span><span class="o">=</span><span class="p">[],</span> <span class="n">mode1_atom_attrs</span><span class="o">=</span><span class="p">[],</span>
                     <span class="n">mode2_atom_attrs</span><span class="o">=</span><span class="p">[],</span> <span class="n">mode1_vector_attrs</span><span class="o">=</span><span class="p">[],</span> <span class="n">mode2_vector_attrs</span><span class="o">=</span><span class="p">[]):</span>
    <span class="sd">&quot;&quot;&quot;</span>
<span class="sd">    An abstract network generator. For networks that contain authors, any authors that made</span>
<span class="sd">    pull requests will not be transferred from the log.</span>
<span class="sd">    **Parameters** :</span>
<span class="sd">    &gt; *mode1* : `string`</span>
<span class="sd">    &gt;&gt; The tag string for the first mode type.</span>
<span class="sd">    &gt; *mode2* : `string`</span>
<span class="sd">    &gt;&gt; The tag string for the second mode type.</span>
<span class="sd">    &gt; *edge_helper* : `None`</span>
<span class="sd">    &gt;&gt; The helper function used to compute an edge.</span>
<span class="sd">    &gt; *edge_attributes* : `list`</span>
<span class="sd">    &gt;&gt; The tag names of attributes to be saved for each edge.</span>
<span class="sd">    &gt; *mode1_atom_attrs* : `list`</span>
<span class="sd">    &gt;&gt; The tag names of attributes to be saved once for each node of mode1.</span>
<span class="sd">    &gt; *mode2_atom_attrs* : `list`</span>
<span class="sd">    &gt;&gt; The tag names of attributes to be saved repeatedly for each node of mode1.</span>
<span class="sd">    &gt; *mode1_vector_attrs* : `list`</span>
<span class="sd">    &gt;&gt; The tag names of attributes to be saved once for each node of mode2.</span>
<span class="sd">    &gt; *mode2_vector_attrs* : `list`</span>
<span class="sd">    &gt;&gt; The tag names of attributes to be saved repeatedly for each node of mode2.</span>
<span class="sd">    **Return**</span>
<span class="sd">    &gt; A `MultiGraphPlus` object, which inherits from the NetworkX MultiGraph class.</span>
<span class="sd">    **Notes** :</span>
<span class="sd">    Currently, two edge_helper functions are available in gitnet.gn_helpers:</span>
<span class="sd">    &gt; `simple_edge`</span>
<span class="sd">    &gt;&gt; Creates an unweighted edge, and saves the attributes specified by edge_attributes.</span>
<span class="sd">    &gt; `changes_edge`</span>
<span class="sd">    &gt;&gt; Only to be used for Author/File networks, with &quot;changes&quot; from &quot;git log --stat&quot; logs (as in a CommitLog).</span>
<span class="sd">    &gt;&gt; Computes edges between authors and files based on the number of lines changed in the</span>
<span class="sd">    &gt;&gt; corresponding changes string (for example, the weight is 6 for `README.md | 6 +++---`).</span>
<span class="sd">    &quot;&quot;&quot;</span>
    <span class="n">graph</span> <span class="o">=</span> <span class="n">MultiGraphPlus</span><span class="p">()</span>
    <span class="n">graph</span><span class="o">.</span><span class="n">mode1</span> <span class="o">=</span> <span class="n">mode1</span>
    <span class="n">graph</span><span class="o">.</span><span class="n">mode2</span> <span class="o">=</span> <span class="n">mode2</span>
    <span class="c1"># Make the nodes and add them to the MultiGraphPlus</span>
    <span class="n">nodes</span> <span class="o">=</span> <span class="bp">self</span><span class="o">.</span><span class="n">generate_nodes</span><span class="p">(</span><span class="n">mode1</span><span class="p">,</span> <span class="n">mode2</span><span class="p">,</span> <span class="n">keep_atom1</span><span class="o">=</span><span class="n">mode1_atom_attrs</span><span class="p">,</span> <span class="n">keep_vector1</span><span class="o">=</span><span class="n">mode1_vector_attrs</span><span class="p">,</span>
                                <span class="n">keep_atom2</span><span class="o">=</span><span class="n">mode2_atom_attrs</span><span class="p">,</span> <span class="n">keep_vector2</span><span class="o">=</span><span class="n">mode2_vector_attrs</span><span class="p">)</span>
    <span class="k">for</span> <span class="n">node</span> <span class="ow">in</span> <span class="n">nodes</span><span class="p">:</span>
        <span class="n">graph</span><span class="o">.</span><span class="n">add_node</span><span class="p">(</span><span class="n">node</span><span class="p">[</span><span class="mi">0</span><span class="p">],</span> <span class="n">node</span><span class="p">[</span><span class="mi">1</span><span class="p">])</span>
    <span class="c1"># Make the edges and add them to the MultiGraphPlus</span>
    <span class="n">edges</span> <span class="o">=</span> <span class="bp">self</span><span class="o">.</span><span class="n">generate_edges</span><span class="p">(</span><span class="n">mode1</span><span class="p">,</span> <span class="n">mode2</span><span class="p">,</span> <span class="n">helper</span><span class="o">=</span><span class="n">edge_helper</span><span class="p">,</span> <span class="n">edge_attributes</span><span class="o">=</span><span class="n">edge_attributes</span><span class="p">)</span>
    <span class="k">for</span> <span class="n">edge</span> <span class="ow">in</span> <span class="n">edges</span><span class="p">:</span>
        <span class="n">graph</span><span class="o">.</span><span class="n">add_edges_from</span><span class="p">([(</span><span class="n">edge</span><span class="p">[</span><span class="mi">0</span><span class="p">],</span> <span class="n">edge</span><span class="p">[</span><span class="mi">1</span><span class="p">],</span> <span class="n">edge</span><span class="p">[</span><span class="mi">2</span><span class="p">])])</span>
    <span class="k">return</span> <span class="n">graph</span>
</pre></div>

  </div>
</div>

  </div>
  
            
  <div class="item">
    <div class="name def" id="gitnet.commit_log.CommitLog.generate_nodes">
    <p>def <span class="ident">generate_nodes</span>(</p><p>self, mode1, mode2, keep_atom1=[], keep_vector1=[], keep_atom2=[], keep_vector2=[])</p>
    </div>
    

    
  
    <div class="desc"><p>Generates the bipartite nodes present in the Log object.</p>
<p><strong>Parameters</strong> :</p>
<blockquote>
<p><em>mode1</em> : <code>string</code></p>
<blockquote>
<p>The tag string for the first mode type.</p>
</blockquote>
<p><em>mode2</em> : <code>string</code></p>
<blockquote>
<p>The tag string for the second mode type.</p>
</blockquote>
<p><em>keep_atom1</em> : <code>list</code></p>
<blockquote>
<p>Atomic variables for mode1 nodes, recorded when a new node is added to the dictionary.</p>
</blockquote>
<p><em>keep_vector1</em> :  list</p>
<blockquote>
<p>Variables for mode1 nodes, for which a new datapoint is recorded for every recurrence.</p>
</blockquote>
<p><em>keep_atom2</em> : <code>list</code></p>
<blockquote>
<p>Atomic variables for mode2 nodes, recorded when a new node is added to the dictionary.</p>
</blockquote>
<p><em>keep_vector2</em> : <code>list</code></p>
<blockquote>
<p>Variables for mode2 nodes, for which a new datapoint is recorded for every recurrence.</p>
</blockquote>
</blockquote>
<p><strong>Return</strong> :</p>
<blockquote>
<p>A list of tuples, i.e. ("node_id", {attribute_dictionary}).</p>
</blockquote>
<p><em>By default, each node should have a record in the following format</em> :</p>
<blockquote>
<p>("id_value",  {"id": "id_value", "type": mode, "records": [rkey1, rkey2, ..., rkeyn})</p>
<p>With optional variables kept (i.e. keep_atom_1 etc. are not empty) format is as follows:</p>
<p><code>("id_value" : {"id": "id_value", "type": mode, "records": [rkey1, rkey2, ..., rkeyn},</code>
<code>atom_tag_1: "atom_value_1", ..., atom_tag_n: "atom_value_n",</code>
<code>vector_tag_1: [value_1_1, ..., value_1_m], ..., vector_tag_n: [value_n_1, ..., value_n_m])</code></p>
</blockquote></div>
  <div class="source_cont">
  <p class="source_link"><a href="javascript:void(0);" onclick="toggle('source-gitnet.commit_log.CommitLog.generate_nodes', this);">Show source &equiv;</a></p>
  <div id="source-gitnet.commit_log.CommitLog.generate_nodes" class="source">
    <div class="codehilite"><pre><span></span><span class="k">def</span> <span class="nf">generate_nodes</span><span class="p">(</span><span class="bp">self</span><span class="p">,</span> <span class="n">mode1</span><span class="p">,</span> <span class="n">mode2</span><span class="p">,</span> <span class="n">keep_atom1</span><span class="o">=</span><span class="p">[],</span> <span class="n">keep_vector1</span><span class="o">=</span><span class="p">[],</span> <span class="n">keep_atom2</span><span class="o">=</span><span class="p">[],</span> <span class="n">keep_vector2</span><span class="o">=</span><span class="p">[]):</span>
    <span class="sd">&quot;&quot;&quot;</span>
<span class="sd">    Generates the bipartite nodes present in the Log object.</span>
<span class="sd">    **Parameters** :</span>
<span class="sd">    &gt; *mode1* : `string`</span>
<span class="sd">    &gt;&gt; The tag string for the first mode type.</span>
<span class="sd">    &gt; *mode2* : `string`</span>
<span class="sd">    &gt;&gt; The tag string for the second mode type.</span>
<span class="sd">    &gt; *keep_atom1* : `list`</span>
<span class="sd">    &gt;&gt; Atomic variables for mode1 nodes, recorded when a new node is added to the dictionary.</span>
<span class="sd">    &gt; *keep_vector1* :  list</span>
<span class="sd">    &gt;&gt; Variables for mode1 nodes, for which a new datapoint is recorded for every recurrence.</span>
<span class="sd">    &gt; *keep_atom2* : `list`</span>
<span class="sd">    &gt;&gt; Atomic variables for mode2 nodes, recorded when a new node is added to the dictionary.</span>
<span class="sd">    &gt; *keep_vector2* : `list`</span>
<span class="sd">    &gt;&gt; Variables for mode2 nodes, for which a new datapoint is recorded for every recurrence.</span>
<span class="sd">    **Return** :</span>
<span class="sd">    &gt; A list of tuples, i.e. (&quot;node_id&quot;, {attribute_dictionary}).</span>
<span class="sd">    *By default, each node should have a record in the following format* :</span>
<span class="sd">    &gt; (&quot;id_value&quot;,  {&quot;id&quot;: &quot;id_value&quot;, &quot;type&quot;: mode, &quot;records&quot;: [rkey1, rkey2, ..., rkeyn})</span>
<span class="sd">    &gt; With optional variables kept (i.e. keep_atom_1 etc. are not empty) format is as follows:</span>
<span class="sd">    &gt; `(&quot;id_value&quot; : {&quot;id&quot;: &quot;id_value&quot;, &quot;type&quot;: mode, &quot;records&quot;: [rkey1, rkey2, ..., rkeyn},`</span>
<span class="sd">    &gt; `atom_tag_1: &quot;atom_value_1&quot;, ..., atom_tag_n: &quot;atom_value_n&quot;,`</span>
<span class="sd">    &gt; `vector_tag_1: [value_1_1, ..., value_1_m], ..., vector_tag_n: [value_n_1, ..., value_n_m])`</span>
<span class="sd">    &quot;&quot;&quot;</span>
    <span class="n">nodes</span> <span class="o">=</span> <span class="p">{}</span>
    <span class="k">for</span> <span class="n">record</span> <span class="ow">in</span> <span class="bp">self</span><span class="o">.</span><span class="n">collection</span><span class="p">:</span>
        <span class="n">cur</span> <span class="o">=</span> <span class="bp">self</span><span class="o">.</span><span class="n">collection</span><span class="p">[</span><span class="n">record</span><span class="p">]</span>
        <span class="k">if</span> <span class="n">mode1</span> <span class="ow">in</span> <span class="n">cur</span><span class="o">.</span><span class="n">keys</span><span class="p">()</span> <span class="ow">and</span> <span class="n">mode2</span> <span class="ow">in</span> <span class="n">cur</span><span class="o">.</span><span class="n">keys</span><span class="p">():</span>
            <span class="c1"># Set up mode one data for this record</span>
            <span class="n">m1</span> <span class="o">=</span> <span class="n">cur</span><span class="p">[</span><span class="n">mode1</span><span class="p">]</span>
            <span class="k">if</span> <span class="nb">type</span><span class="p">(</span><span class="n">m1</span><span class="p">)</span> <span class="ow">not</span> <span class="ow">in</span> <span class="p">[</span><span class="nb">list</span><span class="p">,</span> <span class="nb">dict</span><span class="p">,</span> <span class="nb">set</span><span class="p">]:</span>
                <span class="n">m1</span> <span class="o">=</span> <span class="p">[</span><span class="n">m1</span><span class="p">]</span>
            <span class="c1"># Set up mode one data for this record</span>
            <span class="n">m2</span> <span class="o">=</span> <span class="n">cur</span><span class="p">[</span><span class="n">mode2</span><span class="p">]</span>
            <span class="k">if</span> <span class="nb">type</span><span class="p">(</span><span class="n">m2</span><span class="p">)</span> <span class="ow">not</span> <span class="ow">in</span> <span class="p">[</span><span class="nb">list</span><span class="p">,</span> <span class="nb">dict</span><span class="p">,</span> <span class="nb">set</span><span class="p">]:</span>
                <span class="n">m2</span> <span class="o">=</span> <span class="p">[</span><span class="n">m2</span><span class="p">]</span>
            <span class="c1"># Yield node attributes</span>
            <span class="k">for</span> <span class="n">item1</span> <span class="ow">in</span> <span class="n">m1</span><span class="p">:</span>
                <span class="k">if</span> <span class="n">item1</span> <span class="ow">in</span> <span class="n">nodes</span><span class="o">.</span><span class="n">keys</span><span class="p">():</span>
                    <span class="n">nodes</span><span class="p">[</span><span class="n">item1</span><span class="p">][</span><span class="s2">&quot;records&quot;</span><span class="p">]</span><span class="o">.</span><span class="n">append</span><span class="p">(</span><span class="n">record</span><span class="p">)</span>
                    <span class="k">for</span> <span class="n">tag</span> <span class="ow">in</span> <span class="n">keep_vector1</span><span class="p">:</span>
                        <span class="k">if</span> <span class="n">tag</span> <span class="ow">in</span> <span class="n">cur</span><span class="o">.</span><span class="n">keys</span><span class="p">():</span>
                            <span class="k">if</span> <span class="n">tag</span> <span class="ow">not</span> <span class="ow">in</span> <span class="n">nodes</span><span class="p">[</span><span class="n">item1</span><span class="p">]</span><span class="o">.</span><span class="n">keys</span><span class="p">():</span>
                                <span class="n">nodes</span><span class="p">[</span><span class="n">item1</span><span class="p">][</span><span class="n">tag</span><span class="p">]</span> <span class="o">=</span> <span class="p">[</span><span class="n">cur</span><span class="p">[</span><span class="n">tag</span><span class="p">]]</span>
                            <span class="k">elif</span> <span class="n">tag</span> <span class="ow">in</span> <span class="n">cur</span><span class="o">.</span><span class="n">keys</span><span class="p">():</span>
                                <span class="n">nodes</span><span class="p">[</span><span class="n">item1</span><span class="p">][</span><span class="n">tag</span><span class="p">]</span><span class="o">.</span><span class="n">append</span><span class="p">(</span><span class="n">cur</span><span class="p">[</span><span class="n">tag</span><span class="p">])</span>
                <span class="k">else</span><span class="p">:</span>
                    <span class="n">nodes</span><span class="p">[</span><span class="n">item1</span><span class="p">]</span> <span class="o">=</span> <span class="p">{</span><span class="s2">&quot;id&quot;</span><span class="p">:</span> <span class="n">item1</span><span class="p">,</span> <span class="s2">&quot;type&quot;</span><span class="p">:</span> <span class="n">mode1</span><span class="p">,</span> <span class="s2">&quot;records&quot;</span><span class="p">:</span> <span class="p">[</span><span class="n">record</span><span class="p">]}</span>
                    <span class="k">for</span> <span class="n">tag</span> <span class="ow">in</span> <span class="n">keep_atom1</span><span class="p">:</span>
                        <span class="k">if</span> <span class="n">tag</span> <span class="ow">in</span> <span class="n">cur</span><span class="o">.</span><span class="n">keys</span><span class="p">():</span>
                            <span class="n">nodes</span><span class="p">[</span><span class="n">item1</span><span class="p">][</span><span class="n">tag</span><span class="p">]</span> <span class="o">=</span> <span class="n">cur</span><span class="p">[</span><span class="n">tag</span><span class="p">]</span>
                    <span class="k">for</span> <span class="n">tag</span> <span class="ow">in</span> <span class="n">keep_vector1</span><span class="p">:</span>
                        <span class="k">if</span> <span class="n">tag</span> <span class="ow">in</span> <span class="n">cur</span><span class="o">.</span><span class="n">keys</span><span class="p">():</span>
                            <span class="n">nodes</span><span class="p">[</span><span class="n">item1</span><span class="p">][</span><span class="n">tag</span><span class="p">]</span> <span class="o">=</span> <span class="p">[</span><span class="n">cur</span><span class="p">[</span><span class="n">tag</span><span class="p">]]</span>
            <span class="k">for</span> <span class="n">item2</span> <span class="ow">in</span> <span class="n">m2</span><span class="p">:</span>
                <span class="k">if</span> <span class="n">item2</span> <span class="ow">in</span> <span class="n">nodes</span><span class="o">.</span><span class="n">keys</span><span class="p">():</span>
                    <span class="n">nodes</span><span class="p">[</span><span class="n">item2</span><span class="p">][</span><span class="s2">&quot;records&quot;</span><span class="p">]</span><span class="o">.</span><span class="n">append</span><span class="p">(</span><span class="n">record</span><span class="p">)</span>
                    <span class="k">for</span> <span class="n">tag</span> <span class="ow">in</span> <span class="n">keep_vector2</span><span class="p">:</span>
                        <span class="k">if</span> <span class="n">tag</span> <span class="ow">in</span> <span class="n">cur</span><span class="o">.</span><span class="n">keys</span><span class="p">():</span>
                            <span class="k">if</span> <span class="n">tag</span> <span class="ow">not</span> <span class="ow">in</span> <span class="n">nodes</span><span class="p">[</span><span class="n">item2</span><span class="p">]</span><span class="o">.</span><span class="n">keys</span><span class="p">():</span>
                                <span class="n">nodes</span><span class="p">[</span><span class="n">item2</span><span class="p">][</span><span class="n">tag</span><span class="p">]</span> <span class="o">=</span> <span class="p">[</span><span class="n">cur</span><span class="p">[</span><span class="n">tag</span><span class="p">]]</span>
                            <span class="k">elif</span> <span class="n">tag</span> <span class="ow">in</span> <span class="n">cur</span><span class="o">.</span><span class="n">keys</span><span class="p">():</span>
                                <span class="n">nodes</span><span class="p">[</span><span class="n">item2</span><span class="p">][</span><span class="n">tag</span><span class="p">]</span><span class="o">.</span><span class="n">append</span><span class="p">(</span><span class="n">cur</span><span class="p">[</span><span class="n">tag</span><span class="p">])</span>
                <span class="k">else</span><span class="p">:</span>
                    <span class="n">nodes</span><span class="p">[</span><span class="n">item2</span><span class="p">]</span> <span class="o">=</span> <span class="p">{</span><span class="s2">&quot;id&quot;</span><span class="p">:</span> <span class="n">item2</span><span class="p">,</span> <span class="s2">&quot;type&quot;</span><span class="p">:</span> <span class="n">mode2</span><span class="p">,</span> <span class="s2">&quot;records&quot;</span><span class="p">:</span> <span class="p">[</span><span class="n">record</span><span class="p">]}</span>
                    <span class="k">for</span> <span class="n">tag</span> <span class="ow">in</span> <span class="n">keep_atom2</span><span class="p">:</span>
                        <span class="k">if</span> <span class="n">tag</span> <span class="ow">in</span> <span class="n">cur</span><span class="o">.</span><span class="n">keys</span><span class="p">():</span>
                            <span class="n">nodes</span><span class="p">[</span><span class="n">item2</span><span class="p">][</span><span class="n">tag</span><span class="p">]</span> <span class="o">=</span> <span class="n">cur</span><span class="p">[</span><span class="n">tag</span><span class="p">]</span>
                    <span class="k">for</span> <span class="n">tag</span> <span class="ow">in</span> <span class="n">keep_vector2</span><span class="p">:</span>
                        <span class="k">if</span> <span class="n">tag</span> <span class="ow">in</span> <span class="n">cur</span><span class="o">.</span><span class="n">keys</span><span class="p">():</span>
                            <span class="n">nodes</span><span class="p">[</span><span class="n">item2</span><span class="p">][</span><span class="n">tag</span><span class="p">]</span> <span class="o">=</span> <span class="p">[</span><span class="n">cur</span><span class="p">[</span><span class="n">tag</span><span class="p">]]</span>
    <span class="k">if</span> <span class="nb">len</span><span class="p">(</span><span class="n">nodes</span><span class="p">)</span> <span class="ow">is</span> <span class="mi">0</span><span class="p">:</span>
        <span class="n">warnings</span><span class="o">.</span><span class="n">warn</span><span class="p">(</span><span class="s2">&quot;Dictionary of node attributes is empty. Check that mode1 and mode2 names are valid tags.&quot;</span><span class="p">)</span>
    <span class="n">node_tuple_list</span> <span class="o">=</span> <span class="p">[]</span>
    <span class="k">for</span> <span class="n">n</span> <span class="ow">in</span> <span class="n">nodes</span><span class="p">:</span>
        <span class="n">node_tuple_list</span><span class="o">.</span><span class="n">append</span><span class="p">((</span><span class="n">n</span><span class="p">,</span><span class="n">nodes</span><span class="p">[</span><span class="n">n</span><span class="p">]))</span>
    <span class="k">return</span> <span class="n">node_tuple_list</span>
</pre></div>

  </div>
</div>

  </div>
  
            
  <div class="item">
    <div class="name def" id="gitnet.commit_log.CommitLog.get_tags">
    <p>def <span class="ident">get_tags</span>(</p><p>self)</p>
    </div>
    

    
  
    <div class="desc"><p><code>Commitlog</code> tags are automatically detected by the <code>self.attributes()</code> method. Attributes are produced in the order
specified in the get_tags method, with unexpected tags put at the end. If no tags are specified in <code>get_tags</code>,
the attributes method will produce the tags in sorted order. The most important consequence of this ordering
is the order of columns in TSV output.</p>
<p><strong>Return</strong> <code>list</code></p>
<blockquote>
<p>A list of ordered reference hashes.</p>
</blockquote></div>
  <div class="source_cont">
  <p class="source_link"><a href="javascript:void(0);" onclick="toggle('source-gitnet.commit_log.CommitLog.get_tags', this);">Show source &equiv;</a></p>
  <div id="source-gitnet.commit_log.CommitLog.get_tags" class="source">
    <div class="codehilite"><pre><span></span><span class="k">def</span> <span class="nf">get_tags</span><span class="p">(</span><span class="bp">self</span><span class="p">):</span>
    <span class="sd">&quot;&quot;&quot;</span>
<span class="sd">    `Commitlog` tags are automatically detected by the `self.attributes()` method. Attributes are produced in the order</span>
<span class="sd">    specified in the get_tags method, with unexpected tags put at the end. If no tags are specified in `get_tags`,</span>
<span class="sd">    the attributes method will produce the tags in sorted order. The most important consequence of this ordering</span>
<span class="sd">    is the order of columns in TSV output.</span>
<span class="sd">    **Return** `list`</span>
<span class="sd">    &gt; A list of ordered reference hashes.</span>
<span class="sd">    &quot;&quot;&quot;</span>
    <span class="k">return</span> <span class="p">[</span><span class="s2">&quot;hash&quot;</span><span class="p">,</span><span class="s2">&quot;author&quot;</span><span class="p">,</span><span class="s2">&quot;email&quot;</span><span class="p">,</span><span class="s2">&quot;date&quot;</span><span class="p">,</span><span class="s2">&quot;mode&quot;</span><span class="p">,</span><span class="s2">&quot;merge&quot;</span><span class="p">,</span><span class="s2">&quot;summary&quot;</span><span class="p">,</span>
            <span class="s2">&quot;fedits&quot;</span><span class="p">,</span><span class="s2">&quot;inserts&quot;</span><span class="p">,</span><span class="s2">&quot;deletes&quot;</span><span class="p">,</span><span class="s2">&quot;message&quot;</span><span class="p">,</span><span class="s2">&quot;files&quot;</span><span class="p">,</span><span class="s2">&quot;changes&quot;</span><span class="p">]</span>
</pre></div>

  </div>
</div>

  </div>
  
            
  <div class="item">
    <div class="name def" id="gitnet.commit_log.CommitLog.ignore">
    <p>def <span class="ident">ignore</span>(</p><p>self, pattern, ignoreif=&#39;match&#39;)</p>
    </div>
    

    
  
    <div class="desc"><p>Looks for file and path names in "files" and "changes" that match (or not) a pattern (regular expression)
and moves them into <code>f_ignore</code> and <code>ch_ignore</code> respectively. Updates <code>filters</code> attribute with ignore summary.</p>
<p>*<em>Parameters</em></p>
<blockquote>
<p><em>pattern</em> : <code>string</code></p>
<blockquote>
<p>A regular expression pattern specified by the user.</p>
</blockquote>
<p><em>ignoreif</em> : <code>string</code></p>
<blockquote>
<p>If <code>matches</code> (default) files matching the pattern are ignored. If <code>no match</code>, files not matching pattern are ignored.</p>
</blockquote>
</blockquote>
<p><strong>return</strong></p>
<blockquote>
<p>A new <code>Commitlog</code> object, same as self but with the appropriate files removed.</p>
</blockquote></div>
  <div class="source_cont">
  <p class="source_link"><a href="javascript:void(0);" onclick="toggle('source-gitnet.commit_log.CommitLog.ignore', this);">Show source &equiv;</a></p>
  <div id="source-gitnet.commit_log.CommitLog.ignore" class="source">
    <div class="codehilite"><pre><span></span><span class="k">def</span> <span class="nf">ignore</span><span class="p">(</span><span class="bp">self</span><span class="p">,</span> <span class="n">pattern</span><span class="p">,</span> <span class="n">ignoreif</span><span class="o">=</span><span class="s2">&quot;match&quot;</span><span class="p">):</span>
    <span class="sd">&quot;&quot;&quot;</span>
<span class="sd">    Looks for file and path names in &quot;files&quot; and &quot;changes&quot; that match (or not) a pattern (regular expression)</span>
<span class="sd">    and moves them into `f_ignore` and `ch_ignore` respectively. Updates `filters` attribute with ignore summary.</span>
<span class="sd">    **Parameters*</span>
<span class="sd">    &gt; *pattern* : `string`</span>
<span class="sd">    &gt;&gt; A regular expression pattern specified by the user.</span>
<span class="sd">    &gt; *ignoreif* : `string`</span>
<span class="sd">    &gt;&gt; If `matches` (default) files matching the pattern are ignored. If `no match`, files not matching pattern are ignored.</span>
<span class="sd">    **return**</span>
<span class="sd">    &gt; A new `Commitlog` object, same as self but with the appropriate files removed.</span>
<span class="sd">    &quot;&quot;&quot;</span>
    <span class="n">self_copy</span> <span class="o">=</span> <span class="n">copy</span><span class="o">.</span><span class="n">deepcopy</span><span class="p">(</span><span class="bp">self</span><span class="p">)</span>
    <span class="k">for</span> <span class="n">record</span> <span class="ow">in</span> <span class="n">self_copy</span><span class="o">.</span><span class="n">collection</span><span class="p">:</span>
        <span class="c1"># Move files into f_ignore</span>
        <span class="k">if</span> <span class="s2">&quot;files&quot;</span> <span class="ow">in</span> <span class="n">self_copy</span><span class="o">.</span><span class="n">collection</span><span class="p">[</span><span class="n">record</span><span class="p">]</span><span class="o">.</span><span class="n">keys</span><span class="p">():</span>
            <span class="k">if</span> <span class="n">ignoreif</span> <span class="o">==</span> <span class="s2">&quot;match&quot;</span><span class="p">:</span>
                <span class="n">self_copy</span><span class="o">.</span><span class="n">collection</span><span class="p">[</span><span class="n">record</span><span class="p">][</span><span class="s2">&quot;files&quot;</span><span class="p">]</span> <span class="o">=</span> \
                    <span class="nb">list</span><span class="p">(</span><span class="nb">filter</span><span class="p">(</span><span class="k">lambda</span> <span class="n">f</span><span class="p">:</span> <span class="ow">not</span><span class="p">(</span><span class="n">filter_regex</span><span class="p">(</span><span class="n">f</span><span class="p">,</span> <span class="n">pattern</span><span class="p">,</span> <span class="n">mode</span><span class="o">=</span><span class="s2">&quot;search&quot;</span><span class="p">)),</span>
                                <span class="n">self_copy</span><span class="o">.</span><span class="n">collection</span><span class="p">[</span><span class="n">record</span><span class="p">][</span><span class="s2">&quot;files&quot;</span><span class="p">]))</span>
            <span class="k">elif</span> <span class="n">ignoreif</span> <span class="o">==</span> <span class="s2">&quot;no match&quot;</span><span class="p">:</span>
                <span class="n">self_copy</span><span class="o">.</span><span class="n">collection</span><span class="p">[</span><span class="n">record</span><span class="p">][</span><span class="s2">&quot;files&quot;</span><span class="p">]</span> <span class="o">=</span> \
                    <span class="nb">list</span><span class="p">(</span><span class="nb">filter</span><span class="p">(</span><span class="k">lambda</span> <span class="n">f</span><span class="p">:</span> <span class="n">filter_regex</span><span class="p">(</span><span class="n">f</span><span class="p">,</span> <span class="n">pattern</span><span class="p">,</span> <span class="n">mode</span><span class="o">=</span><span class="s2">&quot;search&quot;</span><span class="p">),</span>
                                <span class="n">self_copy</span><span class="o">.</span><span class="n">collection</span><span class="p">[</span><span class="n">record</span><span class="p">][</span><span class="s2">&quot;files&quot;</span><span class="p">]))</span>
    <span class="c1"># Add a summary of the ignore to self_copy.filters</span>
    <span class="n">ignore_note</span> <span class="o">=</span> <span class="s2">&quot;&quot;</span>
    <span class="k">if</span> <span class="n">ignoreif</span> <span class="o">==</span> <span class="s2">&quot;match&quot;</span><span class="p">:</span>
        <span class="n">ignore_note</span> <span class="o">=</span> <span class="s2">&quot;matches&quot;</span>
    <span class="k">elif</span> <span class="n">ignoreif</span> <span class="o">==</span> <span class="s2">&quot;no match&quot;</span><span class="p">:</span>
        <span class="n">ignore_note</span> <span class="o">=</span> <span class="s2">&quot;doesn&#39;t match&quot;</span>
    <span class="n">summary</span> <span class="o">=</span> <span class="s2">&quot;Ignore files that {} the regular expression: {}&quot;</span><span class="o">.</span><span class="n">format</span><span class="p">(</span><span class="n">ignore_note</span><span class="p">,</span><span class="n">pattern</span><span class="p">)</span>
    <span class="n">self_copy</span><span class="o">.</span><span class="n">filters</span><span class="o">.</span><span class="n">append</span><span class="p">(</span><span class="n">summary</span><span class="p">)</span>
    <span class="k">return</span> <span class="n">self_copy</span>
</pre></div>

  </div>
</div>

  </div>
  
            
  <div class="item">
    <div class="name def" id="gitnet.commit_log.CommitLog.network">
    <p>def <span class="ident">network</span>(</p><p>self, type)</p>
    </div>
    

    
  
    <div class="desc"><p>A method for quickly creating preset networks using <code>Commitlog</code> data.</p>
<p><strong>Parameters</strong> :</p>
<blockquote>
<p><em>type</em> : <code>string</code></p>
<blockquote>
<p>Indicates which preset to use.</p>
</blockquote>
</blockquote>
<p><strong>return</strong> :</p>
<blockquote>
<p>A <code>MultiGraphPlus</code> object constructed with <code>generate_network</code> according to the specified defaults.</p>
</blockquote></div>
  <div class="source_cont">
  <p class="source_link"><a href="javascript:void(0);" onclick="toggle('source-gitnet.commit_log.CommitLog.network', this);">Show source &equiv;</a></p>
  <div id="source-gitnet.commit_log.CommitLog.network" class="source">
    <div class="codehilite"><pre><span></span><span class="k">def</span> <span class="nf">network</span><span class="p">(</span><span class="bp">self</span><span class="p">,</span> <span class="nb">type</span><span class="p">):</span>
    <span class="sd">&quot;&quot;&quot;</span>
<span class="sd">    A method for quickly creating preset networks using `Commitlog` data.</span>
<span class="sd">    **Parameters** :</span>
<span class="sd">    &gt; *type* : `string`</span>
<span class="sd">    &gt;&gt; Indicates which preset to use.</span>
<span class="sd">    **return** :</span>
<span class="sd">    &gt; A `MultiGraphPlus` object constructed with `generate_network` according to the specified defaults.</span>
<span class="sd">    &quot;&quot;&quot;</span>
    <span class="k">if</span> <span class="nb">type</span> <span class="o">==</span> <span class="s2">&quot;author/file/simple&quot;</span><span class="p">:</span>
        <span class="k">return</span> <span class="bp">self</span><span class="o">.</span><span class="n">generate_network</span><span class="p">(</span><span class="s2">&quot;author&quot;</span><span class="p">,</span> <span class="s2">&quot;files&quot;</span><span class="p">)</span>
    <span class="k">if</span> <span class="nb">type</span> <span class="o">==</span> <span class="s2">&quot;author/file&quot;</span><span class="p">:</span>
        <span class="k">return</span> <span class="bp">self</span><span class="o">.</span><span class="n">generate_network</span><span class="p">(</span><span class="s2">&quot;author&quot;</span><span class="p">,</span> <span class="s2">&quot;files&quot;</span><span class="p">,</span>
                                     <span class="n">edge_attributes</span><span class="o">=</span><span class="p">[</span><span class="s2">&quot;author&quot;</span><span class="p">,</span> <span class="s2">&quot;hash&quot;</span><span class="p">],</span>
                                     <span class="n">mode1_atom_attrs</span><span class="o">=</span><span class="p">[</span><span class="s2">&quot;email&quot;</span><span class="p">],</span>
                                     <span class="n">mode2_atom_attrs</span><span class="o">=</span><span class="p">[],</span>
                                     <span class="n">mode1_vector_attrs</span><span class="o">=</span><span class="p">[</span><span class="s2">&quot;hash&quot;</span><span class="p">,</span> <span class="s2">&quot;fedits&quot;</span><span class="p">],</span>
                                     <span class="n">mode2_vector_attrs</span><span class="o">=</span><span class="p">[</span><span class="s2">&quot;date&quot;</span><span class="p">,</span> <span class="s2">&quot;hash&quot;</span><span class="p">])</span>
    <span class="k">if</span> <span class="nb">type</span> <span class="o">==</span> <span class="s2">&quot;author/file/weighted&quot;</span><span class="p">:</span>
        <span class="k">return</span> <span class="bp">self</span><span class="o">.</span><span class="n">generate_network</span><span class="p">(</span><span class="s2">&quot;author&quot;</span><span class="p">,</span> <span class="s2">&quot;files&quot;</span><span class="p">,</span>
                                     <span class="n">edge_attributes</span><span class="o">=</span><span class="p">[</span><span class="s2">&quot;author&quot;</span><span class="p">,</span> <span class="s2">&quot;hash&quot;</span><span class="p">,</span> <span class="s2">&quot;date&quot;</span><span class="p">],</span>
                                     <span class="n">mode1_atom_attrs</span><span class="o">=</span><span class="p">[</span><span class="s2">&quot;email&quot;</span><span class="p">],</span>
                                     <span class="n">mode2_atom_attrs</span><span class="o">=</span><span class="p">[],</span>
                                     <span class="n">mode1_vector_attrs</span><span class="o">=</span><span class="p">[</span><span class="s2">&quot;hash&quot;</span><span class="p">,</span> <span class="s2">&quot;fedits&quot;</span><span class="p">],</span>
                                     <span class="n">mode2_vector_attrs</span><span class="o">=</span><span class="p">[</span><span class="s2">&quot;date&quot;</span><span class="p">,</span> <span class="s2">&quot;hash&quot;</span><span class="p">],</span>
                                     <span class="n">edge_helper</span><span class="o">=</span><span class="n">changes_edge</span><span class="p">)</span>
    <span class="k">else</span><span class="p">:</span>
        <span class="k">raise</span> <span class="n">InputError</span><span class="p">(</span><span class="s2">&quot;{} is not a valid network preset.&quot;</span><span class="o">.</span><span class="n">format</span><span class="p">(</span><span class="nb">type</span><span class="p">))</span>
</pre></div>

  </div>
</div>

  </div>
  
            
  <div class="item">
    <div class="name def" id="gitnet.commit_log.CommitLog.replace_val">
    <p>def <span class="ident">replace_val</span>(</p><p>self, tag, cur_val, new_val)</p>
    </div>
    

    
  
    <div class="desc"><p>Searches for user specified values in a specific tag in the <code>Log</code> and replaces them with a new value.
This method is particularly useful for combining duplicate names for the same author.</p>
<p><strong>Parameters</strong> :</p>
<blockquote>
<p><em>tag</em> : <code>string</code></p>
<blockquote>
<p>The record tag string whose values will be checked (and replaced when appropriate).</p>
</blockquote>
<p><em>cur_val</em> : <code>string</code></p>
<blockquote>
<p>This is the value that the user wants to replace.</p>
</blockquote>
<p><em>new_val</em> : <code>string</code></p>
<blockquote>
<p>This is the value that the user wants to use in the new <code>Log</code>.</p>
</blockquote>
</blockquote>
<p><strong>Return</strong> : <code>Log</code></p>
<blockquote>
<p>Returns a <code>Log</code> object with values that have been replaced according to user specifications.</p>
</blockquote></div>
  <div class="source_cont">
  <p class="source_link"><a href="javascript:void(0);" onclick="toggle('source-gitnet.commit_log.CommitLog.replace_val', this);">Show source &equiv;</a></p>
  <div id="source-gitnet.commit_log.CommitLog.replace_val" class="source">
    <div class="codehilite"><pre><span></span><span class="k">def</span> <span class="nf">replace_val</span><span class="p">(</span><span class="bp">self</span><span class="p">,</span> <span class="n">tag</span><span class="p">,</span> <span class="n">cur_val</span><span class="p">,</span> <span class="n">new_val</span><span class="p">):</span>
    <span class="sd">&quot;&quot;&quot;</span>
<span class="sd">    Searches for user specified values in a specific tag in the `Log` and replaces them with a new value.</span>
<span class="sd">    This method is particularly useful for combining duplicate names for the same author.</span>
<span class="sd">    **Parameters** :</span>
<span class="sd">    &gt; *tag* : `string`</span>
<span class="sd">    &gt;&gt; The record tag string whose values will be checked (and replaced when appropriate).</span>
<span class="sd">    &gt; *cur_val* : `string`</span>
<span class="sd">    &gt;&gt; This is the value that the user wants to replace.</span>
<span class="sd">    &gt; *new_val* : `string`</span>
<span class="sd">    &gt;&gt; This is the value that the user wants to use in the new `Log`.</span>
<span class="sd">    **Return** : `Log`</span>
<span class="sd">    &gt; Returns a `Log` object with values that have been replaced according to user specifications.</span>
<span class="sd">    &quot;&quot;&quot;</span>
    <span class="n">selfcopy</span> <span class="o">=</span> <span class="n">copy</span><span class="o">.</span><span class="n">deepcopy</span><span class="p">(</span><span class="bp">self</span><span class="p">)</span>
    <span class="n">status</span> <span class="o">=</span> <span class="mi">0</span>
    <span class="n">replaced_vals</span> <span class="o">=</span> <span class="mi">0</span>
    <span class="k">for</span> <span class="n">record</span> <span class="ow">in</span> <span class="n">selfcopy</span><span class="o">.</span><span class="n">collection</span><span class="p">:</span>
        <span class="k">if</span> <span class="n">tag</span> <span class="ow">in</span> <span class="n">selfcopy</span><span class="o">.</span><span class="n">collection</span><span class="p">[</span><span class="n">record</span><span class="p">]</span><span class="o">.</span><span class="n">keys</span><span class="p">():</span>
            <span class="k">if</span> <span class="n">selfcopy</span><span class="p">[</span><span class="n">record</span><span class="p">][</span><span class="n">tag</span><span class="p">]</span> <span class="o">==</span> <span class="n">cur_val</span><span class="p">:</span>
                <span class="n">selfcopy</span><span class="p">[</span><span class="n">record</span><span class="p">][</span><span class="n">tag</span><span class="p">]</span> <span class="o">=</span> <span class="n">new_val</span>
                <span class="n">status</span> <span class="o">=</span> <span class="mi">2</span>
                <span class="n">replaced_vals</span> <span class="o">=</span> <span class="n">replaced_vals</span> <span class="o">+</span> <span class="mi">1</span>
            <span class="k">elif</span> <span class="n">cur_val</span> <span class="o">!=</span> <span class="n">selfcopy</span><span class="o">.</span><span class="n">collection</span><span class="p">[</span><span class="n">record</span><span class="p">][</span><span class="n">tag</span><span class="p">]</span> <span class="ow">and</span> <span class="n">replaced_vals</span> <span class="o">==</span> <span class="mi">0</span><span class="p">:</span>
                <span class="n">status</span> <span class="o">=</span> <span class="mi">1</span>
    <span class="k">if</span> <span class="n">status</span> <span class="o">==</span> <span class="mi">0</span><span class="p">:</span>
        <span class="n">warnings</span><span class="o">.</span><span class="n">warn</span><span class="p">(</span><span class="s2">&quot;The tag requested does not appear in this collection.&quot;</span><span class="p">)</span>
    <span class="k">elif</span> <span class="n">status</span> <span class="o">==</span> <span class="mi">1</span><span class="p">:</span>
        <span class="n">warnings</span><span class="o">.</span><span class="n">warn</span><span class="p">(</span><span class="s2">&quot;The value requested does not appear in any records in this collection.&quot;</span><span class="p">)</span>
    <span class="k">elif</span> <span class="n">status</span> <span class="o">==</span> <span class="mi">2</span><span class="p">:</span>
        <span class="k">print</span><span class="p">(</span><span class="s2">&quot;Success. You have replaced the &quot;</span> <span class="o">+</span> <span class="n">tag</span> <span class="o">+</span> <span class="s2">&quot; value: &quot;</span> <span class="o">+</span> <span class="nb">str</span><span class="p">(</span><span class="n">cur_val</span><span class="p">)</span> <span class="o">+</span> <span class="s2">&quot; &quot;</span> <span class="o">+</span> <span class="nb">str</span><span class="p">(</span><span class="n">replaced_vals</span><span class="p">)</span> <span class="o">+</span> <span class="s2">&quot; times.&quot;</span><span class="p">)</span>
    <span class="k">return</span> <span class="n">selfcopy</span>
</pre></div>

  </div>
</div>

  </div>
  
            
  <div class="item">
    <div class="name def" id="gitnet.commit_log.CommitLog.tsv">
    <p>def <span class="ident">tsv</span>(</p><p>self, ignore=[], fname=None, empty_cols=False)</p>
    </div>
    

    
  
    <div class="desc"><p>Converts the <code>Log</code> to a tab-delimited string (using a tab-delimted format is preferrable to CSV since this option
does not change the content strings by removing commas).</p>
<p><strong>Parameters</strong> :</p>
<blockquote>
<p><em>ignore</em> : <code>list</code></p>
<blockquote>
<p>Tags included in this list of strings will be ignored.</p>
</blockquote>
<p><em>fname</em> : <code>string</code></p>
<blockquote>
<p>An optional string (defaults to <code>None</code>) indicating the path or file name to write to. If <code>None</code>, no
file will be written.</p>
</blockquote>
<p><em>empty_cols</em> :</p>
<blockquote>
<p>If True, export will include all Log subclass tags, even if not collected, giving empty columns.</p>
</blockquote>
</blockquote>
<p><strong>Return</strong> : <code>string</code></p>
<blockquote>
<p>A tab-delimited dataset in string form (or a summary statement if a file name was provided).</p>
</blockquote></div>
  <div class="source_cont">
  <p class="source_link"><a href="javascript:void(0);" onclick="toggle('source-gitnet.commit_log.CommitLog.tsv', this);">Show source &equiv;</a></p>
  <div id="source-gitnet.commit_log.CommitLog.tsv" class="source">
    <div class="codehilite"><pre><span></span><span class="k">def</span> <span class="nf">tsv</span><span class="p">(</span><span class="bp">self</span><span class="p">,</span> <span class="n">ignore</span><span class="o">=</span><span class="p">[],</span> <span class="n">fname</span><span class="o">=</span><span class="bp">None</span><span class="p">,</span> <span class="n">empty_cols</span><span class="o">=</span><span class="bp">False</span><span class="p">):</span>
    <span class="sd">&quot;&quot;&quot;</span>
<span class="sd">    Converts the `Log` to a tab-delimited string (using a tab-delimted format is preferrable to CSV since this option</span>
<span class="sd">    does not change the content strings by removing commas).</span>
<span class="sd">    **Parameters** :</span>
<span class="sd">    &gt; *ignore* : `list`</span>
<span class="sd">    &gt;&gt; Tags included in this list of strings will be ignored.</span>
<span class="sd">    &gt; *fname* : `string`</span>
<span class="sd">    &gt;&gt; An optional string (defaults to `None`) indicating the path or file name to write to. If `None`, no</span>
<span class="sd">    file will be written.</span>
<span class="sd">    &gt; *empty_cols* :</span>
<span class="sd">    &gt;&gt; If True, export will include all Log subclass tags, even if not collected, giving empty columns.</span>
<span class="sd">    **Return** : `string`</span>
<span class="sd">    &gt; A tab-delimited dataset in string form (or a summary statement if a file name was provided).</span>
<span class="sd">    &quot;&quot;&quot;</span>
    <span class="c1"># Get the tags present in the Log.</span>
    <span class="k">if</span> <span class="n">empty_cols</span><span class="p">:</span>
        <span class="n">types</span> <span class="o">=</span> <span class="bp">self</span><span class="o">.</span><span class="n">tags</span>
    <span class="k">else</span><span class="p">:</span>
        <span class="n">types</span> <span class="o">=</span> <span class="bp">self</span><span class="o">.</span><span class="n">attributes</span><span class="p">()</span>
    <span class="n">types</span> <span class="o">=</span> <span class="nb">list</span><span class="p">(</span><span class="nb">filter</span><span class="p">(</span><span class="k">lambda</span> <span class="n">s</span><span class="p">:</span> <span class="n">s</span> <span class="ow">not</span> <span class="ow">in</span> <span class="n">ignore</span><span class="p">,</span> <span class="n">types</span><span class="p">))</span>
    <span class="c1"># The number of items that were forced to strings. If &gt; 1 at return, raise a warning.</span>
    <span class="n">num_forced</span> <span class="o">=</span> <span class="mi">0</span>
    <span class="c1"># The string to be output</span>
    <span class="n">out</span> <span class="o">=</span> <span class="s2">&quot;&quot;</span>
    <span class="c1"># If a filename is given, access the file.</span>
    <span class="k">if</span> <span class="n">fname</span> <span class="ow">is</span> <span class="ow">not</span> <span class="bp">None</span><span class="p">:</span>
        <span class="n">f</span> <span class="o">=</span> <span class="nb">open</span><span class="p">(</span><span class="n">fname</span><span class="p">,</span> <span class="s2">&quot;w&quot;</span><span class="p">,</span> <span class="n">encoding</span><span class="o">=</span><span class="s2">&quot;utf-8&quot;</span><span class="p">)</span>
    <span class="c1"># Add header line</span>
    <span class="n">header</span> <span class="o">=</span> <span class="s2">&quot;&quot;</span>
    <span class="n">head_cur</span> <span class="o">=</span> <span class="mi">0</span>
    <span class="k">for</span> <span class="n">tag</span> <span class="ow">in</span> <span class="n">types</span><span class="p">:</span>
        <span class="n">head_cur</span> <span class="o">+=</span> <span class="mi">1</span>
        <span class="n">header</span> <span class="o">=</span> <span class="n">header</span> <span class="o">+</span> <span class="n">tag</span>
        <span class="k">if</span> <span class="n">head_cur</span> <span class="o">!=</span> <span class="nb">len</span><span class="p">(</span><span class="n">types</span><span class="p">):</span>
            <span class="n">header</span> <span class="o">+=</span> <span class="s2">&quot;</span><span class="se">\t</span><span class="s2">&quot;</span>
        <span class="k">else</span><span class="p">:</span>
            <span class="n">header</span> <span class="o">+=</span> <span class="s2">&quot;</span><span class="se">\n</span><span class="s2">&quot;</span>
    <span class="k">if</span> <span class="n">fname</span> <span class="ow">is</span> <span class="ow">not</span> <span class="bp">None</span><span class="p">:</span>
        <span class="n">f</span><span class="o">.</span><span class="n">write</span><span class="p">(</span><span class="n">header</span><span class="p">)</span>
    <span class="k">else</span><span class="p">:</span>
        <span class="n">out</span> <span class="o">=</span> <span class="n">out</span> <span class="o">+</span> <span class="n">header</span>
    <span class="c1"># Create each line of output.</span>
    <span class="k">for</span> <span class="n">record</span> <span class="ow">in</span> <span class="bp">self</span><span class="o">.</span><span class="n">collection</span><span class="p">:</span>
        <span class="n">line</span> <span class="o">=</span> <span class="s2">&quot;&quot;</span>
        <span class="n">tags_cur</span> <span class="o">=</span> <span class="mi">0</span>
        <span class="c1"># Add the value for each tag.</span>
        <span class="k">for</span> <span class="n">tag</span> <span class="ow">in</span> <span class="n">types</span><span class="p">:</span>
            <span class="n">tags_cur</span> <span class="o">+=</span> <span class="mi">1</span>
            <span class="k">if</span> <span class="n">tag</span> <span class="ow">not</span> <span class="ow">in</span> <span class="n">ignore</span><span class="p">:</span>
                <span class="c1"># If the key is valid, add the value.</span>
                <span class="k">if</span> <span class="n">tag</span> <span class="ow">in</span> <span class="bp">self</span><span class="o">.</span><span class="n">collection</span><span class="p">[</span><span class="n">record</span><span class="p">]</span><span class="o">.</span><span class="n">keys</span><span class="p">():</span>
                    <span class="n">cur_item</span> <span class="o">=</span> <span class="bp">self</span><span class="o">.</span><span class="n">collection</span><span class="p">[</span><span class="n">record</span><span class="p">][</span><span class="n">tag</span><span class="p">]</span>
                    <span class="c1"># If the item is a simple string, add it.</span>
                    <span class="k">if</span> <span class="nb">type</span><span class="p">(</span><span class="n">cur_item</span><span class="p">)</span> <span class="o">==</span> <span class="nb">str</span><span class="p">:</span>
                        <span class="n">line</span> <span class="o">=</span> <span class="n">line</span> <span class="o">+</span> <span class="n">cur_item</span>
                    <span class="c1"># If the item is a list, add each string in the list.</span>
                    <span class="k">elif</span> <span class="nb">type</span><span class="p">(</span><span class="n">cur_item</span><span class="p">)</span> <span class="o">==</span> <span class="nb">list</span><span class="p">:</span>
                        <span class="n">list_cur</span> <span class="o">=</span> <span class="mi">0</span>
                        <span class="k">for</span> <span class="n">i</span> <span class="ow">in</span> <span class="n">cur_item</span><span class="p">:</span>
                            <span class="n">list_cur</span> <span class="o">+=</span> <span class="mi">1</span>
                            <span class="k">if</span> <span class="nb">type</span><span class="p">(</span><span class="n">i</span><span class="p">)</span> <span class="o">==</span> <span class="nb">str</span><span class="p">:</span>
                                <span class="n">line</span> <span class="o">+=</span> <span class="n">i</span>
                            <span class="c1"># Force a non-string to string.</span>
                            <span class="k">else</span><span class="p">:</span>
                                <span class="n">line</span> <span class="o">+=</span> <span class="nb">str</span><span class="p">(</span><span class="n">i</span><span class="p">)</span>
                                <span class="n">num_forced</span> <span class="o">+=</span> <span class="mi">1</span>
                            <span class="k">if</span> <span class="n">list_cur</span> <span class="o">!=</span> <span class="nb">len</span><span class="p">(</span><span class="n">cur_item</span><span class="p">):</span>
                                <span class="n">line</span> <span class="o">+=</span> <span class="s2">&quot;;&quot;</span>
                    <span class="c1"># If the item is neither a string nor a list, force it to a string.</span>
                    <span class="k">else</span><span class="p">:</span>
                        <span class="n">line</span> <span class="o">+=</span> <span class="nb">str</span><span class="p">(</span><span class="n">cur_item</span><span class="p">)</span>
                        <span class="n">num_forced</span> <span class="o">+=</span> <span class="mi">1</span>
                <span class="c1"># Unless it is the last tag, add a separating tab.</span>
                <span class="k">if</span> <span class="n">tags_cur</span> <span class="o">!=</span> <span class="nb">len</span><span class="p">(</span><span class="n">types</span><span class="p">):</span>
                    <span class="n">line</span> <span class="o">+=</span> <span class="s2">&quot;</span><span class="se">\t</span><span class="s2">&quot;</span>
        <span class="c1"># Give the line to string or file.</span>
        <span class="n">line</span> <span class="o">+=</span> <span class="s2">&quot;</span><span class="se">\n</span><span class="s2">&quot;</span>
        <span class="k">if</span> <span class="n">fname</span> <span class="ow">is</span> <span class="ow">not</span> <span class="bp">None</span><span class="p">:</span>
            <span class="n">f</span><span class="o">.</span><span class="n">write</span><span class="p">(</span><span class="n">line</span><span class="p">)</span>
        <span class="k">else</span><span class="p">:</span>
            <span class="n">out</span> <span class="o">+=</span> <span class="n">line</span>
    <span class="k">if</span> <span class="n">num_forced</span> <span class="o">&gt;</span> <span class="mi">0</span><span class="p">:</span>
        <span class="n">warnings</span><span class="o">.</span><span class="n">warn</span><span class="p">(</span><span class="s2">&quot;Non-string input forced to string {} time(s).&quot;</span><span class="o">.</span><span class="n">format</span><span class="p">(</span><span class="n">num_forced</span><span class="p">))</span>
    <span class="k">if</span> <span class="n">fname</span> <span class="ow">is</span> <span class="ow">not</span> <span class="bp">None</span><span class="p">:</span>
        <span class="n">f</span><span class="o">.</span><span class="n">close</span><span class="p">()</span>
        <span class="n">out</span> <span class="o">=</span> <span class="s2">&quot;Data written to {}&quot;</span><span class="o">.</span><span class="n">format</span><span class="p">(</span><span class="n">fname</span><span class="p">)</span>
    <span class="k">return</span> <span class="n">out</span>
</pre></div>

  </div>
</div>

  </div>
  
            
  <div class="item">
    <div class="name def" id="gitnet.commit_log.CommitLog.vector">
    <p>def <span class="ident">vector</span>(</p><p>self, tag)</p>
    </div>
    

    
  
    <div class="desc"><p>Returns a list containing all of the (keyless) values of a certain tag in the Log collection.</p>
<p><strong>Parameters</strong> :</p>
<blockquote>
<p><em>tag</em> : <code>string</code></p>
<blockquote>
<p>A collection tag. See subclass documentation for subclass-specific tags.</p>
</blockquote>
</blockquote>
<p><strong>Return</strong> :</p>
<blockquote>
<p>Returns a list of values (usually strings or numbers).</p>
</blockquote></div>
  <div class="source_cont">
  <p class="source_link"><a href="javascript:void(0);" onclick="toggle('source-gitnet.commit_log.CommitLog.vector', this);">Show source &equiv;</a></p>
  <div id="source-gitnet.commit_log.CommitLog.vector" class="source">
    <div class="codehilite"><pre><span></span><span class="k">def</span> <span class="nf">vector</span><span class="p">(</span><span class="bp">self</span><span class="p">,</span> <span class="n">tag</span><span class="p">):</span>
    <span class="sd">&quot;&quot;&quot;</span>
<span class="sd">    Returns a list containing all of the (keyless) values of a certain tag in the Log collection.</span>
<span class="sd">    **Parameters** :</span>
<span class="sd">    &gt; *tag* : `string`</span>
<span class="sd">    &gt;&gt; A collection tag. See subclass documentation for subclass-specific tags.</span>
<span class="sd">    **Return** :</span>
<span class="sd">    &gt; Returns a list of values (usually strings or numbers).</span>
<span class="sd">    &quot;&quot;&quot;</span>
    <span class="n">v</span> <span class="o">=</span> <span class="p">[]</span>
    <span class="k">for</span> <span class="n">record</span> <span class="ow">in</span> <span class="bp">self</span><span class="o">.</span><span class="n">collection</span><span class="p">:</span>
        <span class="k">if</span> <span class="n">tag</span> <span class="ow">in</span> <span class="bp">self</span><span class="o">.</span><span class="n">collection</span><span class="p">[</span><span class="n">record</span><span class="p">]</span><span class="o">.</span><span class="n">keys</span><span class="p">():</span>
            <span class="n">value</span> <span class="o">=</span> <span class="bp">self</span><span class="o">.</span><span class="n">collection</span><span class="p">[</span><span class="n">record</span><span class="p">][</span><span class="n">tag</span><span class="p">]</span>
            <span class="k">if</span> <span class="nb">type</span><span class="p">(</span><span class="n">value</span><span class="p">)</span> <span class="ow">is</span> <span class="nb">list</span><span class="p">:</span>
                <span class="k">for</span> <span class="n">i</span> <span class="ow">in</span> <span class="n">value</span><span class="p">:</span>
                    <span class="n">v</span><span class="o">.</span><span class="n">append</span><span class="p">(</span><span class="n">i</span><span class="p">)</span>
            <span class="k">else</span><span class="p">:</span>
                <span class="n">v</span><span class="o">.</span><span class="n">append</span><span class="p">(</span><span class="n">value</span><span class="p">)</span>
    <span class="k">return</span> <span class="n">v</span>
</pre></div>

  </div>
</div>

  </div>
  
            
  <div class="item">
    <div class="name def" id="gitnet.commit_log.CommitLog.write_edges">
    <p>def <span class="ident">write_edges</span>(</p><p>self, fname, mode1, mode2, helper=&lt;function simple_edge at 0x00000000077D0400&gt;, edge_attribute=[&#39;weight&#39;, &#39;date&#39;])</p>
    </div>
    

    
  
    <div class="desc"><p>Writes an edge list with attributes.</p>
<p><strong>Parameters</strong> :</p>
<blockquote>
<p><em>fname</em> : <code>string</code></p>
<blockquote>
<p>A string indicating the path or file name to write to.</p>
</blockquote>
<p><em>mode1</em> : <code>string</code></p>
<blockquote>
<p>The tag string for the first mode type.</p>
</blockquote>
<p><em>mode2</em> : <code>string</code></p>
<blockquote>
<p>The tag string for the second mode type.</p>
</blockquote>
<p><em>helper</em> : <code>None</code></p>
<blockquote>
<p>The helper function used to generate the edges.</p>
</blockquote>
<p><em>edge_attribute</em> : <code>list</code></p>
<blockquote>
<p>The tag names of attributes to be saved for each edge.</p>
</blockquote>
</blockquote>
<p><strong>Return</strong> : <code>None</code></p>
<p><strong>Notes</strong> :</p>
<p>Currently, two edge_helper functions are available in gitnet.gn_helpers:</p>
<blockquote>
<p><code>simple_edge</code></p>
<blockquote>
<p>Creates an unweighted edge, and saves the attributes specified by edge_attributes.</p>
</blockquote>
<p><code>changes_edge</code></p>
<blockquote>
<p>Only to be used for Author/File networks, with "changes" from "git log --stat" logs (as in a CommitLog).</p>
<p>Computes edges between authors and files based on the number of lines changed in the</p>
<p>corresponding changes string (for example, the weight is 6 for <code>README.md | 6 +++---</code>).</p>
</blockquote>
</blockquote></div>
  <div class="source_cont">
  <p class="source_link"><a href="javascript:void(0);" onclick="toggle('source-gitnet.commit_log.CommitLog.write_edges', this);">Show source &equiv;</a></p>
  <div id="source-gitnet.commit_log.CommitLog.write_edges" class="source">
    <div class="codehilite"><pre><span></span><span class="k">def</span> <span class="nf">write_edges</span><span class="p">(</span><span class="bp">self</span><span class="p">,</span> <span class="n">fname</span><span class="p">,</span> <span class="n">mode1</span><span class="p">,</span> <span class="n">mode2</span><span class="p">,</span> <span class="n">helper</span><span class="o">=</span><span class="n">simple_edge</span><span class="p">,</span> <span class="n">edge_attribute</span><span class="o">=</span><span class="p">[</span><span class="s1">&#39;weight&#39;</span><span class="p">,</span> <span class="s1">&#39;date&#39;</span><span class="p">]):</span>
    <span class="sd">&quot;&quot;&quot;</span>
<span class="sd">    Writes an edge list with attributes.</span>
<span class="sd">    **Parameters** :</span>
<span class="sd">    &gt; *fname* : `string`</span>
<span class="sd">    &gt;&gt; A string indicating the path or file name to write to.</span>
<span class="sd">    &gt; *mode1* : `string`</span>
<span class="sd">    &gt;&gt; The tag string for the first mode type.</span>
<span class="sd">    &gt; *mode2* : `string`</span>
<span class="sd">    &gt;&gt; The tag string for the second mode type.</span>
<span class="sd">    &gt; *helper* : `None`</span>
<span class="sd">    &gt;&gt; The helper function used to generate the edges.</span>
<span class="sd">    &gt; *edge_attribute* : `list`</span>
<span class="sd">    &gt;&gt; The tag names of attributes to be saved for each edge.</span>
<span class="sd">    **Return** : `None`</span>
<span class="sd">    **Notes** :</span>
<span class="sd">    Currently, two edge_helper functions are available in gitnet.gn_helpers:</span>
<span class="sd">    &gt; `simple_edge`</span>
<span class="sd">    &gt;&gt; Creates an unweighted edge, and saves the attributes specified by edge_attributes.</span>
<span class="sd">    &gt; `changes_edge`</span>
<span class="sd">    &gt;&gt; Only to be used for Author/File networks, with &quot;changes&quot; from &quot;git log --stat&quot; logs (as in a CommitLog).</span>
<span class="sd">    &gt;&gt; Computes edges between authors and files based on the number of lines changed in the</span>
<span class="sd">    &gt;&gt; corresponding changes string (for example, the weight is 6 for `README.md | 6 +++---`).</span>
<span class="sd">    &quot;&quot;&quot;</span>
    <span class="n">f</span> <span class="o">=</span> <span class="nb">open</span><span class="p">(</span><span class="n">fname</span><span class="p">,</span> <span class="s2">&quot;w&quot;</span><span class="p">,</span> <span class="n">encoding</span><span class="o">=</span><span class="s2">&quot;utf-8&quot;</span><span class="p">)</span>
    <span class="c1"># Define attributes</span>
    <span class="n">attrs</span> <span class="o">=</span> <span class="p">[</span><span class="s2">&quot;id1&quot;</span><span class="p">,</span> <span class="s2">&quot;id2&quot;</span><span class="p">]</span> <span class="o">+</span> <span class="n">edge_attribute</span> <span class="c1"># Writes header</span>
    <span class="c1"># Write header</span>
    <span class="n">cur</span> <span class="o">=</span> <span class="nb">len</span><span class="p">(</span><span class="n">attrs</span><span class="p">)</span>
    <span class="k">for</span> <span class="n">colname</span> <span class="ow">in</span> <span class="n">attrs</span><span class="p">:</span>
        <span class="n">f</span><span class="o">.</span><span class="n">write</span><span class="p">(</span><span class="n">colname</span><span class="p">)</span>
        <span class="k">if</span> <span class="n">cur</span> <span class="o">&gt;</span> <span class="mi">1</span><span class="p">:</span>
            <span class="n">f</span><span class="o">.</span><span class="n">write</span><span class="p">(</span><span class="s2">&quot;,&quot;</span><span class="p">)</span>
            <span class="n">cur</span> <span class="o">-=</span> <span class="mi">1</span>
        <span class="k">else</span><span class="p">:</span>
            <span class="n">f</span><span class="o">.</span><span class="n">write</span><span class="p">(</span><span class="s2">&quot;</span><span class="se">\n</span><span class="s2">&quot;</span><span class="p">)</span>
    <span class="c1"># Write IDHash1,IDHash2,weight,month-day-year</span>
    <span class="k">for</span> <span class="n">edge</span> <span class="ow">in</span> <span class="bp">self</span><span class="o">.</span><span class="n">generate_edges</span><span class="p">(</span><span class="n">mode1</span><span class="p">,</span> <span class="n">mode2</span><span class="p">,</span> <span class="n">helper</span><span class="p">,</span> <span class="n">edge_attribute</span><span class="p">):</span>
        <span class="n">f</span><span class="o">.</span><span class="n">write</span><span class="p">(</span><span class="s2">&quot;{},{}&quot;</span><span class="o">.</span><span class="n">format</span><span class="p">(</span><span class="n">edge</span><span class="p">[</span><span class="mi">0</span><span class="p">],</span> <span class="n">edge</span><span class="p">[</span><span class="mi">1</span><span class="p">]))</span> <span class="c1"># Writes edges</span>
        <span class="k">for</span> <span class="n">tag</span> <span class="ow">in</span> <span class="n">edge_attribute</span><span class="p">:</span>
            <span class="k">if</span> <span class="n">tag</span> <span class="ow">in</span> <span class="n">edge</span><span class="p">[</span><span class="mi">2</span><span class="p">]</span><span class="o">.</span><span class="n">keys</span><span class="p">():</span>
                <span class="k">if</span> <span class="n">tag</span> <span class="o">==</span> <span class="s2">&quot;date&quot;</span><span class="p">:</span>
                    <span class="n">date</span> <span class="o">=</span> <span class="n">git_datetime</span><span class="p">(</span><span class="n">edge</span><span class="p">[</span><span class="mi">2</span><span class="p">][</span><span class="s2">&quot;date&quot;</span><span class="p">])</span><span class="o">.</span><span class="n">date</span><span class="p">()</span>
                    <span class="n">f</span><span class="o">.</span><span class="n">write</span><span class="p">(</span><span class="s2">&quot;,{}-{}-{}&quot;</span><span class="o">.</span><span class="n">format</span><span class="p">(</span><span class="n">date</span><span class="o">.</span><span class="n">month</span><span class="p">,</span> <span class="n">date</span><span class="o">.</span><span class="n">day</span><span class="p">,</span> <span class="n">date</span><span class="o">.</span><span class="n">year</span><span class="p">))</span>
                <span class="k">else</span><span class="p">:</span>
                    <span class="n">f</span><span class="o">.</span><span class="n">write</span><span class="p">(</span><span class="s2">&quot;,{}&quot;</span><span class="o">.</span><span class="n">format</span><span class="p">(</span><span class="n">edge</span><span class="p">[</span><span class="mi">2</span><span class="p">][</span><span class="n">tag</span><span class="p">]))</span>
            <span class="k">else</span><span class="p">:</span>
                <span class="n">f</span><span class="o">.</span><span class="n">write</span><span class="p">(</span><span class="s2">&quot;,NA&quot;</span><span class="p">)</span>
        <span class="n">f</span><span class="o">.</span><span class="n">write</span><span class="p">(</span><span class="s2">&quot;</span><span class="se">\n</span><span class="s2">&quot;</span><span class="p">)</span>
    <span class="c1"># Close file and print summary.</span>
    <span class="n">f</span><span class="o">.</span><span class="n">close</span><span class="p">()</span>
    <span class="k">print</span><span class="p">(</span><span class="s2">&quot;Wrote edgelist with attributes to {}.&quot;</span><span class="o">.</span><span class="n">format</span><span class="p">(</span><span class="n">fname</span><span class="p">))</span>
</pre></div>

  </div>
</div>

  </div>
  
            
  <div class="item">
    <div class="name def" id="gitnet.commit_log.CommitLog.write_nodes">
    <p>def <span class="ident">write_nodes</span>(</p><p>self, fname, mode1, mode2, keep_atom1=[], keep_vector1=[], keep_atom2=[], keep_vector2=[])</p>
    </div>
    

    
  
    <div class="desc"><p>Writes a list of nodes with attributes.</p>
<p><strong>Parameters</strong> :</p>
<blockquote>
<p><em>fname</em> : <code>string</code></p>
<blockquote>
<p>A string indicating the path or file name to write to.</p>
</blockquote>
<p><em>mode1</em> : <code>string</code></p>
<blockquote>
<p>The tag string for the first mode type.</p>
</blockquote>
<p><em>mode2</em> : <code>string</code></p>
<blockquote>
<p>The tag string for the second mode type.</p>
</blockquote>
<p><em>keep_atom1</em> : <code>list</code></p>
<blockquote>
<p>The tag names of attributes to be saved once for each node of mode1.</p>
</blockquote>
<p><em>keep_vector1</em> : <code>list</code></p>
<blockquote>
<p>The tag names of attributes to be repeatedly once for each node of mode1.</p>
</blockquote>
<p><em>keep_atom2</em> : <code>list</code></p>
<blockquote>
<p>The tag names of attributes to be saved once for each node of mode2.</p>
</blockquote>
<p><em>keep_vector2</em> : <code>list</code></p>
<blockquote>
<p>The tag names of attributes to be repeatedly once for each node of mode2.</p>
</blockquote>
</blockquote>
<p><strong>Return</strong> : <code>None</code></p></div>
  <div class="source_cont">
  <p class="source_link"><a href="javascript:void(0);" onclick="toggle('source-gitnet.commit_log.CommitLog.write_nodes', this);">Show source &equiv;</a></p>
  <div id="source-gitnet.commit_log.CommitLog.write_nodes" class="source">
    <div class="codehilite"><pre><span></span><span class="k">def</span> <span class="nf">write_nodes</span><span class="p">(</span><span class="bp">self</span><span class="p">,</span> <span class="n">fname</span><span class="p">,</span> <span class="n">mode1</span><span class="p">,</span> <span class="n">mode2</span><span class="p">,</span> <span class="n">keep_atom1</span><span class="o">=</span><span class="p">[],</span> <span class="n">keep_vector1</span><span class="o">=</span><span class="p">[],</span> <span class="n">keep_atom2</span><span class="o">=</span><span class="p">[],</span> <span class="n">keep_vector2</span><span class="o">=</span><span class="p">[]):</span>
    <span class="sd">&quot;&quot;&quot;</span>
<span class="sd">    Writes a list of nodes with attributes.</span>
<span class="sd">    **Parameters** :</span>
<span class="sd">    &gt; *fname* : `string`</span>
<span class="sd">    &gt;&gt; A string indicating the path or file name to write to.</span>
<span class="sd">    &gt; *mode1* : `string`</span>
<span class="sd">    &gt;&gt; The tag string for the first mode type.</span>
<span class="sd">    &gt; *mode2* : `string`</span>
<span class="sd">    &gt;&gt; The tag string for the second mode type.</span>
<span class="sd">    &gt; *keep_atom1* : `list`</span>
<span class="sd">    &gt;&gt; The tag names of attributes to be saved once for each node of mode1.</span>
<span class="sd">    &gt; *keep_vector1* : `list`</span>
<span class="sd">    &gt;&gt; The tag names of attributes to be repeatedly once for each node of mode1.</span>
<span class="sd">    &gt; *keep_atom2* : `list`</span>
<span class="sd">    &gt;&gt; The tag names of attributes to be saved once for each node of mode2.</span>
<span class="sd">    &gt; *keep_vector2* : `list`</span>
<span class="sd">    &gt;&gt; The tag names of attributes to be repeatedly once for each node of mode2.</span>
<span class="sd">    **Return** : `None`</span>
<span class="sd">    &quot;&quot;&quot;</span>
    <span class="n">f</span> <span class="o">=</span> <span class="nb">open</span><span class="p">(</span><span class="n">fname</span><span class="p">,</span> <span class="s2">&quot;w&quot;</span><span class="p">,</span> <span class="n">encoding</span><span class="o">=</span><span class="s2">&quot;utf-8&quot;</span><span class="p">)</span>
    <span class="c1"># Define attributes</span>
    <span class="n">attrs</span> <span class="o">=</span> <span class="p">[</span><span class="s2">&quot;hashid&quot;</span><span class="p">,</span> <span class="s2">&quot;id&quot;</span><span class="p">,</span> <span class="s2">&quot;type&quot;</span><span class="p">]</span> <span class="o">+</span> <span class="n">keep_atom1</span> <span class="o">+</span> <span class="n">keep_vector1</span> <span class="o">+</span> <span class="n">keep_atom2</span> <span class="o">+</span> <span class="n">keep_vector2</span>
    <span class="c1"># Write header</span>
    <span class="n">cur</span> <span class="o">=</span> <span class="nb">len</span><span class="p">(</span><span class="n">attrs</span><span class="p">)</span>
    <span class="k">for</span> <span class="n">colname</span> <span class="ow">in</span> <span class="n">attrs</span><span class="p">:</span>
        <span class="n">f</span><span class="o">.</span><span class="n">write</span><span class="p">(</span><span class="n">colname</span><span class="p">)</span>
        <span class="k">if</span> <span class="n">cur</span> <span class="o">&gt;</span> <span class="mi">1</span><span class="p">:</span>
            <span class="n">f</span><span class="o">.</span><span class="n">write</span><span class="p">(</span><span class="s2">&quot;,&quot;</span><span class="p">)</span>
            <span class="n">cur</span> <span class="o">-=</span> <span class="mi">1</span>
        <span class="k">else</span><span class="p">:</span>
            <span class="n">f</span><span class="o">.</span><span class="n">write</span><span class="p">(</span><span class="s2">&quot;</span><span class="se">\n</span><span class="s2">&quot;</span><span class="p">)</span>
    <span class="c1"># Write IDHash, Name, type, ... [data]</span>
    <span class="k">for</span> <span class="n">node</span><span class="p">,</span> <span class="n">values</span> <span class="ow">in</span> <span class="bp">self</span><span class="o">.</span><span class="n">generate_nodes</span><span class="p">(</span><span class="n">mode1</span><span class="p">,</span> <span class="n">mode2</span><span class="p">,</span> <span class="n">keep_atom1</span><span class="p">,</span> <span class="n">keep_vector1</span><span class="p">,</span> <span class="n">keep_atom2</span><span class="p">,</span> <span class="n">keep_vector2</span><span class="p">):</span>
        <span class="n">values</span><span class="p">[</span><span class="s2">&quot;hashid&quot;</span><span class="p">]</span> <span class="o">=</span> <span class="nb">hash</span><span class="p">(</span><span class="n">node</span><span class="p">)</span>
        <span class="n">ncur</span> <span class="o">=</span> <span class="nb">len</span><span class="p">(</span><span class="n">attrs</span><span class="p">)</span>
        <span class="k">for</span> <span class="n">tag</span> <span class="ow">in</span> <span class="n">attrs</span><span class="p">:</span>
            <span class="k">if</span> <span class="n">tag</span> <span class="ow">in</span> <span class="n">values</span><span class="o">.</span><span class="n">keys</span><span class="p">():</span>
                <span class="n">val</span> <span class="o">=</span> <span class="n">values</span><span class="p">[</span><span class="n">tag</span><span class="p">]</span>
                <span class="k">if</span> <span class="nb">type</span><span class="p">(</span><span class="n">val</span><span class="p">)</span> <span class="ow">is</span> <span class="nb">int</span> <span class="ow">or</span> <span class="nb">type</span><span class="p">(</span><span class="n">val</span><span class="p">)</span> <span class="ow">is</span> <span class="nb">str</span><span class="p">:</span>
                    <span class="n">f</span><span class="o">.</span><span class="n">write</span><span class="p">(</span><span class="nb">str</span><span class="p">(</span><span class="n">val</span><span class="p">))</span>
                <span class="k">if</span> <span class="nb">type</span><span class="p">(</span><span class="n">val</span><span class="p">)</span> <span class="ow">is</span> <span class="nb">list</span><span class="p">:</span>
                    <span class="n">valstring</span> <span class="o">=</span> <span class="s2">&quot;&quot;</span>
                    <span class="n">vcur</span> <span class="o">=</span> <span class="nb">len</span><span class="p">(</span><span class="n">val</span><span class="p">)</span>
                    <span class="k">for</span> <span class="n">i</span> <span class="ow">in</span> <span class="n">val</span><span class="p">:</span>
                        <span class="n">valstring</span> <span class="o">+=</span> <span class="nb">str</span><span class="p">(</span><span class="n">i</span><span class="p">)</span>
                        <span class="k">if</span> <span class="n">vcur</span> <span class="o">&gt;</span> <span class="mi">1</span><span class="p">:</span>
                            <span class="n">valstring</span> <span class="o">+=</span> <span class="s2">&quot;;&quot;</span>
                        <span class="n">vcur</span> <span class="o">-=</span> <span class="mi">1</span>
                    <span class="n">f</span><span class="o">.</span><span class="n">write</span><span class="p">(</span><span class="n">valstring</span><span class="p">)</span>
            <span class="k">else</span><span class="p">:</span>
                <span class="n">f</span><span class="o">.</span><span class="n">write</span><span class="p">(</span><span class="s2">&quot;NA&quot;</span><span class="p">)</span>
            <span class="k">if</span> <span class="n">ncur</span> <span class="o">&gt;</span> <span class="mi">1</span><span class="p">:</span>
                <span class="n">f</span><span class="o">.</span><span class="n">write</span><span class="p">(</span><span class="s2">&quot;,&quot;</span><span class="p">)</span>
                <span class="n">ncur</span> <span class="o">-=</span> <span class="mi">1</span>
            <span class="k">else</span><span class="p">:</span>
                <span class="n">f</span><span class="o">.</span><span class="n">write</span><span class="p">(</span><span class="s2">&quot;</span><span class="se">\n</span><span class="s2">&quot;</span><span class="p">)</span>
    <span class="n">f</span><span class="o">.</span><span class="n">close</span><span class="p">()</span>
    <span class="k">print</span><span class="p">(</span><span class="s2">&quot;Wrote node attributes to {}.&quot;</span><span class="o">.</span><span class="n">format</span><span class="p">(</span><span class="n">fname</span><span class="p">))</span>
</pre></div>

  </div>
</div>

  </div>
  
      </div>
      </div>

  </section>

    </article>
  <div class="clear"> </div>
  <footer id="footer">
    <p>
      Documentation generated by
      <a href="https://github.com/BurntSushi/pdoc">pdoc 0.3.2</a>
    </p>

    <p>pdoc is in the public domain with the
      <a href="http://unlicense.org">UNLICENSE</a></p>

    <p>Design by <a href="http://nadh.in">Kailash Nadh</a></p>
  </footer>
</div>
</body>
</html>
>>>>>>> a6e1ef9d
<|MERGE_RESOLUTION|>--- conflicted
+++ resolved
@@ -1,4 +1,3 @@
-<<<<<<< HEAD
 <!doctype html>
 <head>
   <meta http-equiv="Content-Type" content="text/html; charset=utf-8" />
@@ -1035,7 +1034,7 @@
     
   
   <div id="sidebar">
-    <h1>Index</h1>
+    <img src="static/gitnet.png" height="250" width="250"/>
     <ul id="index">
 
 
@@ -1091,41 +1090,45 @@
 <span class="kn">import</span> <span class="nn">copy</span>
 <span class="kn">from</span> <span class="nn">gitnet.log</span> <span class="kn">import</span> <span class="n">Log</span>
 <span class="kn">from</span> <span class="nn">gitnet.exceptions</span> <span class="kn">import</span> <span class="n">InputError</span>
-<span class="kn">from</span> <span class="nn">gitnet.helpers</span> <span class="kn">import</span> <span class="n">datetime_git</span><span class="p">,</span> <span class="n">most_common</span><span class="p">,</span> <span class="n">filter_regex</span><span class="p">,</span> <span class="n">edges_simple</span><span class="p">,</span> <span class="n">edges_changes</span>
+<span class="kn">from</span> <span class="nn">gitnet.helpers</span> <span class="kn">import</span> <span class="n">datetime_git</span><span class="p">,</span> <span class="n">most_common</span><span class="p">,</span> <span class="n">filter_regex</span><span class="p">,</span> <span class="n">net_edges_simple</span><span class="p">,</span> <span class="n">net_edges_changes</span>
 
 
 <span class="k">class</span> <span class="nc">CommitLog</span><span class="p">(</span><span class="n">Log</span><span class="p">):</span>
     <span class="sd">&quot;&quot;&quot;</span>
-<span class="sd">    A Log class for holding Git commit logs.</span>
+<span class="sd">    A subclass of `Log` for holding git commit logs, whose data has been parsed into a dictionary of dictionaries.</span>
 <span class="sd">    &quot;&quot;&quot;</span>
-
-    <span class="k">def</span> <span class="nf">get_tags</span><span class="p">(</span><span class="bp">self</span><span class="p">):</span>
-        <span class="sd">&quot;&quot;&quot;</span>
-<span class="sd">        A Log&#39;s tags are automatically detected by the self.attributes() method. Attributes are produced in the order</span>
-<span class="sd">        specified in the get_tags method, with unexpected tags put at the end. If no tags are specified in get_tags,</span>
-<span class="sd">        the attributes method will produce the tags in sorted order. The most important consequence of this ordering</span>
-<span class="sd">        is the order of columns in TSV output.</span>
-
-<span class="sd">        :return: A list of ordered reference hashes.</span>
-<span class="sd">        &quot;&quot;&quot;</span>
-        <span class="k">return</span> <span class="p">[</span><span class="s2">&quot;hash&quot;</span><span class="p">,</span><span class="s2">&quot;author&quot;</span><span class="p">,</span><span class="s2">&quot;email&quot;</span><span class="p">,</span><span class="s2">&quot;date&quot;</span><span class="p">,</span><span class="s2">&quot;mode&quot;</span><span class="p">,</span><span class="s2">&quot;merge&quot;</span><span class="p">,</span><span class="s2">&quot;summary&quot;</span><span class="p">,</span>
-                <span class="s2">&quot;fedits&quot;</span><span class="p">,</span><span class="s2">&quot;inserts&quot;</span><span class="p">,</span><span class="s2">&quot;deletes&quot;</span><span class="p">,</span><span class="s2">&quot;message&quot;</span><span class="p">,</span><span class="s2">&quot;files&quot;</span><span class="p">,</span><span class="s2">&quot;changes&quot;</span><span class="p">]</span>
 
     <span class="k">def</span> <span class="nf">describe</span><span class="p">(</span><span class="bp">self</span><span class="p">,</span> <span class="n">mode</span> <span class="o">=</span> <span class="s2">&quot;default&quot;</span><span class="p">,</span> <span class="n">exclude</span> <span class="o">=</span> <span class="p">[]):</span>
         <span class="sd">&quot;&quot;&quot;</span>
-<span class="sd">        A method for creating an extended descriptive output for the CommitLog subclass.</span>
-
-<span class="sd">        :param mode: Indicate an output mode. Currently implemented: &quot;default&quot;</span>
-<span class="sd">        :param exclude: A list of output tag strings to exclude from printing. Default is an empty list.</span>
-<span class="sd">        :return: None</span>
-<span class="sd">        Output items currently implemented (and their tag for exclusion):</span>
-<span class="sd">            - &quot;summary&quot; : Prints the number of logs and creation date. Identical to str(self).</span>
-<span class="sd">            - &quot;authors&quot; : Prints the number of authors who commit to the repository.</span>
-<span class="sd">            - &quot;emails&quot; : Prints the ten most common email address domains used by more than one user.</span>
-<span class="sd">            - &quot;dates&quot; : Prints the date range for commits in the collection.</span>
-<span class="sd">            - &quot;changes&quot; : Prints the mean and std. deviation of file changes, insertions, and deletions per commit.</span>
-<span class="sd">            - &quot;merges&quot; : Prints the number of merges in the collection.</span>
-<span class="sd">            - &quot;errors&quot; : Prints the number of parsing errors in the collection.</span>
+<span class="sd">        A method for creating extended descriptive output for the `Commitlog` subclass.</span>
+
+<span class="sd">        **Parameters**:</span>
+
+<span class="sd">        &gt; *mode* : `string`</span>
+
+<span class="sd">        &gt;&gt; Indicate an output mode. Currently only one implemented: &quot;default&quot;.</span>
+
+<span class="sd">        &gt; *param* : `list`</span>
+
+<span class="sd">        &gt;&gt; A list of output tag strings to exclude from printing. Defaults to an empty list.</span>
+
+<span class="sd">        **Return** `none`</span>
+
+<span class="sd">        *Output items* currently implemented (and their tag for exclusion):</span>
+
+<span class="sd">        &gt; *summary* : Prints the number of logs and creation date. Identical to `str(self)`.</span>
+
+<span class="sd">        &gt; *authors* : Prints the number of authors who commit to the repository.</span>
+
+<span class="sd">        &gt; *emails* : Prints the ten most common email address domains used by more than one user.</span>
+
+<span class="sd">        &gt; *dates* : Prints the date range for commits in the collection.</span>
+
+<span class="sd">        &gt; *changes* : Prints the mean and std. deviation of file changes, insertions, and deletions per commit.</span>
+
+<span class="sd">        &gt; *merges* : Prints the number of merges in the collection.</span>
+
+<span class="sd">        &gt; *errors* : Prints the number of parsing errors in the collection.</span>
 
 <span class="sd">        &quot;&quot;&quot;</span>
         <span class="c1"># Define included/excluded data summaries.</span>
@@ -1232,15 +1235,40 @@
                     <span class="n">n_errors</span> <span class="o">+=</span> <span class="nb">len</span><span class="p">(</span><span class="bp">self</span><span class="o">.</span><span class="n">collection</span><span class="p">[</span><span class="n">record</span><span class="p">][</span><span class="s2">&quot;errors&quot;</span><span class="p">])</span>
             <span class="k">print</span><span class="p">(</span><span class="s2">&quot;Number of parsing errors: {}&quot;</span><span class="o">.</span><span class="n">format</span><span class="p">(</span><span class="n">n_errors</span><span class="p">))</span>
 
+    <span class="k">def</span> <span class="nf">get_tags</span><span class="p">(</span><span class="bp">self</span><span class="p">):</span>
+        <span class="sd">&quot;&quot;&quot;</span>
+<span class="sd">        `Commitlog` tags are automatically detected by the `self.attributes()` method. Attributes are produced in the order</span>
+<span class="sd">        specified in the get_tags method, with unexpected tags put at the end. If no tags are specified in `get_tags`,</span>
+<span class="sd">        the attributes method will produce the tags in sorted order. The most important consequence of this ordering</span>
+<span class="sd">        is the order of columns in TSV output.</span>
+
+<span class="sd">        **Return** `list`</span>
+
+<span class="sd">        &gt; A list of ordered reference hashes.</span>
+
+<span class="sd">        &quot;&quot;&quot;</span>
+        <span class="k">return</span> <span class="p">[</span><span class="s2">&quot;hash&quot;</span><span class="p">,</span><span class="s2">&quot;author&quot;</span><span class="p">,</span><span class="s2">&quot;email&quot;</span><span class="p">,</span><span class="s2">&quot;date&quot;</span><span class="p">,</span><span class="s2">&quot;mode&quot;</span><span class="p">,</span><span class="s2">&quot;merge&quot;</span><span class="p">,</span><span class="s2">&quot;summary&quot;</span><span class="p">,</span>
+                <span class="s2">&quot;fedits&quot;</span><span class="p">,</span><span class="s2">&quot;inserts&quot;</span><span class="p">,</span><span class="s2">&quot;deletes&quot;</span><span class="p">,</span><span class="s2">&quot;message&quot;</span><span class="p">,</span><span class="s2">&quot;files&quot;</span><span class="p">,</span><span class="s2">&quot;changes&quot;</span><span class="p">]</span>
+
     <span class="k">def</span> <span class="nf">ignore</span><span class="p">(</span><span class="bp">self</span><span class="p">,</span> <span class="n">pattern</span><span class="p">,</span> <span class="n">ignoreif</span><span class="o">=</span><span class="s2">&quot;match&quot;</span><span class="p">):</span>
         <span class="sd">&quot;&quot;&quot;</span>
-<span class="sd">        Looks for file/path names in &quot;files&quot; and &quot;changes&quot; that match (or does not match) pattern (a regular expression)</span>
-<span class="sd">        and moves them into &quot;f_ignore&quot; and &quot;ch_ignore&quot; respectively. Updates &quot;filters&quot; attribute with ignore summary.</span>
-
-<span class="sd">        :param pattern: A string/regular expression.</span>
-<span class="sd">        :param ignoreif: If &quot;matches&quot; (default) files matching the pattern are ignored. If &quot;no match&quot;, files not</span>
-<span class="sd">            matching pattern are ignored.</span>
-<span class="sd">        :return: A new CommitLog object, same as self but with the appropriate files removed.</span>
+<span class="sd">        Looks for file and path names in &quot;files&quot; and &quot;changes&quot; that match (or not) a pattern (regular expression)</span>
+<span class="sd">        and moves them into `f_ignore` and `ch_ignore` respectively. Updates `filters` attribute with ignore summary.</span>
+
+<span class="sd">        **Parameters*</span>
+
+<span class="sd">        &gt; *pattern* : `string`</span>
+
+<span class="sd">        &gt;&gt; A regular expression pattern specified by the user.</span>
+
+<span class="sd">        &gt; *ignoreif* : `string`</span>
+
+<span class="sd">        &gt;&gt; If `matches` (default) files matching the pattern are ignored. If `no match`, files not matching pattern are ignored.</span>
+
+<span class="sd">        **return**</span>
+
+<span class="sd">        &gt; A new `Commitlog` object, same as self but with the appropriate files removed.</span>
+
 <span class="sd">        &quot;&quot;&quot;</span>
         <span class="n">self_copy</span> <span class="o">=</span> <span class="n">copy</span><span class="o">.</span><span class="n">deepcopy</span><span class="p">(</span><span class="bp">self</span><span class="p">)</span>
         <span class="k">for</span> <span class="n">record</span> <span class="ow">in</span> <span class="n">self_copy</span><span class="o">.</span><span class="n">collection</span><span class="p">:</span>
@@ -1266,10 +1294,18 @@
 
     <span class="k">def</span> <span class="nf">network</span><span class="p">(</span><span class="bp">self</span><span class="p">,</span> <span class="nb">type</span><span class="p">):</span>
         <span class="sd">&quot;&quot;&quot;</span>
-<span class="sd">        A method for quickly creating preset networks using CommitLog data.</span>
-
-<span class="sd">        :param type: A string indicating which preset to use.</span>
-<span class="sd">        :return: A MultiGraphPlus object constructed with generate_network according to the specified defaults.</span>
+<span class="sd">        A method for quickly creating preset networks using `Commitlog` data.</span>
+
+<span class="sd">        **Parameters** :</span>
+
+<span class="sd">        &gt; *type* : `string`</span>
+
+<span class="sd">        &gt;&gt; Indicates which preset to use.</span>
+
+<span class="sd">        **return** :</span>
+
+<span class="sd">        &gt; A `MultiGraphPlus` object constructed with `generate_network` according to the specified defaults.</span>
+
 <span class="sd">        &quot;&quot;&quot;</span>
         <span class="k">if</span> <span class="nb">type</span> <span class="o">==</span> <span class="s2">&quot;author/file/simple&quot;</span><span class="p">:</span>
             <span class="k">return</span> <span class="bp">self</span><span class="o">.</span><span class="n">generate_network</span><span class="p">(</span><span class="s2">&quot;author&quot;</span><span class="p">,</span> <span class="s2">&quot;files&quot;</span><span class="p">)</span>
@@ -1287,7 +1323,7 @@
                                          <span class="n">mode2_atom_attrs</span><span class="o">=</span><span class="p">[],</span>
                                          <span class="n">mode1_vector_attrs</span><span class="o">=</span><span class="p">[</span><span class="s2">&quot;hash&quot;</span><span class="p">,</span> <span class="s2">&quot;fedits&quot;</span><span class="p">],</span>
                                          <span class="n">mode2_vector_attrs</span><span class="o">=</span><span class="p">[</span><span class="s2">&quot;date&quot;</span><span class="p">,</span> <span class="s2">&quot;hash&quot;</span><span class="p">],</span>
-                                         <span class="n">edge_helper</span><span class="o">=</span><span class="n">edges_changes</span><span class="p">)</span>
+                                         <span class="n">edge_helper</span><span class="o">=</span><span class="n">net_edges_changes</span><span class="p">)</span>
         <span class="k">else</span><span class="p">:</span>
             <span class="k">raise</span> <span class="n">InputError</span><span class="p">(</span><span class="s2">&quot;{} is not a valid network preset.&quot;</span><span class="o">.</span><span class="n">format</span><span class="p">(</span><span class="nb">type</span><span class="p">))</span>
 </pre></div>
@@ -1305,42 +1341,46 @@
       <p id="gitnet.commit_log.CommitLog" class="name">class <span class="ident">CommitLog</span></p>
       
   
-    <div class="desc"><p>A Log class for holding Git commit logs.</p></div>
+    <div class="desc"><p>A subclass of <code>Log</code> for holding git commit logs, whose data has been parsed into a dictionary of dictionaries.</p></div>
   <div class="source_cont">
   <p class="source_link"><a href="javascript:void(0);" onclick="toggle('source-gitnet.commit_log.CommitLog', this);">Show source &equiv;</a></p>
   <div id="source-gitnet.commit_log.CommitLog" class="source">
     <div class="codehilite"><pre><span></span><span class="k">class</span> <span class="nc">CommitLog</span><span class="p">(</span><span class="n">Log</span><span class="p">):</span>
     <span class="sd">&quot;&quot;&quot;</span>
-<span class="sd">    A Log class for holding Git commit logs.</span>
+<span class="sd">    A subclass of `Log` for holding git commit logs, whose data has been parsed into a dictionary of dictionaries.</span>
 <span class="sd">    &quot;&quot;&quot;</span>
-
-    <span class="k">def</span> <span class="nf">get_tags</span><span class="p">(</span><span class="bp">self</span><span class="p">):</span>
-        <span class="sd">&quot;&quot;&quot;</span>
-<span class="sd">        A Log&#39;s tags are automatically detected by the self.attributes() method. Attributes are produced in the order</span>
-<span class="sd">        specified in the get_tags method, with unexpected tags put at the end. If no tags are specified in get_tags,</span>
-<span class="sd">        the attributes method will produce the tags in sorted order. The most important consequence of this ordering</span>
-<span class="sd">        is the order of columns in TSV output.</span>
-
-<span class="sd">        :return: A list of ordered reference hashes.</span>
-<span class="sd">        &quot;&quot;&quot;</span>
-        <span class="k">return</span> <span class="p">[</span><span class="s2">&quot;hash&quot;</span><span class="p">,</span><span class="s2">&quot;author&quot;</span><span class="p">,</span><span class="s2">&quot;email&quot;</span><span class="p">,</span><span class="s2">&quot;date&quot;</span><span class="p">,</span><span class="s2">&quot;mode&quot;</span><span class="p">,</span><span class="s2">&quot;merge&quot;</span><span class="p">,</span><span class="s2">&quot;summary&quot;</span><span class="p">,</span>
-                <span class="s2">&quot;fedits&quot;</span><span class="p">,</span><span class="s2">&quot;inserts&quot;</span><span class="p">,</span><span class="s2">&quot;deletes&quot;</span><span class="p">,</span><span class="s2">&quot;message&quot;</span><span class="p">,</span><span class="s2">&quot;files&quot;</span><span class="p">,</span><span class="s2">&quot;changes&quot;</span><span class="p">]</span>
 
     <span class="k">def</span> <span class="nf">describe</span><span class="p">(</span><span class="bp">self</span><span class="p">,</span> <span class="n">mode</span> <span class="o">=</span> <span class="s2">&quot;default&quot;</span><span class="p">,</span> <span class="n">exclude</span> <span class="o">=</span> <span class="p">[]):</span>
         <span class="sd">&quot;&quot;&quot;</span>
-<span class="sd">        A method for creating an extended descriptive output for the CommitLog subclass.</span>
-
-<span class="sd">        :param mode: Indicate an output mode. Currently implemented: &quot;default&quot;</span>
-<span class="sd">        :param exclude: A list of output tag strings to exclude from printing. Default is an empty list.</span>
-<span class="sd">        :return: None</span>
-<span class="sd">        Output items currently implemented (and their tag for exclusion):</span>
-<span class="sd">            - &quot;summary&quot; : Prints the number of logs and creation date. Identical to str(self).</span>
-<span class="sd">            - &quot;authors&quot; : Prints the number of authors who commit to the repository.</span>
-<span class="sd">            - &quot;emails&quot; : Prints the ten most common email address domains used by more than one user.</span>
-<span class="sd">            - &quot;dates&quot; : Prints the date range for commits in the collection.</span>
-<span class="sd">            - &quot;changes&quot; : Prints the mean and std. deviation of file changes, insertions, and deletions per commit.</span>
-<span class="sd">            - &quot;merges&quot; : Prints the number of merges in the collection.</span>
-<span class="sd">            - &quot;errors&quot; : Prints the number of parsing errors in the collection.</span>
+<span class="sd">        A method for creating extended descriptive output for the `Commitlog` subclass.</span>
+
+<span class="sd">        **Parameters**:</span>
+
+<span class="sd">        &gt; *mode* : `string`</span>
+
+<span class="sd">        &gt;&gt; Indicate an output mode. Currently only one implemented: &quot;default&quot;.</span>
+
+<span class="sd">        &gt; *param* : `list`</span>
+
+<span class="sd">        &gt;&gt; A list of output tag strings to exclude from printing. Defaults to an empty list.</span>
+
+<span class="sd">        **Return** `none`</span>
+
+<span class="sd">        *Output items* currently implemented (and their tag for exclusion):</span>
+
+<span class="sd">        &gt; *summary* : Prints the number of logs and creation date. Identical to `str(self)`.</span>
+
+<span class="sd">        &gt; *authors* : Prints the number of authors who commit to the repository.</span>
+
+<span class="sd">        &gt; *emails* : Prints the ten most common email address domains used by more than one user.</span>
+
+<span class="sd">        &gt; *dates* : Prints the date range for commits in the collection.</span>
+
+<span class="sd">        &gt; *changes* : Prints the mean and std. deviation of file changes, insertions, and deletions per commit.</span>
+
+<span class="sd">        &gt; *merges* : Prints the number of merges in the collection.</span>
+
+<span class="sd">        &gt; *errors* : Prints the number of parsing errors in the collection.</span>
 
 <span class="sd">        &quot;&quot;&quot;</span>
         <span class="c1"># Define included/excluded data summaries.</span>
@@ -1447,15 +1487,40 @@
                     <span class="n">n_errors</span> <span class="o">+=</span> <span class="nb">len</span><span class="p">(</span><span class="bp">self</span><span class="o">.</span><span class="n">collection</span><span class="p">[</span><span class="n">record</span><span class="p">][</span><span class="s2">&quot;errors&quot;</span><span class="p">])</span>
             <span class="k">print</span><span class="p">(</span><span class="s2">&quot;Number of parsing errors: {}&quot;</span><span class="o">.</span><span class="n">format</span><span class="p">(</span><span class="n">n_errors</span><span class="p">))</span>
 
+    <span class="k">def</span> <span class="nf">get_tags</span><span class="p">(</span><span class="bp">self</span><span class="p">):</span>
+        <span class="sd">&quot;&quot;&quot;</span>
+<span class="sd">        `Commitlog` tags are automatically detected by the `self.attributes()` method. Attributes are produced in the order</span>
+<span class="sd">        specified in the get_tags method, with unexpected tags put at the end. If no tags are specified in `get_tags`,</span>
+<span class="sd">        the attributes method will produce the tags in sorted order. The most important consequence of this ordering</span>
+<span class="sd">        is the order of columns in TSV output.</span>
+
+<span class="sd">        **Return** `list`</span>
+
+<span class="sd">        &gt; A list of ordered reference hashes.</span>
+
+<span class="sd">        &quot;&quot;&quot;</span>
+        <span class="k">return</span> <span class="p">[</span><span class="s2">&quot;hash&quot;</span><span class="p">,</span><span class="s2">&quot;author&quot;</span><span class="p">,</span><span class="s2">&quot;email&quot;</span><span class="p">,</span><span class="s2">&quot;date&quot;</span><span class="p">,</span><span class="s2">&quot;mode&quot;</span><span class="p">,</span><span class="s2">&quot;merge&quot;</span><span class="p">,</span><span class="s2">&quot;summary&quot;</span><span class="p">,</span>
+                <span class="s2">&quot;fedits&quot;</span><span class="p">,</span><span class="s2">&quot;inserts&quot;</span><span class="p">,</span><span class="s2">&quot;deletes&quot;</span><span class="p">,</span><span class="s2">&quot;message&quot;</span><span class="p">,</span><span class="s2">&quot;files&quot;</span><span class="p">,</span><span class="s2">&quot;changes&quot;</span><span class="p">]</span>
+
     <span class="k">def</span> <span class="nf">ignore</span><span class="p">(</span><span class="bp">self</span><span class="p">,</span> <span class="n">pattern</span><span class="p">,</span> <span class="n">ignoreif</span><span class="o">=</span><span class="s2">&quot;match&quot;</span><span class="p">):</span>
         <span class="sd">&quot;&quot;&quot;</span>
-<span class="sd">        Looks for file/path names in &quot;files&quot; and &quot;changes&quot; that match (or does not match) pattern (a regular expression)</span>
-<span class="sd">        and moves them into &quot;f_ignore&quot; and &quot;ch_ignore&quot; respectively. Updates &quot;filters&quot; attribute with ignore summary.</span>
-
-<span class="sd">        :param pattern: A string/regular expression.</span>
-<span class="sd">        :param ignoreif: If &quot;matches&quot; (default) files matching the pattern are ignored. If &quot;no match&quot;, files not</span>
-<span class="sd">            matching pattern are ignored.</span>
-<span class="sd">        :return: A new CommitLog object, same as self but with the appropriate files removed.</span>
+<span class="sd">        Looks for file and path names in &quot;files&quot; and &quot;changes&quot; that match (or not) a pattern (regular expression)</span>
+<span class="sd">        and moves them into `f_ignore` and `ch_ignore` respectively. Updates `filters` attribute with ignore summary.</span>
+
+<span class="sd">        **Parameters*</span>
+
+<span class="sd">        &gt; *pattern* : `string`</span>
+
+<span class="sd">        &gt;&gt; A regular expression pattern specified by the user.</span>
+
+<span class="sd">        &gt; *ignoreif* : `string`</span>
+
+<span class="sd">        &gt;&gt; If `matches` (default) files matching the pattern are ignored. If `no match`, files not matching pattern are ignored.</span>
+
+<span class="sd">        **return**</span>
+
+<span class="sd">        &gt; A new `Commitlog` object, same as self but with the appropriate files removed.</span>
+
 <span class="sd">        &quot;&quot;&quot;</span>
         <span class="n">self_copy</span> <span class="o">=</span> <span class="n">copy</span><span class="o">.</span><span class="n">deepcopy</span><span class="p">(</span><span class="bp">self</span><span class="p">)</span>
         <span class="k">for</span> <span class="n">record</span> <span class="ow">in</span> <span class="n">self_copy</span><span class="o">.</span><span class="n">collection</span><span class="p">:</span>
@@ -1481,10 +1546,18 @@
 
     <span class="k">def</span> <span class="nf">network</span><span class="p">(</span><span class="bp">self</span><span class="p">,</span> <span class="nb">type</span><span class="p">):</span>
         <span class="sd">&quot;&quot;&quot;</span>
-<span class="sd">        A method for quickly creating preset networks using CommitLog data.</span>
-
-<span class="sd">        :param type: A string indicating which preset to use.</span>
-<span class="sd">        :return: A MultiGraphPlus object constructed with generate_network according to the specified defaults.</span>
+<span class="sd">        A method for quickly creating preset networks using `Commitlog` data.</span>
+
+<span class="sd">        **Parameters** :</span>
+
+<span class="sd">        &gt; *type* : `string`</span>
+
+<span class="sd">        &gt;&gt; Indicates which preset to use.</span>
+
+<span class="sd">        **return** :</span>
+
+<span class="sd">        &gt; A `MultiGraphPlus` object constructed with `generate_network` according to the specified defaults.</span>
+
 <span class="sd">        &quot;&quot;&quot;</span>
         <span class="k">if</span> <span class="nb">type</span> <span class="o">==</span> <span class="s2">&quot;author/file/simple&quot;</span><span class="p">:</span>
             <span class="k">return</span> <span class="bp">self</span><span class="o">.</span><span class="n">generate_network</span><span class="p">(</span><span class="s2">&quot;author&quot;</span><span class="p">,</span> <span class="s2">&quot;files&quot;</span><span class="p">)</span>
@@ -1502,7 +1575,7 @@
                                          <span class="n">mode2_atom_attrs</span><span class="o">=</span><span class="p">[],</span>
                                          <span class="n">mode1_vector_attrs</span><span class="o">=</span><span class="p">[</span><span class="s2">&quot;hash&quot;</span><span class="p">,</span> <span class="s2">&quot;fedits&quot;</span><span class="p">],</span>
                                          <span class="n">mode2_vector_attrs</span><span class="o">=</span><span class="p">[</span><span class="s2">&quot;date&quot;</span><span class="p">,</span> <span class="s2">&quot;hash&quot;</span><span class="p">],</span>
-                                         <span class="n">edge_helper</span><span class="o">=</span><span class="n">edges_changes</span><span class="p">)</span>
+                                         <span class="n">edge_helper</span><span class="o">=</span><span class="n">net_edges_changes</span><span class="p">)</span>
         <span class="k">else</span><span class="p">:</span>
             <span class="k">raise</span> <span class="n">InputError</span><span class="p">(</span><span class="s2">&quot;{} is not a valid network preset.&quot;</span><span class="o">.</span><span class="n">format</span><span class="p">(</span><span class="nb">type</span><span class="p">))</span>
 </pre></div>
@@ -1528,29 +1601,59 @@
 
     
   
-    <div class="desc"><p>Initializes the Log with a timestamp. Other fields default to {} or none unless otherwise specified.
-Log objects should be passed a dictionary of dictionaries after initialization, or entries should be
-added to the empty dictionary in self.collection.</p>
-<p>:param dofd: A dictionary of dictionaries, which becomes self.collection. Defaults to empty.
-:param source: A string passed by the parser indicating the source of the data.
-:param path: A string passed by the parser indicating the path from which the data was accessed.
-:param key_type: A string passed by the parser indicating how data is keyed in the dicitonary (e.g. by hash.)
-:param filters: A list of strings summarizing how the Log has been filtered (using filter and ignore methods.)
-:var self.tags: Tags are generated using the get_tags method.</p></div>
+    <div class="desc"><p>Initializes the <code>Log</code> with a timestamp. Other fields default to an empty dictionary, or <code>none</code> unless otherwise specified.
+<code>Log</code> objects should be passed a dictionary of dictionaries after initialization, or entries should be
+added to the empty dictionary in <code>self.collection</code>.</p>
+<p><strong>Parameters</strong> :</p>
+<blockquote>
+<p><em>dofd</em> : <code>dictionary</code></p>
+<blockquote>
+<p>A dictionary of dictionaries, which becomes <code>self.collection</code>. Defaults to empty.</p>
+</blockquote>
+<p><em>source</em> : <code>string</code></p>
+<blockquote>
+<p>A string passed by the parser indicating the source of the data.</p>
+</blockquote>
+<p><em>path</em> : <code>string</code></p>
+<blockquote>
+<p>A string passed by the parser indicating the path from which the data was accessed.</p>
+</blockquote>
+<p><em>key_type</em> : <code>string</code></p>
+<blockquote>
+<p>A string passed by the parser indicating how data is keyed in the dicitonary (for example by hash).</p>
+</blockquote>
+<p><em>filters</em> : <code>list</code></p>
+<blockquote>
+<p>A list of strings summarizing how the Log has been filtered (using filter and ignore methods).</p>
+</blockquote>
+</blockquote>
+<p><em>var</em> : <code>self.tags</code> : <code>list</code></p>
+<blockquote>
+<blockquote>
+<p>Tags are generated using the get_tags method.</p>
+</blockquote>
+</blockquote></div>
   <div class="source_cont">
   <p class="source_link"><a href="javascript:void(0);" onclick="toggle('source-gitnet.commit_log.CommitLog.__init__', this);">Show source &equiv;</a></p>
   <div id="source-gitnet.commit_log.CommitLog.__init__" class="source">
     <div class="codehilite"><pre><span></span><span class="k">def</span> <span class="nf">__init__</span><span class="p">(</span><span class="bp">self</span><span class="p">,</span> <span class="n">dofd</span><span class="o">=</span><span class="p">{},</span> <span class="n">source</span><span class="o">=</span><span class="bp">None</span><span class="p">,</span> <span class="n">path</span><span class="o">=</span><span class="bp">None</span><span class="p">,</span> <span class="n">key_type</span><span class="o">=</span><span class="bp">None</span><span class="p">,</span> <span class="n">filters</span><span class="o">=</span><span class="p">[]):</span>
     <span class="sd">&quot;&quot;&quot;</span>
-<span class="sd">    Initializes the Log with a timestamp. Other fields default to {} or none unless otherwise specified.</span>
-<span class="sd">    Log objects should be passed a dictionary of dictionaries after initialization, or entries should be</span>
-<span class="sd">    added to the empty dictionary in self.collection.</span>
-<span class="sd">    :param dofd: A dictionary of dictionaries, which becomes self.collection. Defaults to empty.</span>
-<span class="sd">    :param source: A string passed by the parser indicating the source of the data.</span>
-<span class="sd">    :param path: A string passed by the parser indicating the path from which the data was accessed.</span>
-<span class="sd">    :param key_type: A string passed by the parser indicating how data is keyed in the dicitonary (e.g. by hash.)</span>
-<span class="sd">    :param filters: A list of strings summarizing how the Log has been filtered (using filter and ignore methods.)</span>
-<span class="sd">    :var self.tags: Tags are generated using the get_tags method.</span>
+<span class="sd">    Initializes the `Log` with a timestamp. Other fields default to an empty dictionary, or `none` unless otherwise specified.</span>
+<span class="sd">    `Log` objects should be passed a dictionary of dictionaries after initialization, or entries should be</span>
+<span class="sd">    added to the empty dictionary in `self.collection`.</span>
+<span class="sd">    **Parameters** :</span>
+<span class="sd">    &gt; *dofd* : `dictionary`</span>
+<span class="sd">    &gt;&gt; A dictionary of dictionaries, which becomes `self.collection`. Defaults to empty.</span>
+<span class="sd">    &gt; *source* : `string`</span>
+<span class="sd">    &gt;&gt; A string passed by the parser indicating the source of the data.</span>
+<span class="sd">    &gt; *path* : `string`</span>
+<span class="sd">    &gt;&gt; A string passed by the parser indicating the path from which the data was accessed.</span>
+<span class="sd">    &gt; *key_type* : `string`</span>
+<span class="sd">    &gt;&gt; A string passed by the parser indicating how data is keyed in the dicitonary (for example by hash).</span>
+<span class="sd">    &gt; *filters* : `list`</span>
+<span class="sd">    &gt;&gt; A list of strings summarizing how the Log has been filtered (using filter and ignore methods).</span>
+<span class="sd">    *var* : `self.tags` : `list`</span>
+<span class="sd">    &gt;&gt; Tags are generated using the get_tags method.</span>
 <span class="sd">    &quot;&quot;&quot;</span>
     <span class="bp">self</span><span class="o">.</span><span class="n">collection</span> <span class="o">=</span> <span class="n">dofd</span>
     <span class="bp">self</span><span class="o">.</span><span class="n">timestamp</span> <span class="o">=</span> <span class="nb">str</span><span class="p">(</span><span class="n">dt</span><span class="o">.</span><span class="n">datetime</span><span class="o">.</span><span class="n">now</span><span class="p">())</span>
@@ -1576,21 +1679,25 @@
 
     
   
-    <div class="desc"><p>A method for determining what data has been recorded in this commit log.
-:return: A sorted list containing every key present in the Log's records. For example, the attributes for
-a local commit log would contain hashes ("hash"), author name ("author"), author email ("email"), etc.
-If the self.tags attribute has been defined for this object, tags appear by their order in self.tags. Any
-unrecognized tags will be added at the end.</p></div>
+    <div class="desc"><p>A method for determining what data has been recorded in this <code>Commitlog</code>.</p>
+<p><strong>Return</strong> : <code>list</code></p>
+<blockquote>
+<p>A sorted list containing every key present in the <code>Log</code>. For example, the attributes for
+a local <code>Commitlog</code> would contain hashes ("hash"), author name ("author"), author email ("email"), and several more.
+If the <code>self.tags</code> attribute has been defined for this object, tags appear by their order in <code>self.tags</code>. Any
+unrecognized tags will be added at the end.</p>
+</blockquote></div>
   <div class="source_cont">
   <p class="source_link"><a href="javascript:void(0);" onclick="toggle('source-gitnet.commit_log.CommitLog.attributes', this);">Show source &equiv;</a></p>
   <div id="source-gitnet.commit_log.CommitLog.attributes" class="source">
     <div class="codehilite"><pre><span></span><span class="k">def</span> <span class="nf">attributes</span><span class="p">(</span><span class="bp">self</span><span class="p">):</span>
     <span class="sd">&quot;&quot;&quot;</span>
-<span class="sd">    A method for determining what data has been recorded in this commit log.</span>
-<span class="sd">    :return: A sorted list containing every key present in the Log&#39;s records. For example, the attributes for</span>
-<span class="sd">    a local commit log would contain hashes (&quot;hash&quot;), author name (&quot;author&quot;), author email (&quot;email&quot;), etc.</span>
-<span class="sd">    If the self.tags attribute has been defined for this object, tags appear by their order in self.tags. Any</span>
-<span class="sd">    unrecognized tags will be added at the end.</span>
+<span class="sd">    A method for determining what data has been recorded in this `Commitlog`.</span>
+<span class="sd">    **Return** : `list`</span>
+<span class="sd">    &gt; A sorted list containing every key present in the `Log`. For example, the attributes for</span>
+<span class="sd">    &gt; a local `Commitlog` would contain hashes (&quot;hash&quot;), author name (&quot;author&quot;), author email (&quot;email&quot;), and several more.</span>
+<span class="sd">    &gt; If the `self.tags` attribute has been defined for this object, tags appear by their order in `self.tags`. Any</span>
+<span class="sd">    &gt; unrecognized tags will be added at the end.</span>
 <span class="sd">    &quot;&quot;&quot;</span>
     <span class="n">attr</span> <span class="o">=</span> <span class="nb">set</span><span class="p">()</span>
     <span class="c1"># Add every key in the collection to a set object.</span>
@@ -1625,14 +1732,14 @@
     
   
     <div class="desc"><p>Gathers each unique author email combination from the log, and then prints them in a list.
-The intention is that the user can use these author names in the replace_val function.</p></div>
+The intention is that the user can use these author names in the <code>replace_val</code> function.</p></div>
   <div class="source_cont">
   <p class="source_link"><a href="javascript:void(0);" onclick="toggle('source-gitnet.commit_log.CommitLog.author_email_list', this);">Show source &equiv;</a></p>
   <div id="source-gitnet.commit_log.CommitLog.author_email_list" class="source">
     <div class="codehilite"><pre><span></span><span class="k">def</span> <span class="nf">author_email_list</span><span class="p">(</span><span class="bp">self</span><span class="p">):</span>
     <span class="sd">&quot;&quot;&quot;</span>
 <span class="sd">    Gathers each unique author email combination from the log, and then prints them in a list.</span>
-<span class="sd">    The intention is that the user can use these author names in the replace_val function.</span>
+<span class="sd">    The intention is that the user can use these author names in the `replace_val` function.</span>
 <span class="sd">    &quot;&quot;&quot;</span>
     <span class="n">duplicates</span> <span class="o">=</span> <span class="p">[]</span>
     <span class="n">selfcopy</span> <span class="o">=</span> <span class="n">copy</span><span class="o">.</span><span class="n">deepcopy</span><span class="p">(</span><span class="bp">self</span><span class="p">)</span>
@@ -1670,15 +1777,15 @@
 
     
   
-    <div class="desc"><p>Interactively prints the contents of the Log collection, one record at a time.
-:return: None</p></div>
+    <div class="desc"><p>Interactively prints the contents of the Log collection, one record at a time.</p>
+<p><strong>Return</strong> : <code>None</code></p></div>
   <div class="source_cont">
   <p class="source_link"><a href="javascript:void(0);" onclick="toggle('source-gitnet.commit_log.CommitLog.browse', this);">Show source &equiv;</a></p>
   <div id="source-gitnet.commit_log.CommitLog.browse" class="source">
     <div class="codehilite"><pre><span></span><span class="k">def</span> <span class="nf">browse</span><span class="p">(</span><span class="bp">self</span><span class="p">):</span>
     <span class="sd">&quot;&quot;&quot;</span>
 <span class="sd">    Interactively prints the contents of the Log collection, one record at a time.</span>
-<span class="sd">    :return: None</span>
+<span class="sd">    **Return** : `None`</span>
 <span class="sd">    &quot;&quot;&quot;</span>
     <span class="k">for</span> <span class="n">key</span> <span class="ow">in</span> <span class="bp">self</span><span class="o">.</span><span class="n">collection</span><span class="o">.</span><span class="n">keys</span><span class="p">():</span>
         <span class="k">print</span><span class="p">(</span><span class="s2">&quot;----- {} -----&quot;</span><span class="o">.</span><span class="n">format</span><span class="p">(</span><span class="n">key</span><span class="p">))</span>
@@ -1707,35 +1814,49 @@
 
     
   
-    <div class="desc"><p>A method for creating an extended descriptive output for the CommitLog subclass.</p>
-<p>:param mode: Indicate an output mode. Currently implemented: "default"
-:param exclude: A list of output tag strings to exclude from printing. Default is an empty list.
-:return: None
-Output items currently implemented (and their tag for exclusion):
-    - "summary" : Prints the number of logs and creation date. Identical to str(self).
-    - "authors" : Prints the number of authors who commit to the repository.
-    - "emails" : Prints the ten most common email address domains used by more than one user.
-    - "dates" : Prints the date range for commits in the collection.
-    - "changes" : Prints the mean and std. deviation of file changes, insertions, and deletions per commit.
-    - "merges" : Prints the number of merges in the collection.
-    - "errors" : Prints the number of parsing errors in the collection.</p></div>
+    <div class="desc"><p>A method for creating extended descriptive output for the <code>Commitlog</code> subclass.</p>
+<p><strong>Parameters</strong>:</p>
+<blockquote>
+<p><em>mode</em> : <code>string</code></p>
+<blockquote>
+<p>Indicate an output mode. Currently only one implemented: "default".</p>
+</blockquote>
+<p><em>param</em> : <code>list</code></p>
+<blockquote>
+<p>A list of output tag strings to exclude from printing. Defaults to an empty list.</p>
+</blockquote>
+</blockquote>
+<p><strong>Return</strong> <code>none</code></p>
+<p><em>Output items</em> currently implemented (and their tag for exclusion):</p>
+<blockquote>
+<p><em>summary</em> : Prints the number of logs and creation date. Identical to <code>str(self)</code>.</p>
+<p><em>authors</em> : Prints the number of authors who commit to the repository.</p>
+<p><em>emails</em> : Prints the ten most common email address domains used by more than one user.</p>
+<p><em>dates</em> : Prints the date range for commits in the collection.</p>
+<p><em>changes</em> : Prints the mean and std. deviation of file changes, insertions, and deletions per commit.</p>
+<p><em>merges</em> : Prints the number of merges in the collection.</p>
+<p><em>errors</em> : Prints the number of parsing errors in the collection.</p>
+</blockquote></div>
   <div class="source_cont">
   <p class="source_link"><a href="javascript:void(0);" onclick="toggle('source-gitnet.commit_log.CommitLog.describe', this);">Show source &equiv;</a></p>
   <div id="source-gitnet.commit_log.CommitLog.describe" class="source">
     <div class="codehilite"><pre><span></span><span class="k">def</span> <span class="nf">describe</span><span class="p">(</span><span class="bp">self</span><span class="p">,</span> <span class="n">mode</span> <span class="o">=</span> <span class="s2">&quot;default&quot;</span><span class="p">,</span> <span class="n">exclude</span> <span class="o">=</span> <span class="p">[]):</span>
     <span class="sd">&quot;&quot;&quot;</span>
-<span class="sd">    A method for creating an extended descriptive output for the CommitLog subclass.</span>
-<span class="sd">    :param mode: Indicate an output mode. Currently implemented: &quot;default&quot;</span>
-<span class="sd">    :param exclude: A list of output tag strings to exclude from printing. Default is an empty list.</span>
-<span class="sd">    :return: None</span>
-<span class="sd">    Output items currently implemented (and their tag for exclusion):</span>
-<span class="sd">        - &quot;summary&quot; : Prints the number of logs and creation date. Identical to str(self).</span>
-<span class="sd">        - &quot;authors&quot; : Prints the number of authors who commit to the repository.</span>
-<span class="sd">        - &quot;emails&quot; : Prints the ten most common email address domains used by more than one user.</span>
-<span class="sd">        - &quot;dates&quot; : Prints the date range for commits in the collection.</span>
-<span class="sd">        - &quot;changes&quot; : Prints the mean and std. deviation of file changes, insertions, and deletions per commit.</span>
-<span class="sd">        - &quot;merges&quot; : Prints the number of merges in the collection.</span>
-<span class="sd">        - &quot;errors&quot; : Prints the number of parsing errors in the collection.</span>
+<span class="sd">    A method for creating extended descriptive output for the `Commitlog` subclass.</span>
+<span class="sd">    **Parameters**:</span>
+<span class="sd">    &gt; *mode* : `string`</span>
+<span class="sd">    &gt;&gt; Indicate an output mode. Currently only one implemented: &quot;default&quot;.</span>
+<span class="sd">    &gt; *param* : `list`</span>
+<span class="sd">    &gt;&gt; A list of output tag strings to exclude from printing. Defaults to an empty list.</span>
+<span class="sd">    **Return** `none`</span>
+<span class="sd">    *Output items* currently implemented (and their tag for exclusion):</span>
+<span class="sd">    &gt; *summary* : Prints the number of logs and creation date. Identical to `str(self)`.</span>
+<span class="sd">    &gt; *authors* : Prints the number of authors who commit to the repository.</span>
+<span class="sd">    &gt; *emails* : Prints the ten most common email address domains used by more than one user.</span>
+<span class="sd">    &gt; *dates* : Prints the date range for commits in the collection.</span>
+<span class="sd">    &gt; *changes* : Prints the mean and std. deviation of file changes, insertions, and deletions per commit.</span>
+<span class="sd">    &gt; *merges* : Prints the number of merges in the collection.</span>
+<span class="sd">    &gt; *errors* : Prints the number of parsing errors in the collection.</span>
 <span class="sd">    &quot;&quot;&quot;</span>
     <span class="c1"># Define included/excluded data summaries.</span>
     <span class="k">if</span> <span class="n">mode</span> <span class="o">==</span> <span class="s2">&quot;default&quot;</span><span class="p">:</span>
@@ -1857,2967 +1978,6 @@
     
   
     <div class="desc"><p>Finds emails which are associated with multiple authors. This list should be a good indicator of authors which
-have committed under multiple names. This will allow you to either replace the author names in the log, or
-merge nodes once you have converted the log to a network.</p>
-<p>:return: A dictionary where keys are emails and values are the multiple authors associated with this email.</p></div>
-  <div class="source_cont">
-  <p class="source_link"><a href="javascript:void(0);" onclick="toggle('source-gitnet.commit_log.CommitLog.detect_dup_emails', this);">Show source &equiv;</a></p>
-  <div id="source-gitnet.commit_log.CommitLog.detect_dup_emails" class="source">
-    <div class="codehilite"><pre><span></span><span class="k">def</span> <span class="nf">detect_dup_emails</span><span class="p">(</span><span class="bp">self</span><span class="p">):</span>
-    <span class="sd">&quot;&quot;&quot;</span>
-<span class="sd">    Finds emails which are associated with multiple authors. This list should be a good indicator of authors which</span>
-<span class="sd">    have committed under multiple names. This will allow you to either replace the author names in the log, or</span>
-<span class="sd">    merge nodes once you have converted the log to a network.</span>
-<span class="sd">    :return: A dictionary where keys are emails and values are the multiple authors associated with this email.</span>
-<span class="sd">    &quot;&quot;&quot;</span>
-    <span class="n">duplicate_dict</span> <span class="o">=</span> <span class="p">{}</span>
-    <span class="n">observed_dict</span> <span class="o">=</span> <span class="p">{}</span>
-    <span class="k">for</span> <span class="n">r</span> <span class="ow">in</span> <span class="bp">self</span><span class="p">:</span>
-        <span class="n">email</span> <span class="o">=</span> <span class="bp">self</span><span class="p">[</span><span class="n">r</span><span class="p">][</span><span class="s1">&#39;email&#39;</span><span class="p">]</span>
-        <span class="n">author</span> <span class="o">=</span> <span class="bp">self</span><span class="p">[</span><span class="n">r</span><span class="p">][</span><span class="s1">&#39;author&#39;</span><span class="p">]</span>
-        <span class="k">if</span> <span class="n">email</span> <span class="ow">in</span> <span class="n">duplicate_dict</span><span class="p">:</span>
-            <span class="k">if</span> <span class="n">author</span> <span class="ow">not</span> <span class="ow">in</span> <span class="n">duplicate_dict</span><span class="p">[</span><span class="n">email</span><span class="p">]:</span>
-                <span class="n">duplicate_dict</span><span class="p">[</span><span class="n">email</span><span class="p">]</span> <span class="o">+=</span> <span class="p">[</span><span class="n">author</span><span class="p">]</span>
-        <span class="k">elif</span> <span class="n">email</span> <span class="ow">in</span> <span class="n">observed_dict</span><span class="p">:</span>
-            <span class="k">if</span> <span class="n">author</span> <span class="o">!=</span> <span class="n">observed_dict</span><span class="p">[</span><span class="n">email</span><span class="p">]:</span>
-                <span class="n">duplicate_dict</span><span class="p">[</span><span class="n">email</span><span class="p">]</span> <span class="o">=</span> <span class="p">[</span><span class="n">author</span><span class="p">,</span> <span class="n">observed_dict</span><span class="p">[</span><span class="n">email</span><span class="p">]]</span>
-        <span class="k">else</span><span class="p">:</span>
-            <span class="n">observed_dict</span><span class="p">[</span><span class="n">email</span><span class="p">]</span> <span class="o">=</span> <span class="n">author</span>
-    <span class="k">print</span><span class="p">(</span><span class="s2">&quot;Emails associated with multiple authors:&quot;</span><span class="p">)</span>
-    <span class="n">warn</span> <span class="o">=</span> <span class="mi">0</span>
-    <span class="k">for</span> <span class="n">email</span> <span class="ow">in</span> <span class="n">duplicate_dict</span><span class="p">:</span>
-        <span class="n">string</span> <span class="o">=</span> <span class="nb">str</span><span class="p">(</span><span class="n">email</span><span class="p">)</span> <span class="o">+</span> <span class="s2">&quot;: &quot;</span> <span class="o">+</span> <span class="nb">str</span><span class="p">(</span><span class="n">duplicate_dict</span><span class="p">[</span><span class="n">email</span><span class="p">])</span>
-        <span class="k">try</span><span class="p">:</span>
-            <span class="k">print</span><span class="p">(</span><span class="n">string</span><span class="p">)</span>
-        <span class="k">except</span> <span class="ne">UnicodeEncodeError</span><span class="p">:</span>
-            <span class="k">print</span><span class="p">(</span><span class="n">string</span><span class="o">.</span><span class="n">encode</span><span class="p">(</span><span class="s2">&quot;ascii&quot;</span><span class="p">,</span> <span class="s2">&quot;replace&quot;</span><span class="p">))</span>
-            <span class="n">warn</span> <span class="o">+=</span> <span class="mi">1</span>
-    <span class="k">if</span> <span class="n">warn</span> <span class="o">&gt;</span> <span class="mi">0</span><span class="p">:</span>
-        <span class="n">warnings</span><span class="o">.</span><span class="n">warn</span><span class="p">(</span><span class="s2">&quot;Author names or emails contained special characters. {} special character(s) have been &quot;</span>
-                      <span class="s2">&quot;printed as question marks&quot;</span><span class="o">.</span><span class="n">format</span><span class="p">(</span><span class="n">warn</span><span class="p">))</span>
-    <span class="k">return</span> <span class="n">duplicate_dict</span>
-</pre></div>
-
-  </div>
-</div>
-
-  </div>
-  
-            
-  <div class="item">
-    <div class="name def" id="gitnet.commit_log.CommitLog.df">
-    <p>def <span class="ident">df</span>(</p><p>self)</p>
-    </div>
-    
-
-    
-  
-    <div class="desc"><p>Converts the Log to a Pandas dataframe. Recommended method for analyzing attribute data in Python.
-:return: Pandas dataframe. Rows are commits by short-hash. Columns are commit attributes.</p></div>
-  <div class="source_cont">
-  <p class="source_link"><a href="javascript:void(0);" onclick="toggle('source-gitnet.commit_log.CommitLog.df', this);">Show source &equiv;</a></p>
-  <div id="source-gitnet.commit_log.CommitLog.df" class="source">
-    <div class="codehilite"><pre><span></span><span class="k">def</span> <span class="nf">df</span><span class="p">(</span><span class="bp">self</span><span class="p">):</span>
-    <span class="sd">&quot;&quot;&quot;</span>
-<span class="sd">    Converts the Log to a Pandas dataframe. Recommended method for analyzing attribute data in Python.</span>
-<span class="sd">    :return: Pandas dataframe. Rows are commits by short-hash. Columns are commit attributes.</span>
-<span class="sd">    &quot;&quot;&quot;</span>
-    <span class="n">retval</span> <span class="o">=</span> <span class="n">pd</span><span class="o">.</span><span class="n">DataFrame</span><span class="o">.</span><span class="n">from_dict</span><span class="p">(</span><span class="bp">self</span><span class="o">.</span><span class="n">collection</span><span class="p">,</span> <span class="n">orient</span><span class="o">=</span><span class="s2">&quot;index&quot;</span><span class="p">)[</span><span class="bp">self</span><span class="o">.</span><span class="n">attributes</span><span class="p">()]</span>
-    <span class="k">return</span> <span class="n">retval</span>
-</pre></div>
-
-  </div>
-</div>
-
-  </div>
-  
-            
-  <div class="item">
-    <div class="name def" id="gitnet.commit_log.CommitLog.filter">
-    <p>def <span class="ident">filter</span>(</p><p>self, tag, fun, match, negate=False, helper=None, summary=None)</p>
-    </div>
-    
-
-    
-  
-    <div class="desc"><p>A method which creates a new Log, containing only records which match certain criteria.
-:param tag: Denotes the tag by which the Log should be filtered. ("ALL" searches every value.)
-:param fun: A string denoting which predicate function to use.
-:param match: A string which the predicate function uses for comparison.
-:param negate: If negate is set to true, only entries which do not match will be kept.
-:param helper: Passing a function object over-rides 'fun'.
-:param summary: An optional summary string describing the filter operation. Recommended when using a custom
-helper function.
-:return: A new Log object identical to self but with only matching records.</p>
-<p>Details:
-Comparisons are usually made in the following way: fun(self.collection[sha][tag],match). This pattern should
-be followed when using custom helper functions.</p>
-<p>Predicates currently implemented:
-    - "equals" (Does the [tag] value exactly equal match? e.g. self.filter("author","equals","Jane"))
-        - If both values are strings, match can be a regular expression.
-    - "has" (Is match "in" the [tag] value? e.g. self.filter("email","has","@gmail.com"))
-        - If both values are strings, match can be a regular expression.
-    - Comparison operations. The values of tag, and match, must be comparable with &gt;, and &lt;. Note that unless
-    you have explicitly converted date strings to datetime objects (or something similar), these comparisons
-    are not valid for date strings.
-        - "&lt;" tag value less than match.
-        - "&lt;=" tag value less than or equal to match.
-        - "&gt;" tag value greater than match.
-        - "&gt;=" tag value greater than or equal to match.
-    - Datetime comparisons. Note that tag must be date, and match must be a Git-formatted time (such as
-        "Mon Apr 8 00:59:02 2016 -0400")
-        - "since" (Is the date since match? Inclusive.)
-        - "sincex" (Is the date since match? Exclusive.)
-        - "before" (Is the date before match? Inclusive.)
-        - "beforex" (Is the date before match? Exclusive.)</p>
-<p>Note that if a keyed value is a list, every item in the list is checked.</p>
-<p>Examples:
-my_log.filter("email", "equals", "bob@gmail.com")
-my_log.filter("email", "has", "@gmail.com")
-my_log.filter("email", "has", "@gmail.c[oa]m?")
-my_log.filter("date", "since", "Fri May 6 15:41:25 2016 -0400")</p></div>
-  <div class="source_cont">
-  <p class="source_link"><a href="javascript:void(0);" onclick="toggle('source-gitnet.commit_log.CommitLog.filter', this);">Show source &equiv;</a></p>
-  <div id="source-gitnet.commit_log.CommitLog.filter" class="source">
-    <div class="codehilite"><pre><span></span><span class="k">def</span> <span class="nf">filter</span><span class="p">(</span><span class="bp">self</span><span class="p">,</span> <span class="n">tag</span><span class="p">,</span> <span class="n">fun</span><span class="p">,</span> <span class="n">match</span><span class="p">,</span> <span class="n">negate</span><span class="o">=</span><span class="bp">False</span><span class="p">,</span> <span class="n">helper</span><span class="o">=</span><span class="bp">None</span><span class="p">,</span> <span class="n">summary</span><span class="o">=</span><span class="bp">None</span><span class="p">):</span>
-    <span class="sd">&quot;&quot;&quot;</span>
-<span class="sd">    A method which creates a new Log, containing only records which match certain criteria.</span>
-<span class="sd">    :param tag: Denotes the tag by which the Log should be filtered. (&quot;ALL&quot; searches every value.)</span>
-<span class="sd">    :param fun: A string denoting which predicate function to use.</span>
-<span class="sd">    :param match: A string which the predicate function uses for comparison.</span>
-<span class="sd">    :param negate: If negate is set to true, only entries which do not match will be kept.</span>
-<span class="sd">    :param helper: Passing a function object over-rides &#39;fun&#39;.</span>
-<span class="sd">    :param summary: An optional summary string describing the filter operation. Recommended when using a custom</span>
-<span class="sd">    helper function.</span>
-<span class="sd">    :return: A new Log object identical to self but with only matching records.</span>
-<span class="sd">    Details:</span>
-<span class="sd">    Comparisons are usually made in the following way: fun(self.collection[sha][tag],match). This pattern should</span>
-<span class="sd">    be followed when using custom helper functions.</span>
-<span class="sd">    Predicates currently implemented:</span>
-<span class="sd">        - &quot;equals&quot; (Does the [tag] value exactly equal match? e.g. self.filter(&quot;author&quot;,&quot;equals&quot;,&quot;Jane&quot;))</span>
-<span class="sd">            - If both values are strings, match can be a regular expression.</span>
-<span class="sd">        - &quot;has&quot; (Is match &quot;in&quot; the [tag] value? e.g. self.filter(&quot;email&quot;,&quot;has&quot;,&quot;@gmail.com&quot;))</span>
-<span class="sd">            - If both values are strings, match can be a regular expression.</span>
-<span class="sd">        - Comparison operations. The values of tag, and match, must be comparable with &gt;, and &lt;. Note that unless</span>
-<span class="sd">        you have explicitly converted date strings to datetime objects (or something similar), these comparisons</span>
-<span class="sd">        are not valid for date strings.</span>
-<span class="sd">            - &quot;&lt;&quot; tag value less than match.</span>
-<span class="sd">            - &quot;&lt;=&quot; tag value less than or equal to match.</span>
-<span class="sd">            - &quot;&gt;&quot; tag value greater than match.</span>
-<span class="sd">            - &quot;&gt;=&quot; tag value greater than or equal to match.</span>
-<span class="sd">        - Datetime comparisons. Note that tag must be date, and match must be a Git-formatted time (such as</span>
-<span class="sd">            &quot;Mon Apr 8 00:59:02 2016 -0400&quot;)</span>
-<span class="sd">            - &quot;since&quot; (Is the date since match? Inclusive.)</span>
-<span class="sd">            - &quot;sincex&quot; (Is the date since match? Exclusive.)</span>
-<span class="sd">            - &quot;before&quot; (Is the date before match? Inclusive.)</span>
-<span class="sd">            - &quot;beforex&quot; (Is the date before match? Exclusive.)</span>
-<span class="sd">    Note that if a keyed value is a list, every item in the list is checked.</span>
-<span class="sd">    Examples:</span>
-<span class="sd">    my_log.filter(&quot;email&quot;, &quot;equals&quot;, &quot;bob@gmail.com&quot;)</span>
-<span class="sd">    my_log.filter(&quot;email&quot;, &quot;has&quot;, &quot;@gmail.com&quot;)</span>
-<span class="sd">    my_log.filter(&quot;email&quot;, &quot;has&quot;, &quot;@gmail.c[oa]m?&quot;)</span>
-<span class="sd">    my_log.filter(&quot;date&quot;, &quot;since&quot;, &quot;Fri May 6 15:41:25 2016 -0400&quot;)</span>
-<span class="sd">    &quot;&quot;&quot;</span>
-    <span class="c1"># This dictionary includes the currently built-in filtering predicates.</span>
-    <span class="n">fun_reference</span> <span class="o">=</span> <span class="p">{</span><span class="s2">&quot;equals&quot;</span><span class="p">:</span> <span class="n">filter_equals</span><span class="p">,</span>
-                     <span class="s2">&quot;has&quot;</span><span class="p">:</span> <span class="n">filter_has</span><span class="p">,</span>
-                     <span class="s2">&quot;&lt;&quot;</span><span class="p">:</span> <span class="k">lambda</span> <span class="n">x</span><span class="p">,</span> <span class="n">val</span><span class="p">:</span> <span class="n">x</span> <span class="o">&lt;</span> <span class="n">val</span><span class="p">,</span>
-                     <span class="s2">&quot;&lt;=&quot;</span><span class="p">:</span> <span class="k">lambda</span> <span class="n">x</span><span class="p">,</span> <span class="n">val</span><span class="p">:</span> <span class="n">x</span> <span class="o">&lt;</span> <span class="n">val</span> <span class="ow">or</span> <span class="n">x</span> <span class="o">==</span> <span class="n">val</span><span class="p">,</span>
-                     <span class="s2">&quot;&gt;&quot;</span><span class="p">:</span> <span class="k">lambda</span> <span class="n">x</span><span class="p">,</span> <span class="n">val</span><span class="p">:</span> <span class="n">x</span> <span class="o">&gt;</span> <span class="n">val</span><span class="p">,</span>
-                     <span class="s2">&quot;&gt;=&quot;</span><span class="p">:</span> <span class="k">lambda</span> <span class="n">x</span><span class="p">,</span> <span class="n">val</span><span class="p">:</span> <span class="n">x</span> <span class="o">&gt;</span> <span class="n">val</span> <span class="ow">or</span> <span class="n">x</span> <span class="o">==</span> <span class="n">val</span><span class="p">,</span>
-                     <span class="s2">&quot;since&quot;</span><span class="p">:</span> <span class="n">filter_since</span><span class="p">,</span>
-                     <span class="s2">&quot;sincex&quot;</span><span class="p">:</span> <span class="n">filter_sincex</span><span class="p">,</span>
-                     <span class="s2">&quot;before&quot;</span><span class="p">:</span> <span class="n">filter_before</span><span class="p">,</span>
-                     <span class="s2">&quot;beforex&quot;</span><span class="p">:</span> <span class="n">filter_beforex</span><span class="p">}</span>
-    <span class="k">if</span> <span class="n">tag</span> <span class="o">==</span> <span class="s2">&quot;date&quot;</span> <span class="ow">and</span> <span class="n">fun</span> <span class="ow">in</span> <span class="p">(</span><span class="s2">&quot;&lt;&quot;</span><span class="p">,</span> <span class="s2">&quot;&lt;=&quot;</span><span class="p">,</span> <span class="s2">&quot;&gt;&quot;</span><span class="p">,</span> <span class="s2">&quot;&gt;=&quot;</span><span class="p">):</span>
-        <span class="n">warnings</span><span class="o">.</span><span class="n">warn</span><span class="p">(</span><span class="s2">&quot;Dates have been compared alphabetically with {}, &quot;</span>
-                      <span class="s2">&quot;use Datetime comparisons to compare dates by time.&quot;</span><span class="o">.</span><span class="n">format</span><span class="p">(</span><span class="n">fun</span><span class="p">))</span>
-    <span class="c1"># Make a copy of self</span>
-    <span class="n">new_log</span> <span class="o">=</span> <span class="n">copy</span><span class="o">.</span><span class="n">deepcopy</span><span class="p">(</span><span class="bp">self</span><span class="p">)</span>
-    <span class="c1"># Add filter summary to self.filters</span>
-    <span class="k">if</span> <span class="n">summary</span> <span class="ow">is</span> <span class="ow">not</span> <span class="bp">None</span><span class="p">:</span>
-        <span class="n">filter_summary</span> <span class="o">=</span> <span class="n">summary</span>
-    <span class="k">else</span><span class="p">:</span>
-        <span class="n">filter_summary</span> <span class="o">=</span> <span class="s2">&quot;{} {} {} | Negate: {} | Helper: {}&quot;</span><span class="o">.</span><span class="n">format</span><span class="p">(</span><span class="n">tag</span><span class="p">,</span> <span class="n">fun</span><span class="p">,</span> <span class="n">match</span><span class="p">,</span> <span class="n">negate</span><span class="p">,</span> <span class="n">helper</span><span class="p">)</span>
-    <span class="n">new_log</span><span class="o">.</span><span class="n">filters</span><span class="o">.</span><span class="n">append</span><span class="p">(</span><span class="n">filter_summary</span><span class="p">)</span>
-    <span class="c1"># Get the predicate for filtering, from custom helper parameter or helper dictionary.</span>
-    <span class="k">if</span> <span class="nb">callable</span><span class="p">(</span><span class="n">helper</span><span class="p">):</span>
-        <span class="n">use_fun</span> <span class="o">=</span> <span class="n">helper</span>
-    <span class="k">else</span><span class="p">:</span>
-        <span class="n">use_fun</span> <span class="o">=</span> <span class="n">fun_reference</span><span class="p">[</span><span class="n">fun</span><span class="p">]</span>
-    <span class="c1"># Check every record for a match.</span>
-    <span class="k">for</span> <span class="n">record</span> <span class="ow">in</span> <span class="bp">self</span><span class="o">.</span><span class="n">collection</span><span class="p">:</span>
-        <span class="n">keep</span> <span class="o">=</span> <span class="bp">False</span>
-        <span class="c1"># Check all tags.</span>
-        <span class="k">if</span> <span class="n">tag</span> <span class="o">==</span> <span class="s2">&quot;any&quot;</span><span class="p">:</span>
-            <span class="k">for</span> <span class="n">rkey</span> <span class="ow">in</span> <span class="bp">self</span><span class="o">.</span><span class="n">collection</span><span class="p">[</span><span class="n">record</span><span class="p">]:</span>
-                <span class="k">if</span> <span class="nb">type</span><span class="p">(</span><span class="bp">self</span><span class="o">.</span><span class="n">collection</span><span class="p">[</span><span class="n">record</span><span class="p">][</span><span class="n">rkey</span><span class="p">])</span> <span class="o">==</span> <span class="nb">list</span><span class="p">:</span>
-                    <span class="k">for</span> <span class="n">item</span> <span class="ow">in</span> <span class="bp">self</span><span class="o">.</span><span class="n">collection</span><span class="p">[</span><span class="n">record</span><span class="p">][</span><span class="n">rkey</span><span class="p">]:</span>
-                        <span class="k">if</span> <span class="n">use_fun</span><span class="p">(</span><span class="n">item</span><span class="p">,</span> <span class="n">match</span><span class="p">):</span>
-                            <span class="n">keep</span> <span class="o">=</span> <span class="bp">True</span>
-                            <span class="k">break</span>
-                <span class="k">if</span> <span class="n">use_fun</span><span class="p">(</span><span class="bp">self</span><span class="o">.</span><span class="n">collection</span><span class="p">[</span><span class="n">record</span><span class="p">][</span><span class="n">rkey</span><span class="p">],</span> <span class="n">match</span><span class="p">):</span>
-                    <span class="n">keep</span> <span class="o">=</span> <span class="bp">True</span>
-                    <span class="k">break</span>
-        <span class="c1"># Check a specific tag</span>
-        <span class="k">elif</span> <span class="n">tag</span> <span class="ow">in</span> <span class="bp">self</span><span class="o">.</span><span class="n">collection</span><span class="p">[</span><span class="n">record</span><span class="p">]</span><span class="o">.</span><span class="n">keys</span><span class="p">():</span>
-            <span class="k">if</span> <span class="nb">type</span><span class="p">(</span><span class="bp">self</span><span class="o">.</span><span class="n">collection</span><span class="p">[</span><span class="n">record</span><span class="p">][</span><span class="n">tag</span><span class="p">])</span> <span class="o">==</span> <span class="nb">list</span><span class="p">:</span>
-                <span class="k">for</span> <span class="n">item</span> <span class="ow">in</span> <span class="bp">self</span><span class="o">.</span><span class="n">collection</span><span class="p">[</span><span class="n">record</span><span class="p">][</span><span class="n">tag</span><span class="p">]:</span>
-                    <span class="k">if</span> <span class="n">use_fun</span><span class="p">(</span><span class="n">item</span><span class="p">,</span> <span class="n">match</span><span class="p">):</span>
-                        <span class="n">keep</span> <span class="o">=</span> <span class="bp">True</span>
-                        <span class="k">break</span>
-            <span class="k">if</span> <span class="n">use_fun</span><span class="p">(</span><span class="bp">self</span><span class="o">.</span><span class="n">collection</span><span class="p">[</span><span class="n">record</span><span class="p">][</span><span class="n">tag</span><span class="p">],</span> <span class="n">match</span><span class="p">):</span>
-                <span class="n">keep</span> <span class="o">=</span> <span class="bp">True</span>
-        <span class="c1"># Negate the check if required.</span>
-        <span class="k">if</span> <span class="n">negate</span><span class="p">:</span>
-            <span class="n">keep</span> <span class="o">=</span> <span class="ow">not</span> <span class="n">keep</span>
-        <span class="c1"># If the data point is not to be kept, remove the record from the copied collection.</span>
-        <span class="k">if</span> <span class="ow">not</span> <span class="n">keep</span><span class="p">:</span>
-            <span class="k">del</span> <span class="n">new_log</span><span class="o">.</span><span class="n">collection</span><span class="p">[</span><span class="n">record</span><span class="p">]</span>
-    <span class="k">return</span> <span class="n">new_log</span>
-</pre></div>
-
-  </div>
-</div>
-
-  </div>
-  
-            
-  <div class="item">
-    <div class="name def" id="gitnet.commit_log.CommitLog.generate_edges">
-    <p>def <span class="ident">generate_edges</span>(</p><p>self, mode1, mode2, helper=&lt;function edges_simple at 0x114890620&gt;, edge_attributes=[])</p>
-    </div>
-    
-
-    
-  
-    <div class="desc"><p>Generates bipartite edges present in each Log record.
-:param mode1: A record attribute (tag), which becomes the first node type.
-:param mode2: A record attribute (tag), which becomes the second node type.
-:param helper: The function that computes the edges. Options are simple_edge (default) and changes_edge.
-:param edge_attributes: A list of attributes to keep as attributes of the edge.
-:return: A generator object containing edges and their weights.</p>
-<p>Notes:
-Currently, two edge_helper functions are available in gitnet.gn_helpers:
-1. simple_edge
-    Creates an unweighted edge, and saves the attributes specified by edge_attributes.
-2. changes_edge
-    Only to be used for Author/File networks, with "changes" from "git log --stat" logs (as in a CommitLog).
-    Computes edges between authors (mode1) and files (mode2) based on the number of lines changed in the
-    corresponding changes (e.g. weight is 6 for "README.md | 6 +++---").</p></div>
-  <div class="source_cont">
-  <p class="source_link"><a href="javascript:void(0);" onclick="toggle('source-gitnet.commit_log.CommitLog.generate_edges', this);">Show source &equiv;</a></p>
-  <div id="source-gitnet.commit_log.CommitLog.generate_edges" class="source">
-    <div class="codehilite"><pre><span></span><span class="k">def</span> <span class="nf">generate_edges</span><span class="p">(</span><span class="bp">self</span><span class="p">,</span> <span class="n">mode1</span><span class="p">,</span> <span class="n">mode2</span><span class="p">,</span> <span class="n">helper</span><span class="o">=</span><span class="n">edges_simple</span><span class="p">,</span> <span class="n">edge_attributes</span><span class="o">=</span><span class="p">[]):</span>
-    <span class="sd">&quot;&quot;&quot;</span>
-<span class="sd">    Generates bipartite edges present in each Log record.</span>
-<span class="sd">    :param mode1: A record attribute (tag), which becomes the first node type.</span>
-<span class="sd">    :param mode2: A record attribute (tag), which becomes the second node type.</span>
-<span class="sd">    :param helper: The function that computes the edges. Options are simple_edge (default) and changes_edge.</span>
-<span class="sd">    :param edge_attributes: A list of attributes to keep as attributes of the edge.</span>
-<span class="sd">    :return: A generator object containing edges and their weights.</span>
-<span class="sd">    Notes:</span>
-<span class="sd">    Currently, two edge_helper functions are available in gitnet.gn_helpers:</span>
-<span class="sd">    1. simple_edge</span>
-<span class="sd">        Creates an unweighted edge, and saves the attributes specified by edge_attributes.</span>
-<span class="sd">    2. changes_edge</span>
-<span class="sd">        Only to be used for Author/File networks, with &quot;changes&quot; from &quot;git log --stat&quot; logs (as in a CommitLog).</span>
-<span class="sd">        Computes edges between authors (mode1) and files (mode2) based on the number of lines changed in the</span>
-<span class="sd">        corresponding changes (e.g. weight is 6 for &quot;README.md | 6 +++---&quot;).</span>
-<span class="sd">    &quot;&quot;&quot;</span>
-    <span class="k">for</span> <span class="n">record</span> <span class="ow">in</span> <span class="bp">self</span><span class="o">.</span><span class="n">collection</span><span class="p">:</span>
-        <span class="n">cur</span> <span class="o">=</span> <span class="bp">self</span><span class="o">.</span><span class="n">collection</span><span class="p">[</span><span class="n">record</span><span class="p">]</span>
-        <span class="k">if</span> <span class="n">mode1</span> <span class="ow">in</span> <span class="n">cur</span><span class="o">.</span><span class="n">keys</span><span class="p">()</span> <span class="ow">and</span> <span class="n">mode2</span> <span class="ow">in</span> <span class="n">cur</span><span class="o">.</span><span class="n">keys</span><span class="p">():</span>
-            <span class="c1"># Set up mode one data for this record</span>
-            <span class="n">m1</span> <span class="o">=</span> <span class="n">cur</span><span class="p">[</span><span class="n">mode1</span><span class="p">]</span>
-            <span class="k">if</span> <span class="nb">type</span><span class="p">(</span><span class="n">m1</span><span class="p">)</span> <span class="ow">not</span> <span class="ow">in</span> <span class="p">[</span><span class="nb">list</span><span class="p">,</span> <span class="nb">dict</span><span class="p">,</span> <span class="nb">set</span><span class="p">]:</span>
-                <span class="n">m1</span> <span class="o">=</span> <span class="p">[</span><span class="n">m1</span><span class="p">]</span>
-            <span class="c1"># Set up mode two data for this record</span>
-            <span class="n">m2</span> <span class="o">=</span> <span class="n">cur</span><span class="p">[</span><span class="n">mode2</span><span class="p">]</span>
-            <span class="k">if</span> <span class="nb">type</span><span class="p">(</span><span class="n">m2</span><span class="p">)</span> <span class="ow">not</span> <span class="ow">in</span> <span class="p">[</span><span class="nb">list</span><span class="p">,</span> <span class="nb">dict</span><span class="p">,</span> <span class="nb">set</span><span class="p">]:</span>
-                <span class="n">m2</span> <span class="o">=</span> <span class="p">[</span><span class="n">m2</span><span class="p">]</span>
-            <span class="c1"># Yield edges</span>
-            <span class="k">for</span> <span class="n">item1</span> <span class="ow">in</span> <span class="n">m1</span><span class="p">:</span>
-                <span class="k">for</span> <span class="n">item2</span> <span class="ow">in</span> <span class="n">m2</span><span class="p">:</span>
-                    <span class="k">yield</span> <span class="n">helper</span><span class="p">(</span><span class="n">item1</span><span class="p">,</span> <span class="n">item2</span><span class="p">,</span> <span class="n">cur</span><span class="p">,</span> <span class="n">edge_attributes</span><span class="p">)</span>
-</pre></div>
-
-  </div>
-</div>
-
-  </div>
-  
-            
-  <div class="item">
-    <div class="name def" id="gitnet.commit_log.CommitLog.generate_network">
-    <p>def <span class="ident">generate_network</span>(</p><p>self, mode1, mode2, edge_helper=&lt;function edges_simple at 0x114890620&gt;, edge_attributes=[], mode1_atom_attrs=[], mode2_atom_attrs=[], mode1_vector_attrs=[], mode2_vector_attrs=[])</p>
-    </div>
-    
-
-    
-  
-    <div class="desc"><p>An abstract network generator. For networks that contain authors, any authors that made
-pull requests will not be transferred from the log.
-:param mode1: The tag string for the first mode type.
-:param mode2: The tag string for the second mode type.
-:param edge_helper: The helper function used to compute an edge.
-:param edge_attributes: The tag names of attributes to be saved for each edge.
-:param mode1_atom_attrs: The tag names of attributes to be saved once for each node of mode1.
-:param mode2_atom_attrs: The tag names of attributes to be saved repeatedly for each node of mode1.
-:param mode1_vector_attrs: The tag names of attributes to be saved once for each node of mode2.
-:param mode2_vector_attrs: The tag names of attributes to be saved repeatedly for each node of mode2.
-:return: A MultiGraphPlus object, which inherits from the NetworkX MultiGraph class.</p>
-<p>Notes:
-Currently, two edge_helper functions are available in gitnet.gn_helpers:
-1. simple_edge
-    Creates an unweighted edge, and saves the attributes specified by edge_attributes.
-2. changes_edge
-    Only to be used for Author/File networks, with "changes" from "git log --stat" logs (as in a CommitLog).
-    Computes edges between authors (mode1) and files (mode2) based on the number of lines changed in the
-    corresponding changes (e.g. weight is 6 for "README.md | 6 +++---").</p></div>
-  <div class="source_cont">
-  <p class="source_link"><a href="javascript:void(0);" onclick="toggle('source-gitnet.commit_log.CommitLog.generate_network', this);">Show source &equiv;</a></p>
-  <div id="source-gitnet.commit_log.CommitLog.generate_network" class="source">
-    <div class="codehilite"><pre><span></span><span class="k">def</span> <span class="nf">generate_network</span><span class="p">(</span><span class="bp">self</span><span class="p">,</span> <span class="n">mode1</span><span class="p">,</span> <span class="n">mode2</span><span class="p">,</span> <span class="n">edge_helper</span><span class="o">=</span><span class="n">edges_simple</span><span class="p">,</span> <span class="n">edge_attributes</span><span class="o">=</span><span class="p">[],</span> <span class="n">mode1_atom_attrs</span><span class="o">=</span><span class="p">[],</span>
-                     <span class="n">mode2_atom_attrs</span><span class="o">=</span><span class="p">[],</span> <span class="n">mode1_vector_attrs</span><span class="o">=</span><span class="p">[],</span> <span class="n">mode2_vector_attrs</span><span class="o">=</span><span class="p">[]):</span>
-    <span class="sd">&quot;&quot;&quot;</span>
-<span class="sd">    An abstract network generator. For networks that contain authors, any authors that made</span>
-<span class="sd">    pull requests will not be transferred from the log.</span>
-<span class="sd">    :param mode1: The tag string for the first mode type.</span>
-<span class="sd">    :param mode2: The tag string for the second mode type.</span>
-<span class="sd">    :param edge_helper: The helper function used to compute an edge.</span>
-<span class="sd">    :param edge_attributes: The tag names of attributes to be saved for each edge.</span>
-<span class="sd">    :param mode1_atom_attrs: The tag names of attributes to be saved once for each node of mode1.</span>
-<span class="sd">    :param mode2_atom_attrs: The tag names of attributes to be saved repeatedly for each node of mode1.</span>
-<span class="sd">    :param mode1_vector_attrs: The tag names of attributes to be saved once for each node of mode2.</span>
-<span class="sd">    :param mode2_vector_attrs: The tag names of attributes to be saved repeatedly for each node of mode2.</span>
-<span class="sd">    :return: A MultiGraphPlus object, which inherits from the NetworkX MultiGraph class.</span>
-<span class="sd">    Notes:</span>
-<span class="sd">    Currently, two edge_helper functions are available in gitnet.gn_helpers:</span>
-<span class="sd">    1. simple_edge</span>
-<span class="sd">        Creates an unweighted edge, and saves the attributes specified by edge_attributes.</span>
-<span class="sd">    2. changes_edge</span>
-<span class="sd">        Only to be used for Author/File networks, with &quot;changes&quot; from &quot;git log --stat&quot; logs (as in a CommitLog).</span>
-<span class="sd">        Computes edges between authors (mode1) and files (mode2) based on the number of lines changed in the</span>
-<span class="sd">        corresponding changes (e.g. weight is 6 for &quot;README.md | 6 +++---&quot;).</span>
-<span class="sd">    &quot;&quot;&quot;</span>
-    <span class="n">graph</span> <span class="o">=</span> <span class="n">MultiGraphPlus</span><span class="p">()</span>
-    <span class="n">graph</span><span class="o">.</span><span class="n">mode1</span> <span class="o">=</span> <span class="n">mode1</span>
-    <span class="n">graph</span><span class="o">.</span><span class="n">mode2</span> <span class="o">=</span> <span class="n">mode2</span>
-    <span class="c1"># Make the nodes and add them to the MultiGraphPlus</span>
-    <span class="n">nodes</span> <span class="o">=</span> <span class="bp">self</span><span class="o">.</span><span class="n">generate_nodes</span><span class="p">(</span><span class="n">mode1</span><span class="p">,</span> <span class="n">mode2</span><span class="p">,</span> <span class="n">keep_atom1</span><span class="o">=</span><span class="n">mode1_atom_attrs</span><span class="p">,</span> <span class="n">keep_vector1</span><span class="o">=</span><span class="n">mode1_vector_attrs</span><span class="p">,</span>
-                                <span class="n">keep_atom2</span><span class="o">=</span><span class="n">mode2_atom_attrs</span><span class="p">,</span> <span class="n">keep_vector2</span><span class="o">=</span><span class="n">mode2_vector_attrs</span><span class="p">)</span>
-    <span class="k">for</span> <span class="n">node</span> <span class="ow">in</span> <span class="n">nodes</span><span class="p">:</span>
-        <span class="n">graph</span><span class="o">.</span><span class="n">add_node</span><span class="p">(</span><span class="n">node</span><span class="p">[</span><span class="mi">0</span><span class="p">],</span> <span class="n">node</span><span class="p">[</span><span class="mi">1</span><span class="p">])</span>
-    <span class="c1"># Make the edges and add them to the MultiGraphPlus</span>
-    <span class="n">edges</span> <span class="o">=</span> <span class="bp">self</span><span class="o">.</span><span class="n">generate_edges</span><span class="p">(</span><span class="n">mode1</span><span class="p">,</span> <span class="n">mode2</span><span class="p">,</span> <span class="n">helper</span><span class="o">=</span><span class="n">edge_helper</span><span class="p">,</span> <span class="n">edge_attributes</span><span class="o">=</span><span class="n">edge_attributes</span><span class="p">)</span>
-    <span class="k">for</span> <span class="n">edge</span> <span class="ow">in</span> <span class="n">edges</span><span class="p">:</span>
-        <span class="n">graph</span><span class="o">.</span><span class="n">add_edges_from</span><span class="p">([(</span><span class="n">edge</span><span class="p">[</span><span class="mi">0</span><span class="p">],</span> <span class="n">edge</span><span class="p">[</span><span class="mi">1</span><span class="p">],</span> <span class="n">edge</span><span class="p">[</span><span class="mi">2</span><span class="p">])])</span>
-    <span class="k">return</span> <span class="n">graph</span>
-</pre></div>
-
-  </div>
-</div>
-
-  </div>
-  
-            
-  <div class="item">
-    <div class="name def" id="gitnet.commit_log.CommitLog.generate_nodes">
-    <p>def <span class="ident">generate_nodes</span>(</p><p>self, mode1, mode2, keep_atom1=[], keep_vector1=[], keep_atom2=[], keep_vector2=[])</p>
-    </div>
-    
-
-    
-  
-    <div class="desc"><p>Generates the bipartite nodes present in the Log object.
-:param mode1: The tag string for the first mode type.
-:param mode2: The tag string for the second mode type.
-:param keep_atom1: Atomic variables for mode1 nodes, recorded when a new node is added to the dictionary.
-:param keep_vector1: Variables for mode1 nodes, for which a new datapoint is recorded for every recurrence.
-:param keep_atom2: Atomic variables for mode2 nodes, recorded when a new node is added to the dictionary.
-:param keep_vector2: Variables for mode2 nodes, for which a new datapoint is recorded for every recurrence.
-:return: A list of tuples, i.e. ("node_id", {attribute_dictionary}).</p>
-<p>By default, each node should have a record in the following format:</p>
-<p>("id_value",  {"id": "id_value", "type": mode, "records": [rkey1, rkey2, ..., rkeyn})</p>
-<p>With optional variables kept (i.e. keep_atom_1 etc. are not empty) format is as follows:</p>
-<p>("id_value" : {"id": "id_value", "type": mode, "records": [rkey1, rkey2, ..., rkeyn},
- atom_tag_1: "atom_value_1", ..., atom_tag_n: "atom_value_n",
- vector_tag_1: [value_1_1, ..., value_1_m], ..., vector_tag_n: [value_n_1, ..., value_n_m])</p></div>
-  <div class="source_cont">
-  <p class="source_link"><a href="javascript:void(0);" onclick="toggle('source-gitnet.commit_log.CommitLog.generate_nodes', this);">Show source &equiv;</a></p>
-  <div id="source-gitnet.commit_log.CommitLog.generate_nodes" class="source">
-    <div class="codehilite"><pre><span></span><span class="k">def</span> <span class="nf">generate_nodes</span><span class="p">(</span><span class="bp">self</span><span class="p">,</span> <span class="n">mode1</span><span class="p">,</span> <span class="n">mode2</span><span class="p">,</span> <span class="n">keep_atom1</span><span class="o">=</span><span class="p">[],</span> <span class="n">keep_vector1</span><span class="o">=</span><span class="p">[],</span> <span class="n">keep_atom2</span><span class="o">=</span><span class="p">[],</span> <span class="n">keep_vector2</span><span class="o">=</span><span class="p">[]):</span>
-    <span class="sd">&quot;&quot;&quot;</span>
-<span class="sd">    Generates the bipartite nodes present in the Log object.</span>
-<span class="sd">    :param mode1: The tag string for the first mode type.</span>
-<span class="sd">    :param mode2: The tag string for the second mode type.</span>
-<span class="sd">    :param keep_atom1: Atomic variables for mode1 nodes, recorded when a new node is added to the dictionary.</span>
-<span class="sd">    :param keep_vector1: Variables for mode1 nodes, for which a new datapoint is recorded for every recurrence.</span>
-<span class="sd">    :param keep_atom2: Atomic variables for mode2 nodes, recorded when a new node is added to the dictionary.</span>
-<span class="sd">    :param keep_vector2: Variables for mode2 nodes, for which a new datapoint is recorded for every recurrence.</span>
-<span class="sd">    :return: A list of tuples, i.e. (&quot;node_id&quot;, {attribute_dictionary}).</span>
-<span class="sd">    By default, each node should have a record in the following format:</span>
-<span class="sd">    (&quot;id_value&quot;,  {&quot;id&quot;: &quot;id_value&quot;, &quot;type&quot;: mode, &quot;records&quot;: [rkey1, rkey2, ..., rkeyn})</span>
-<span class="sd">    With optional variables kept (i.e. keep_atom_1 etc. are not empty) format is as follows:</span>
-<span class="sd">    (&quot;id_value&quot; : {&quot;id&quot;: &quot;id_value&quot;, &quot;type&quot;: mode, &quot;records&quot;: [rkey1, rkey2, ..., rkeyn},</span>
-<span class="sd">     atom_tag_1: &quot;atom_value_1&quot;, ..., atom_tag_n: &quot;atom_value_n&quot;,</span>
-<span class="sd">     vector_tag_1: [value_1_1, ..., value_1_m], ..., vector_tag_n: [value_n_1, ..., value_n_m])</span>
-<span class="sd">    &quot;&quot;&quot;</span>
-    <span class="n">nodes</span> <span class="o">=</span> <span class="p">{}</span>
-    <span class="k">for</span> <span class="n">record</span> <span class="ow">in</span> <span class="bp">self</span><span class="o">.</span><span class="n">collection</span><span class="p">:</span>
-        <span class="n">cur</span> <span class="o">=</span> <span class="bp">self</span><span class="o">.</span><span class="n">collection</span><span class="p">[</span><span class="n">record</span><span class="p">]</span>
-        <span class="k">if</span> <span class="n">mode1</span> <span class="ow">in</span> <span class="n">cur</span><span class="o">.</span><span class="n">keys</span><span class="p">()</span> <span class="ow">and</span> <span class="n">mode2</span> <span class="ow">in</span> <span class="n">cur</span><span class="o">.</span><span class="n">keys</span><span class="p">():</span>
-            <span class="c1"># Set up mode one data for this record</span>
-            <span class="n">m1</span> <span class="o">=</span> <span class="n">cur</span><span class="p">[</span><span class="n">mode1</span><span class="p">]</span>
-            <span class="k">if</span> <span class="nb">type</span><span class="p">(</span><span class="n">m1</span><span class="p">)</span> <span class="ow">not</span> <span class="ow">in</span> <span class="p">[</span><span class="nb">list</span><span class="p">,</span> <span class="nb">dict</span><span class="p">,</span> <span class="nb">set</span><span class="p">]:</span>
-                <span class="n">m1</span> <span class="o">=</span> <span class="p">[</span><span class="n">m1</span><span class="p">]</span>
-            <span class="c1"># Set up mode one data for this record</span>
-            <span class="n">m2</span> <span class="o">=</span> <span class="n">cur</span><span class="p">[</span><span class="n">mode2</span><span class="p">]</span>
-            <span class="k">if</span> <span class="nb">type</span><span class="p">(</span><span class="n">m2</span><span class="p">)</span> <span class="ow">not</span> <span class="ow">in</span> <span class="p">[</span><span class="nb">list</span><span class="p">,</span> <span class="nb">dict</span><span class="p">,</span> <span class="nb">set</span><span class="p">]:</span>
-                <span class="n">m2</span> <span class="o">=</span> <span class="p">[</span><span class="n">m2</span><span class="p">]</span>
-            <span class="c1"># Yield node attributes</span>
-            <span class="k">for</span> <span class="n">item1</span> <span class="ow">in</span> <span class="n">m1</span><span class="p">:</span>
-                <span class="k">if</span> <span class="n">item1</span> <span class="ow">in</span> <span class="n">nodes</span><span class="o">.</span><span class="n">keys</span><span class="p">():</span>
-                    <span class="n">nodes</span><span class="p">[</span><span class="n">item1</span><span class="p">][</span><span class="s2">&quot;records&quot;</span><span class="p">]</span><span class="o">.</span><span class="n">append</span><span class="p">(</span><span class="n">record</span><span class="p">)</span>
-                    <span class="k">for</span> <span class="n">tag</span> <span class="ow">in</span> <span class="n">keep_vector1</span><span class="p">:</span>
-                        <span class="k">if</span> <span class="n">tag</span> <span class="ow">in</span> <span class="n">cur</span><span class="o">.</span><span class="n">keys</span><span class="p">():</span>
-                            <span class="k">if</span> <span class="n">tag</span> <span class="ow">not</span> <span class="ow">in</span> <span class="n">nodes</span><span class="p">[</span><span class="n">item1</span><span class="p">]</span><span class="o">.</span><span class="n">keys</span><span class="p">():</span>
-                                <span class="n">nodes</span><span class="p">[</span><span class="n">item1</span><span class="p">][</span><span class="n">tag</span><span class="p">]</span> <span class="o">=</span> <span class="p">[</span><span class="n">cur</span><span class="p">[</span><span class="n">tag</span><span class="p">]]</span>
-                            <span class="k">elif</span> <span class="n">tag</span> <span class="ow">in</span> <span class="n">cur</span><span class="o">.</span><span class="n">keys</span><span class="p">():</span>
-                                <span class="n">nodes</span><span class="p">[</span><span class="n">item1</span><span class="p">][</span><span class="n">tag</span><span class="p">]</span><span class="o">.</span><span class="n">append</span><span class="p">(</span><span class="n">cur</span><span class="p">[</span><span class="n">tag</span><span class="p">])</span>
-                <span class="k">else</span><span class="p">:</span>
-                    <span class="n">nodes</span><span class="p">[</span><span class="n">item1</span><span class="p">]</span> <span class="o">=</span> <span class="p">{</span><span class="s2">&quot;id&quot;</span><span class="p">:</span> <span class="n">item1</span><span class="p">,</span> <span class="s2">&quot;type&quot;</span><span class="p">:</span> <span class="n">mode1</span><span class="p">,</span> <span class="s2">&quot;records&quot;</span><span class="p">:</span> <span class="p">[</span><span class="n">record</span><span class="p">]}</span>
-                    <span class="k">for</span> <span class="n">tag</span> <span class="ow">in</span> <span class="n">keep_atom1</span><span class="p">:</span>
-                        <span class="k">if</span> <span class="n">tag</span> <span class="ow">in</span> <span class="n">cur</span><span class="o">.</span><span class="n">keys</span><span class="p">():</span>
-                            <span class="n">nodes</span><span class="p">[</span><span class="n">item1</span><span class="p">][</span><span class="n">tag</span><span class="p">]</span> <span class="o">=</span> <span class="n">cur</span><span class="p">[</span><span class="n">tag</span><span class="p">]</span>
-                    <span class="k">for</span> <span class="n">tag</span> <span class="ow">in</span> <span class="n">keep_vector1</span><span class="p">:</span>
-                        <span class="k">if</span> <span class="n">tag</span> <span class="ow">in</span> <span class="n">cur</span><span class="o">.</span><span class="n">keys</span><span class="p">():</span>
-                            <span class="n">nodes</span><span class="p">[</span><span class="n">item1</span><span class="p">][</span><span class="n">tag</span><span class="p">]</span> <span class="o">=</span> <span class="p">[</span><span class="n">cur</span><span class="p">[</span><span class="n">tag</span><span class="p">]]</span>
-            <span class="k">for</span> <span class="n">item2</span> <span class="ow">in</span> <span class="n">m2</span><span class="p">:</span>
-                <span class="k">if</span> <span class="n">item2</span> <span class="ow">in</span> <span class="n">nodes</span><span class="o">.</span><span class="n">keys</span><span class="p">():</span>
-                    <span class="n">nodes</span><span class="p">[</span><span class="n">item2</span><span class="p">][</span><span class="s2">&quot;records&quot;</span><span class="p">]</span><span class="o">.</span><span class="n">append</span><span class="p">(</span><span class="n">record</span><span class="p">)</span>
-                    <span class="k">for</span> <span class="n">tag</span> <span class="ow">in</span> <span class="n">keep_vector2</span><span class="p">:</span>
-                        <span class="k">if</span> <span class="n">tag</span> <span class="ow">in</span> <span class="n">cur</span><span class="o">.</span><span class="n">keys</span><span class="p">():</span>
-                            <span class="k">if</span> <span class="n">tag</span> <span class="ow">not</span> <span class="ow">in</span> <span class="n">nodes</span><span class="p">[</span><span class="n">item2</span><span class="p">]</span><span class="o">.</span><span class="n">keys</span><span class="p">():</span>
-                                <span class="n">nodes</span><span class="p">[</span><span class="n">item2</span><span class="p">][</span><span class="n">tag</span><span class="p">]</span> <span class="o">=</span> <span class="p">[</span><span class="n">cur</span><span class="p">[</span><span class="n">tag</span><span class="p">]]</span>
-                            <span class="k">elif</span> <span class="n">tag</span> <span class="ow">in</span> <span class="n">cur</span><span class="o">.</span><span class="n">keys</span><span class="p">():</span>
-                                <span class="n">nodes</span><span class="p">[</span><span class="n">item2</span><span class="p">][</span><span class="n">tag</span><span class="p">]</span><span class="o">.</span><span class="n">append</span><span class="p">(</span><span class="n">cur</span><span class="p">[</span><span class="n">tag</span><span class="p">])</span>
-                <span class="k">else</span><span class="p">:</span>
-                    <span class="n">nodes</span><span class="p">[</span><span class="n">item2</span><span class="p">]</span> <span class="o">=</span> <span class="p">{</span><span class="s2">&quot;id&quot;</span><span class="p">:</span> <span class="n">item2</span><span class="p">,</span> <span class="s2">&quot;type&quot;</span><span class="p">:</span> <span class="n">mode2</span><span class="p">,</span> <span class="s2">&quot;records&quot;</span><span class="p">:</span> <span class="p">[</span><span class="n">record</span><span class="p">]}</span>
-                    <span class="k">for</span> <span class="n">tag</span> <span class="ow">in</span> <span class="n">keep_atom2</span><span class="p">:</span>
-                        <span class="k">if</span> <span class="n">tag</span> <span class="ow">in</span> <span class="n">cur</span><span class="o">.</span><span class="n">keys</span><span class="p">():</span>
-                            <span class="n">nodes</span><span class="p">[</span><span class="n">item2</span><span class="p">][</span><span class="n">tag</span><span class="p">]</span> <span class="o">=</span> <span class="n">cur</span><span class="p">[</span><span class="n">tag</span><span class="p">]</span>
-                    <span class="k">for</span> <span class="n">tag</span> <span class="ow">in</span> <span class="n">keep_vector2</span><span class="p">:</span>
-                        <span class="k">if</span> <span class="n">tag</span> <span class="ow">in</span> <span class="n">cur</span><span class="o">.</span><span class="n">keys</span><span class="p">():</span>
-                            <span class="n">nodes</span><span class="p">[</span><span class="n">item2</span><span class="p">][</span><span class="n">tag</span><span class="p">]</span> <span class="o">=</span> <span class="p">[</span><span class="n">cur</span><span class="p">[</span><span class="n">tag</span><span class="p">]]</span>
-    <span class="k">if</span> <span class="nb">len</span><span class="p">(</span><span class="n">nodes</span><span class="p">)</span> <span class="ow">is</span> <span class="mi">0</span><span class="p">:</span>
-        <span class="n">warnings</span><span class="o">.</span><span class="n">warn</span><span class="p">(</span><span class="s2">&quot;Dictionary of node attributes is empty. Check that mode1 and mode2 names are valid tags.&quot;</span><span class="p">)</span>
-    <span class="n">node_tuple_list</span> <span class="o">=</span> <span class="p">[]</span>
-    <span class="k">for</span> <span class="n">n</span> <span class="ow">in</span> <span class="n">nodes</span><span class="p">:</span>
-        <span class="n">node_tuple_list</span><span class="o">.</span><span class="n">append</span><span class="p">((</span><span class="n">n</span><span class="p">,</span><span class="n">nodes</span><span class="p">[</span><span class="n">n</span><span class="p">]))</span>
-    <span class="k">return</span> <span class="n">node_tuple_list</span>
-</pre></div>
-
-  </div>
-</div>
-
-  </div>
-  
-            
-  <div class="item">
-    <div class="name def" id="gitnet.commit_log.CommitLog.get_tags">
-    <p>def <span class="ident">get_tags</span>(</p><p>self)</p>
-    </div>
-    
-
-    
-  
-    <div class="desc"><p>A Log's tags are automatically detected by the self.attributes() method. Attributes are produced in the order
-specified in the get_tags method, with unexpected tags put at the end. If no tags are specified in get_tags,
-the attributes method will produce the tags in sorted order. The most important consequence of this ordering
-is the order of columns in TSV output.</p>
-<p>:return: A list of ordered reference hashes.</p></div>
-  <div class="source_cont">
-  <p class="source_link"><a href="javascript:void(0);" onclick="toggle('source-gitnet.commit_log.CommitLog.get_tags', this);">Show source &equiv;</a></p>
-  <div id="source-gitnet.commit_log.CommitLog.get_tags" class="source">
-    <div class="codehilite"><pre><span></span><span class="k">def</span> <span class="nf">get_tags</span><span class="p">(</span><span class="bp">self</span><span class="p">):</span>
-    <span class="sd">&quot;&quot;&quot;</span>
-<span class="sd">    A Log&#39;s tags are automatically detected by the self.attributes() method. Attributes are produced in the order</span>
-<span class="sd">    specified in the get_tags method, with unexpected tags put at the end. If no tags are specified in get_tags,</span>
-<span class="sd">    the attributes method will produce the tags in sorted order. The most important consequence of this ordering</span>
-<span class="sd">    is the order of columns in TSV output.</span>
-<span class="sd">    :return: A list of ordered reference hashes.</span>
-<span class="sd">    &quot;&quot;&quot;</span>
-    <span class="k">return</span> <span class="p">[</span><span class="s2">&quot;hash&quot;</span><span class="p">,</span><span class="s2">&quot;author&quot;</span><span class="p">,</span><span class="s2">&quot;email&quot;</span><span class="p">,</span><span class="s2">&quot;date&quot;</span><span class="p">,</span><span class="s2">&quot;mode&quot;</span><span class="p">,</span><span class="s2">&quot;merge&quot;</span><span class="p">,</span><span class="s2">&quot;summary&quot;</span><span class="p">,</span>
-            <span class="s2">&quot;fedits&quot;</span><span class="p">,</span><span class="s2">&quot;inserts&quot;</span><span class="p">,</span><span class="s2">&quot;deletes&quot;</span><span class="p">,</span><span class="s2">&quot;message&quot;</span><span class="p">,</span><span class="s2">&quot;files&quot;</span><span class="p">,</span><span class="s2">&quot;changes&quot;</span><span class="p">]</span>
-</pre></div>
-
-  </div>
-</div>
-
-  </div>
-  
-            
-  <div class="item">
-    <div class="name def" id="gitnet.commit_log.CommitLog.ignore">
-    <p>def <span class="ident">ignore</span>(</p><p>self, pattern, ignoreif=&#39;match&#39;)</p>
-    </div>
-    
-
-    
-  
-    <div class="desc"><p>Looks for file/path names in "files" and "changes" that match (or does not match) pattern (a regular expression)
-and moves them into "f_ignore" and "ch_ignore" respectively. Updates "filters" attribute with ignore summary.</p>
-<p>:param pattern: A string/regular expression.
-:param ignoreif: If "matches" (default) files matching the pattern are ignored. If "no match", files not
-    matching pattern are ignored.
-:return: A new CommitLog object, same as self but with the appropriate files removed.</p></div>
-  <div class="source_cont">
-  <p class="source_link"><a href="javascript:void(0);" onclick="toggle('source-gitnet.commit_log.CommitLog.ignore', this);">Show source &equiv;</a></p>
-  <div id="source-gitnet.commit_log.CommitLog.ignore" class="source">
-    <div class="codehilite"><pre><span></span><span class="k">def</span> <span class="nf">ignore</span><span class="p">(</span><span class="bp">self</span><span class="p">,</span> <span class="n">pattern</span><span class="p">,</span> <span class="n">ignoreif</span><span class="o">=</span><span class="s2">&quot;match&quot;</span><span class="p">):</span>
-    <span class="sd">&quot;&quot;&quot;</span>
-<span class="sd">    Looks for file/path names in &quot;files&quot; and &quot;changes&quot; that match (or does not match) pattern (a regular expression)</span>
-<span class="sd">    and moves them into &quot;f_ignore&quot; and &quot;ch_ignore&quot; respectively. Updates &quot;filters&quot; attribute with ignore summary.</span>
-<span class="sd">    :param pattern: A string/regular expression.</span>
-<span class="sd">    :param ignoreif: If &quot;matches&quot; (default) files matching the pattern are ignored. If &quot;no match&quot;, files not</span>
-<span class="sd">        matching pattern are ignored.</span>
-<span class="sd">    :return: A new CommitLog object, same as self but with the appropriate files removed.</span>
-<span class="sd">    &quot;&quot;&quot;</span>
-    <span class="n">self_copy</span> <span class="o">=</span> <span class="n">copy</span><span class="o">.</span><span class="n">deepcopy</span><span class="p">(</span><span class="bp">self</span><span class="p">)</span>
-    <span class="k">for</span> <span class="n">record</span> <span class="ow">in</span> <span class="n">self_copy</span><span class="o">.</span><span class="n">collection</span><span class="p">:</span>
-        <span class="c1"># Move files into f_ignore</span>
-        <span class="k">if</span> <span class="s2">&quot;files&quot;</span> <span class="ow">in</span> <span class="n">self_copy</span><span class="o">.</span><span class="n">collection</span><span class="p">[</span><span class="n">record</span><span class="p">]</span><span class="o">.</span><span class="n">keys</span><span class="p">():</span>
-            <span class="k">if</span> <span class="n">ignoreif</span> <span class="o">==</span> <span class="s2">&quot;match&quot;</span><span class="p">:</span>
-                <span class="n">self_copy</span><span class="o">.</span><span class="n">collection</span><span class="p">[</span><span class="n">record</span><span class="p">][</span><span class="s2">&quot;files&quot;</span><span class="p">]</span> <span class="o">=</span> \
-                    <span class="nb">list</span><span class="p">(</span><span class="nb">filter</span><span class="p">(</span><span class="k">lambda</span> <span class="n">f</span><span class="p">:</span> <span class="ow">not</span><span class="p">(</span><span class="n">filter_regex</span><span class="p">(</span><span class="n">f</span><span class="p">,</span> <span class="n">pattern</span><span class="p">,</span> <span class="n">mode</span><span class="o">=</span><span class="s2">&quot;search&quot;</span><span class="p">)),</span>
-                                <span class="n">self_copy</span><span class="o">.</span><span class="n">collection</span><span class="p">[</span><span class="n">record</span><span class="p">][</span><span class="s2">&quot;files&quot;</span><span class="p">]))</span>
-            <span class="k">elif</span> <span class="n">ignoreif</span> <span class="o">==</span> <span class="s2">&quot;no match&quot;</span><span class="p">:</span>
-                <span class="n">self_copy</span><span class="o">.</span><span class="n">collection</span><span class="p">[</span><span class="n">record</span><span class="p">][</span><span class="s2">&quot;files&quot;</span><span class="p">]</span> <span class="o">=</span> \
-                    <span class="nb">list</span><span class="p">(</span><span class="nb">filter</span><span class="p">(</span><span class="k">lambda</span> <span class="n">f</span><span class="p">:</span> <span class="n">filter_regex</span><span class="p">(</span><span class="n">f</span><span class="p">,</span> <span class="n">pattern</span><span class="p">,</span> <span class="n">mode</span><span class="o">=</span><span class="s2">&quot;search&quot;</span><span class="p">),</span>
-                                <span class="n">self_copy</span><span class="o">.</span><span class="n">collection</span><span class="p">[</span><span class="n">record</span><span class="p">][</span><span class="s2">&quot;files&quot;</span><span class="p">]))</span>
-    <span class="c1"># Add a summary of the ignore to self_copy.filters</span>
-    <span class="n">ignore_note</span> <span class="o">=</span> <span class="s2">&quot;&quot;</span>
-    <span class="k">if</span> <span class="n">ignoreif</span> <span class="o">==</span> <span class="s2">&quot;match&quot;</span><span class="p">:</span>
-        <span class="n">ignore_note</span> <span class="o">=</span> <span class="s2">&quot;matches&quot;</span>
-    <span class="k">elif</span> <span class="n">ignoreif</span> <span class="o">==</span> <span class="s2">&quot;no match&quot;</span><span class="p">:</span>
-        <span class="n">ignore_note</span> <span class="o">=</span> <span class="s2">&quot;doesn&#39;t match&quot;</span>
-    <span class="n">summary</span> <span class="o">=</span> <span class="s2">&quot;Ignore files that {} the regular expression: {}&quot;</span><span class="o">.</span><span class="n">format</span><span class="p">(</span><span class="n">ignore_note</span><span class="p">,</span><span class="n">pattern</span><span class="p">)</span>
-    <span class="n">self_copy</span><span class="o">.</span><span class="n">filters</span><span class="o">.</span><span class="n">append</span><span class="p">(</span><span class="n">summary</span><span class="p">)</span>
-    <span class="k">return</span> <span class="n">self_copy</span>
-</pre></div>
-
-  </div>
-</div>
-
-  </div>
-  
-            
-  <div class="item">
-    <div class="name def" id="gitnet.commit_log.CommitLog.network">
-    <p>def <span class="ident">network</span>(</p><p>self, type)</p>
-    </div>
-    
-
-    
-  
-    <div class="desc"><p>A method for quickly creating preset networks using CommitLog data.</p>
-<p>:param type: A string indicating which preset to use.
-:return: A MultiGraphPlus object constructed with generate_network according to the specified defaults.</p></div>
-  <div class="source_cont">
-  <p class="source_link"><a href="javascript:void(0);" onclick="toggle('source-gitnet.commit_log.CommitLog.network', this);">Show source &equiv;</a></p>
-  <div id="source-gitnet.commit_log.CommitLog.network" class="source">
-    <div class="codehilite"><pre><span></span><span class="k">def</span> <span class="nf">network</span><span class="p">(</span><span class="bp">self</span><span class="p">,</span> <span class="nb">type</span><span class="p">):</span>
-    <span class="sd">&quot;&quot;&quot;</span>
-<span class="sd">    A method for quickly creating preset networks using CommitLog data.</span>
-<span class="sd">    :param type: A string indicating which preset to use.</span>
-<span class="sd">    :return: A MultiGraphPlus object constructed with generate_network according to the specified defaults.</span>
-<span class="sd">    &quot;&quot;&quot;</span>
-    <span class="k">if</span> <span class="nb">type</span> <span class="o">==</span> <span class="s2">&quot;author/file/simple&quot;</span><span class="p">:</span>
-        <span class="k">return</span> <span class="bp">self</span><span class="o">.</span><span class="n">generate_network</span><span class="p">(</span><span class="s2">&quot;author&quot;</span><span class="p">,</span> <span class="s2">&quot;files&quot;</span><span class="p">)</span>
-    <span class="k">if</span> <span class="nb">type</span> <span class="o">==</span> <span class="s2">&quot;author/file&quot;</span><span class="p">:</span>
-        <span class="k">return</span> <span class="bp">self</span><span class="o">.</span><span class="n">generate_network</span><span class="p">(</span><span class="s2">&quot;author&quot;</span><span class="p">,</span> <span class="s2">&quot;files&quot;</span><span class="p">,</span>
-                                     <span class="n">edge_attributes</span><span class="o">=</span><span class="p">[</span><span class="s2">&quot;author&quot;</span><span class="p">,</span> <span class="s2">&quot;hash&quot;</span><span class="p">],</span>
-                                     <span class="n">mode1_atom_attrs</span><span class="o">=</span><span class="p">[</span><span class="s2">&quot;email&quot;</span><span class="p">],</span>
-                                     <span class="n">mode2_atom_attrs</span><span class="o">=</span><span class="p">[],</span>
-                                     <span class="n">mode1_vector_attrs</span><span class="o">=</span><span class="p">[</span><span class="s2">&quot;hash&quot;</span><span class="p">,</span> <span class="s2">&quot;fedits&quot;</span><span class="p">],</span>
-                                     <span class="n">mode2_vector_attrs</span><span class="o">=</span><span class="p">[</span><span class="s2">&quot;date&quot;</span><span class="p">,</span> <span class="s2">&quot;hash&quot;</span><span class="p">])</span>
-    <span class="k">if</span> <span class="nb">type</span> <span class="o">==</span> <span class="s2">&quot;author/file/weighted&quot;</span><span class="p">:</span>
-        <span class="k">return</span> <span class="bp">self</span><span class="o">.</span><span class="n">generate_network</span><span class="p">(</span><span class="s2">&quot;author&quot;</span><span class="p">,</span> <span class="s2">&quot;files&quot;</span><span class="p">,</span>
-                                     <span class="n">edge_attributes</span><span class="o">=</span><span class="p">[</span><span class="s2">&quot;author&quot;</span><span class="p">,</span> <span class="s2">&quot;hash&quot;</span><span class="p">,</span> <span class="s2">&quot;date&quot;</span><span class="p">],</span>
-                                     <span class="n">mode1_atom_attrs</span><span class="o">=</span><span class="p">[</span><span class="s2">&quot;email&quot;</span><span class="p">],</span>
-                                     <span class="n">mode2_atom_attrs</span><span class="o">=</span><span class="p">[],</span>
-                                     <span class="n">mode1_vector_attrs</span><span class="o">=</span><span class="p">[</span><span class="s2">&quot;hash&quot;</span><span class="p">,</span> <span class="s2">&quot;fedits&quot;</span><span class="p">],</span>
-                                     <span class="n">mode2_vector_attrs</span><span class="o">=</span><span class="p">[</span><span class="s2">&quot;date&quot;</span><span class="p">,</span> <span class="s2">&quot;hash&quot;</span><span class="p">],</span>
-                                     <span class="n">edge_helper</span><span class="o">=</span><span class="n">edges_changes</span><span class="p">)</span>
-    <span class="k">else</span><span class="p">:</span>
-        <span class="k">raise</span> <span class="n">InputError</span><span class="p">(</span><span class="s2">&quot;{} is not a valid network preset.&quot;</span><span class="o">.</span><span class="n">format</span><span class="p">(</span><span class="nb">type</span><span class="p">))</span>
-</pre></div>
-
-  </div>
-</div>
-
-  </div>
-  
-            
-  <div class="item">
-    <div class="name def" id="gitnet.commit_log.CommitLog.replace_val">
-    <p>def <span class="ident">replace_val</span>(</p><p>self, tag, cur_val, new_val)</p>
-    </div>
-    
-
-    
-  
-    <div class="desc"><p>Searches for user specified values in a specific tag in the Log Object, and replaces them with a new value.
-:param tag: The record tag string whose values will be checked (and replaced when appropriate.)
-:param cur_val: this is the value that the user wants to replace.
-:param new_val: this is the value that the user wants to use in the Log Object.</p>
-<p>Note: This method is particularly useful for combining duplicate names for the same author.</p></div>
-  <div class="source_cont">
-  <p class="source_link"><a href="javascript:void(0);" onclick="toggle('source-gitnet.commit_log.CommitLog.replace_val', this);">Show source &equiv;</a></p>
-  <div id="source-gitnet.commit_log.CommitLog.replace_val" class="source">
-    <div class="codehilite"><pre><span></span><span class="k">def</span> <span class="nf">replace_val</span><span class="p">(</span><span class="bp">self</span><span class="p">,</span> <span class="n">tag</span><span class="p">,</span> <span class="n">cur_val</span><span class="p">,</span> <span class="n">new_val</span><span class="p">):</span>
-    <span class="sd">&quot;&quot;&quot;</span>
-<span class="sd">    Searches for user specified values in a specific tag in the Log Object, and replaces them with a new value.</span>
-<span class="sd">    :param tag: The record tag string whose values will be checked (and replaced when appropriate.)</span>
-<span class="sd">    :param cur_val: this is the value that the user wants to replace.</span>
-<span class="sd">    :param new_val: this is the value that the user wants to use in the Log Object.</span>
-<span class="sd">    Note: This method is particularly useful for combining duplicate names for the same author.</span>
-<span class="sd">    &quot;&quot;&quot;</span>
-    <span class="n">selfcopy</span> <span class="o">=</span> <span class="n">copy</span><span class="o">.</span><span class="n">deepcopy</span><span class="p">(</span><span class="bp">self</span><span class="p">)</span>
-    <span class="n">status</span> <span class="o">=</span> <span class="mi">0</span>
-    <span class="n">replaced_vals</span> <span class="o">=</span> <span class="mi">0</span>
-    <span class="k">for</span> <span class="n">record</span> <span class="ow">in</span> <span class="n">selfcopy</span><span class="o">.</span><span class="n">collection</span><span class="p">:</span>
-        <span class="k">if</span> <span class="n">tag</span> <span class="ow">in</span> <span class="n">selfcopy</span><span class="o">.</span><span class="n">collection</span><span class="p">[</span><span class="n">record</span><span class="p">]</span><span class="o">.</span><span class="n">keys</span><span class="p">():</span>
-            <span class="k">if</span> <span class="n">selfcopy</span><span class="p">[</span><span class="n">record</span><span class="p">][</span><span class="n">tag</span><span class="p">]</span> <span class="o">==</span> <span class="n">cur_val</span><span class="p">:</span>
-                <span class="n">selfcopy</span><span class="p">[</span><span class="n">record</span><span class="p">][</span><span class="n">tag</span><span class="p">]</span> <span class="o">=</span> <span class="n">new_val</span>
-                <span class="n">status</span> <span class="o">=</span> <span class="mi">2</span>
-                <span class="n">replaced_vals</span> <span class="o">=</span> <span class="n">replaced_vals</span> <span class="o">+</span> <span class="mi">1</span>
-            <span class="k">elif</span> <span class="n">cur_val</span> <span class="o">!=</span> <span class="n">selfcopy</span><span class="o">.</span><span class="n">collection</span><span class="p">[</span><span class="n">record</span><span class="p">][</span><span class="n">tag</span><span class="p">]</span> <span class="ow">and</span> <span class="n">replaced_vals</span> <span class="o">==</span> <span class="mi">0</span><span class="p">:</span>
-                <span class="n">status</span> <span class="o">=</span> <span class="mi">1</span>
-    <span class="k">if</span> <span class="n">status</span> <span class="o">==</span> <span class="mi">0</span><span class="p">:</span>
-        <span class="n">warnings</span><span class="o">.</span><span class="n">warn</span><span class="p">(</span><span class="s2">&quot;The tag requested does not appear in this collection.&quot;</span><span class="p">)</span>
-    <span class="k">elif</span> <span class="n">status</span> <span class="o">==</span> <span class="mi">1</span><span class="p">:</span>
-        <span class="n">warnings</span><span class="o">.</span><span class="n">warn</span><span class="p">(</span><span class="s2">&quot;The value requested does not appear in any records in this collection.&quot;</span><span class="p">)</span>
-    <span class="k">elif</span> <span class="n">status</span> <span class="o">==</span> <span class="mi">2</span><span class="p">:</span>
-        <span class="k">print</span><span class="p">(</span><span class="s2">&quot;Success. You have replaced the &quot;</span> <span class="o">+</span> <span class="n">tag</span> <span class="o">+</span> <span class="s2">&quot; value: &quot;</span> <span class="o">+</span> <span class="nb">str</span><span class="p">(</span><span class="n">cur_val</span><span class="p">)</span> <span class="o">+</span> <span class="s2">&quot; &quot;</span> <span class="o">+</span> <span class="nb">str</span><span class="p">(</span><span class="n">replaced_vals</span><span class="p">)</span> <span class="o">+</span> <span class="s2">&quot; times.&quot;</span><span class="p">)</span>
-    <span class="k">return</span> <span class="n">selfcopy</span>
-</pre></div>
-
-  </div>
-</div>
-
-  </div>
-  
-            
-  <div class="item">
-    <div class="name def" id="gitnet.commit_log.CommitLog.tsv">
-    <p>def <span class="ident">tsv</span>(</p><p>self, ignore=[], fname=None, empty_cols=False)</p>
-    </div>
-    
-
-    
-  
-    <div class="desc"><p>Converts the Log to a tab-delimited string (using a tab-delimted format is preferrable to CSV since this option
-does not change the content strings by removing commas).
-:param ignore: Tags included in this list of strings will be ignored.
-:param fname: An optional string (defaults to None) indicating the path or file name to write to. If None, no
-file will be written.
-:param empty_cols: If True, export will include all Log subclass tags, even if not collected, giving empty columns.
-:return: A tab-delimited dataset in string form (or a summary statement if a file name was provided.)</p></div>
-  <div class="source_cont">
-  <p class="source_link"><a href="javascript:void(0);" onclick="toggle('source-gitnet.commit_log.CommitLog.tsv', this);">Show source &equiv;</a></p>
-  <div id="source-gitnet.commit_log.CommitLog.tsv" class="source">
-    <div class="codehilite"><pre><span></span><span class="k">def</span> <span class="nf">tsv</span><span class="p">(</span><span class="bp">self</span><span class="p">,</span> <span class="n">ignore</span><span class="o">=</span><span class="p">[],</span> <span class="n">fname</span><span class="o">=</span><span class="bp">None</span><span class="p">,</span> <span class="n">empty_cols</span><span class="o">=</span><span class="bp">False</span><span class="p">):</span>
-    <span class="sd">&quot;&quot;&quot;</span>
-<span class="sd">    Converts the Log to a tab-delimited string (using a tab-delimted format is preferrable to CSV since this option</span>
-<span class="sd">    does not change the content strings by removing commas).</span>
-<span class="sd">    :param ignore: Tags included in this list of strings will be ignored.</span>
-<span class="sd">    :param fname: An optional string (defaults to None) indicating the path or file name to write to. If None, no</span>
-<span class="sd">    file will be written.</span>
-<span class="sd">    :param empty_cols: If True, export will include all Log subclass tags, even if not collected, giving empty columns.</span>
-<span class="sd">    :return: A tab-delimited dataset in string form (or a summary statement if a file name was provided.)</span>
-<span class="sd">    &quot;&quot;&quot;</span>
-    <span class="c1"># Get the tags present in the Log.</span>
-    <span class="k">if</span> <span class="n">empty_cols</span><span class="p">:</span>
-        <span class="n">types</span> <span class="o">=</span> <span class="bp">self</span><span class="o">.</span><span class="n">tags</span>
-    <span class="k">else</span><span class="p">:</span>
-        <span class="n">types</span> <span class="o">=</span> <span class="bp">self</span><span class="o">.</span><span class="n">attributes</span><span class="p">()</span>
-    <span class="n">types</span> <span class="o">=</span> <span class="nb">list</span><span class="p">(</span><span class="nb">filter</span><span class="p">(</span><span class="k">lambda</span> <span class="n">s</span><span class="p">:</span> <span class="n">s</span> <span class="ow">not</span> <span class="ow">in</span> <span class="n">ignore</span><span class="p">,</span> <span class="n">types</span><span class="p">))</span>
-    <span class="c1"># The number of items that were forced to strings. If &gt; 1 at return, raise a warning.</span>
-    <span class="n">num_forced</span> <span class="o">=</span> <span class="mi">0</span>
-    <span class="c1"># The string to be output</span>
-    <span class="n">out</span> <span class="o">=</span> <span class="s2">&quot;&quot;</span>
-    <span class="c1"># If a filename is given, access the file.</span>
-    <span class="k">if</span> <span class="n">fname</span> <span class="ow">is</span> <span class="ow">not</span> <span class="bp">None</span><span class="p">:</span>
-        <span class="n">f</span> <span class="o">=</span> <span class="nb">open</span><span class="p">(</span><span class="n">fname</span><span class="p">,</span> <span class="s2">&quot;w&quot;</span><span class="p">,</span> <span class="n">encoding</span><span class="o">=</span><span class="s2">&quot;utf-8&quot;</span><span class="p">)</span>
-    <span class="c1"># Add header line</span>
-    <span class="n">header</span> <span class="o">=</span> <span class="s2">&quot;&quot;</span>
-    <span class="n">head_cur</span> <span class="o">=</span> <span class="mi">0</span>
-    <span class="k">for</span> <span class="n">tag</span> <span class="ow">in</span> <span class="n">types</span><span class="p">:</span>
-        <span class="n">head_cur</span> <span class="o">+=</span> <span class="mi">1</span>
-        <span class="n">header</span> <span class="o">=</span> <span class="n">header</span> <span class="o">+</span> <span class="n">tag</span>
-        <span class="k">if</span> <span class="n">head_cur</span> <span class="o">!=</span> <span class="nb">len</span><span class="p">(</span><span class="n">types</span><span class="p">):</span>
-            <span class="n">header</span> <span class="o">+=</span> <span class="s2">&quot;</span><span class="se">\t</span><span class="s2">&quot;</span>
-        <span class="k">else</span><span class="p">:</span>
-            <span class="n">header</span> <span class="o">+=</span> <span class="s2">&quot;</span><span class="se">\n</span><span class="s2">&quot;</span>
-    <span class="k">if</span> <span class="n">fname</span> <span class="ow">is</span> <span class="ow">not</span> <span class="bp">None</span><span class="p">:</span>
-        <span class="n">f</span><span class="o">.</span><span class="n">write</span><span class="p">(</span><span class="n">header</span><span class="p">)</span>
-    <span class="k">else</span><span class="p">:</span>
-        <span class="n">out</span> <span class="o">=</span> <span class="n">out</span> <span class="o">+</span> <span class="n">header</span>
-    <span class="c1"># Create each line of output.</span>
-    <span class="k">for</span> <span class="n">record</span> <span class="ow">in</span> <span class="bp">self</span><span class="o">.</span><span class="n">collection</span><span class="p">:</span>
-        <span class="n">line</span> <span class="o">=</span> <span class="s2">&quot;&quot;</span>
-        <span class="n">tags_cur</span> <span class="o">=</span> <span class="mi">0</span>
-        <span class="c1"># Add the value for each tag.</span>
-        <span class="k">for</span> <span class="n">tag</span> <span class="ow">in</span> <span class="n">types</span><span class="p">:</span>
-            <span class="n">tags_cur</span> <span class="o">+=</span> <span class="mi">1</span>
-            <span class="k">if</span> <span class="n">tag</span> <span class="ow">not</span> <span class="ow">in</span> <span class="n">ignore</span><span class="p">:</span>
-                <span class="c1"># If the key is valid, add the value.</span>
-                <span class="k">if</span> <span class="n">tag</span> <span class="ow">in</span> <span class="bp">self</span><span class="o">.</span><span class="n">collection</span><span class="p">[</span><span class="n">record</span><span class="p">]</span><span class="o">.</span><span class="n">keys</span><span class="p">():</span>
-                    <span class="n">cur_item</span> <span class="o">=</span> <span class="bp">self</span><span class="o">.</span><span class="n">collection</span><span class="p">[</span><span class="n">record</span><span class="p">][</span><span class="n">tag</span><span class="p">]</span>
-                    <span class="c1"># If the item is a simple string, add it.</span>
-                    <span class="k">if</span> <span class="nb">type</span><span class="p">(</span><span class="n">cur_item</span><span class="p">)</span> <span class="o">==</span> <span class="nb">str</span><span class="p">:</span>
-                        <span class="n">line</span> <span class="o">=</span> <span class="n">line</span> <span class="o">+</span> <span class="n">cur_item</span>
-                    <span class="c1"># If the item is a list, add each string in the list.</span>
-                    <span class="k">elif</span> <span class="nb">type</span><span class="p">(</span><span class="n">cur_item</span><span class="p">)</span> <span class="o">==</span> <span class="nb">list</span><span class="p">:</span>
-                        <span class="n">list_cur</span> <span class="o">=</span> <span class="mi">0</span>
-                        <span class="k">for</span> <span class="n">i</span> <span class="ow">in</span> <span class="n">cur_item</span><span class="p">:</span>
-                            <span class="n">list_cur</span> <span class="o">+=</span> <span class="mi">1</span>
-                            <span class="k">if</span> <span class="nb">type</span><span class="p">(</span><span class="n">i</span><span class="p">)</span> <span class="o">==</span> <span class="nb">str</span><span class="p">:</span>
-                                <span class="n">line</span> <span class="o">+=</span> <span class="n">i</span>
-                            <span class="c1"># Force a non-string to string.</span>
-                            <span class="k">else</span><span class="p">:</span>
-                                <span class="n">line</span> <span class="o">+=</span> <span class="nb">str</span><span class="p">(</span><span class="n">i</span><span class="p">)</span>
-                                <span class="n">num_forced</span> <span class="o">+=</span> <span class="mi">1</span>
-                            <span class="k">if</span> <span class="n">list_cur</span> <span class="o">!=</span> <span class="nb">len</span><span class="p">(</span><span class="n">cur_item</span><span class="p">):</span>
-                                <span class="n">line</span> <span class="o">+=</span> <span class="s2">&quot;;&quot;</span>
-                    <span class="c1"># If the item is neither a string nor a list, force it to a string.</span>
-                    <span class="k">else</span><span class="p">:</span>
-                        <span class="n">line</span> <span class="o">+=</span> <span class="nb">str</span><span class="p">(</span><span class="n">cur_item</span><span class="p">)</span>
-                        <span class="n">num_forced</span> <span class="o">+=</span> <span class="mi">1</span>
-                <span class="c1"># Unless it is the last tag, add a separating tab.</span>
-                <span class="k">if</span> <span class="n">tags_cur</span> <span class="o">!=</span> <span class="nb">len</span><span class="p">(</span><span class="n">types</span><span class="p">):</span>
-                    <span class="n">line</span> <span class="o">+=</span> <span class="s2">&quot;</span><span class="se">\t</span><span class="s2">&quot;</span>
-        <span class="c1"># Give the line to string or file.</span>
-        <span class="n">line</span> <span class="o">+=</span> <span class="s2">&quot;</span><span class="se">\n</span><span class="s2">&quot;</span>
-        <span class="k">if</span> <span class="n">fname</span> <span class="ow">is</span> <span class="ow">not</span> <span class="bp">None</span><span class="p">:</span>
-            <span class="n">f</span><span class="o">.</span><span class="n">write</span><span class="p">(</span><span class="n">line</span><span class="p">)</span>
-        <span class="k">else</span><span class="p">:</span>
-            <span class="n">out</span> <span class="o">+=</span> <span class="n">line</span>
-    <span class="k">if</span> <span class="n">num_forced</span> <span class="o">&gt;</span> <span class="mi">0</span><span class="p">:</span>
-        <span class="n">warnings</span><span class="o">.</span><span class="n">warn</span><span class="p">(</span><span class="s2">&quot;Non-string input forced to string {} time(s).&quot;</span><span class="o">.</span><span class="n">format</span><span class="p">(</span><span class="n">num_forced</span><span class="p">))</span>
-    <span class="k">if</span> <span class="n">fname</span> <span class="ow">is</span> <span class="ow">not</span> <span class="bp">None</span><span class="p">:</span>
-        <span class="n">f</span><span class="o">.</span><span class="n">close</span><span class="p">()</span>
-        <span class="n">out</span> <span class="o">=</span> <span class="s2">&quot;Data written to {}&quot;</span><span class="o">.</span><span class="n">format</span><span class="p">(</span><span class="n">fname</span><span class="p">)</span>
-    <span class="k">return</span> <span class="n">out</span>
-</pre></div>
-
-  </div>
-</div>
-
-  </div>
-  
-            
-  <div class="item">
-    <div class="name def" id="gitnet.commit_log.CommitLog.vector">
-    <p>def <span class="ident">vector</span>(</p><p>self, tag)</p>
-    </div>
-    
-
-    
-  
-    <div class="desc"><p>Returns a list containing all of the (keyless) values of a certain tag in the Log collection.
-:param tag: A collection tag. See subclass documentation for subclass-specific tags.
-:return: Returns a list of values (usually strings or numbers).</p></div>
-  <div class="source_cont">
-  <p class="source_link"><a href="javascript:void(0);" onclick="toggle('source-gitnet.commit_log.CommitLog.vector', this);">Show source &equiv;</a></p>
-  <div id="source-gitnet.commit_log.CommitLog.vector" class="source">
-    <div class="codehilite"><pre><span></span><span class="k">def</span> <span class="nf">vector</span><span class="p">(</span><span class="bp">self</span><span class="p">,</span> <span class="n">tag</span><span class="p">):</span>
-    <span class="sd">&quot;&quot;&quot;</span>
-<span class="sd">    Returns a list containing all of the (keyless) values of a certain tag in the Log collection.</span>
-<span class="sd">    :param tag: A collection tag. See subclass documentation for subclass-specific tags.</span>
-<span class="sd">    :return: Returns a list of values (usually strings or numbers).</span>
-<span class="sd">    &quot;&quot;&quot;</span>
-    <span class="n">v</span> <span class="o">=</span> <span class="p">[]</span>
-    <span class="k">for</span> <span class="n">record</span> <span class="ow">in</span> <span class="bp">self</span><span class="o">.</span><span class="n">collection</span><span class="p">:</span>
-        <span class="k">if</span> <span class="n">tag</span> <span class="ow">in</span> <span class="bp">self</span><span class="o">.</span><span class="n">collection</span><span class="p">[</span><span class="n">record</span><span class="p">]</span><span class="o">.</span><span class="n">keys</span><span class="p">():</span>
-            <span class="n">value</span> <span class="o">=</span> <span class="bp">self</span><span class="o">.</span><span class="n">collection</span><span class="p">[</span><span class="n">record</span><span class="p">][</span><span class="n">tag</span><span class="p">]</span>
-            <span class="k">if</span> <span class="nb">type</span><span class="p">(</span><span class="n">value</span><span class="p">)</span> <span class="ow">is</span> <span class="nb">list</span><span class="p">:</span>
-                <span class="k">for</span> <span class="n">i</span> <span class="ow">in</span> <span class="n">value</span><span class="p">:</span>
-                    <span class="n">v</span><span class="o">.</span><span class="n">append</span><span class="p">(</span><span class="n">i</span><span class="p">)</span>
-            <span class="k">else</span><span class="p">:</span>
-                <span class="n">v</span><span class="o">.</span><span class="n">append</span><span class="p">(</span><span class="n">value</span><span class="p">)</span>
-    <span class="k">return</span> <span class="n">v</span>
-</pre></div>
-
-  </div>
-</div>
-
-  </div>
-  
-            
-  <div class="item">
-    <div class="name def" id="gitnet.commit_log.CommitLog.write_edges">
-    <p>def <span class="ident">write_edges</span>(</p><p>self, fname, mode1, mode2, helper=&lt;function edges_simple at 0x114890620&gt;, edge_attribute=[&#39;weight&#39;, &#39;date&#39;])</p>
-    </div>
-    
-
-    
-  
-    <div class="desc"><p>Writes an edge list with attributes.
-:param fname: A string indicating the path or file name to write to.
-:param mode1: The tag string for the first mode type.
-:param mode2: The tag string for the second mode type.
-:param helper: The helper function used to generate the edges.
-:param edge_attribute: The tag names of attributes to be saved for each edge
-:return: None</p>
-<p>Notes:
-Currently, two edge_helper functions are available in gitnet.gn_helpers:
-1. simple_edge
-    Creates an unweighted edge, and saves the attributes specified by edge_attributes.
-2. changes_edge
-    Only to be used for Author/File networks, with "changes" from "git log --stat" logs (as in a CommitLog).
-    Computes edges between authors (mode1) and files (mode2) based on the number of lines changed in the
-    corresponding changes (e.g. weight is 6 for "README.md | 6 +++---").</p></div>
-  <div class="source_cont">
-  <p class="source_link"><a href="javascript:void(0);" onclick="toggle('source-gitnet.commit_log.CommitLog.write_edges', this);">Show source &equiv;</a></p>
-  <div id="source-gitnet.commit_log.CommitLog.write_edges" class="source">
-    <div class="codehilite"><pre><span></span><span class="k">def</span> <span class="nf">write_edges</span><span class="p">(</span><span class="bp">self</span><span class="p">,</span> <span class="n">fname</span><span class="p">,</span> <span class="n">mode1</span><span class="p">,</span> <span class="n">mode2</span><span class="p">,</span> <span class="n">helper</span><span class="o">=</span><span class="n">edges_simple</span><span class="p">,</span> <span class="n">edge_attribute</span><span class="o">=</span><span class="p">[</span><span class="s1">&#39;weight&#39;</span><span class="p">,</span> <span class="s1">&#39;date&#39;</span><span class="p">]):</span>
-    <span class="sd">&quot;&quot;&quot;</span>
-<span class="sd">    Writes an edge list with attributes.</span>
-<span class="sd">    :param fname: A string indicating the path or file name to write to.</span>
-<span class="sd">    :param mode1: The tag string for the first mode type.</span>
-<span class="sd">    :param mode2: The tag string for the second mode type.</span>
-<span class="sd">    :param helper: The helper function used to generate the edges.</span>
-<span class="sd">    :param edge_attribute: The tag names of attributes to be saved for each edge</span>
-<span class="sd">    :return: None</span>
-<span class="sd">    Notes:</span>
-<span class="sd">    Currently, two edge_helper functions are available in gitnet.gn_helpers:</span>
-<span class="sd">    1. simple_edge</span>
-<span class="sd">        Creates an unweighted edge, and saves the attributes specified by edge_attributes.</span>
-<span class="sd">    2. changes_edge</span>
-<span class="sd">        Only to be used for Author/File networks, with &quot;changes&quot; from &quot;git log --stat&quot; logs (as in a CommitLog).</span>
-<span class="sd">        Computes edges between authors (mode1) and files (mode2) based on the number of lines changed in the</span>
-<span class="sd">        corresponding changes (e.g. weight is 6 for &quot;README.md | 6 +++---&quot;).</span>
-<span class="sd">    &quot;&quot;&quot;</span>
-    <span class="n">f</span> <span class="o">=</span> <span class="nb">open</span><span class="p">(</span><span class="n">fname</span><span class="p">,</span> <span class="s2">&quot;w&quot;</span><span class="p">,</span> <span class="n">encoding</span><span class="o">=</span><span class="s2">&quot;utf-8&quot;</span><span class="p">)</span>
-    <span class="c1"># Define attributes</span>
-    <span class="n">attrs</span> <span class="o">=</span> <span class="p">[</span><span class="s2">&quot;id1&quot;</span><span class="p">,</span> <span class="s2">&quot;id2&quot;</span><span class="p">]</span> <span class="o">+</span> <span class="n">edge_attribute</span> <span class="c1"># Writes header</span>
-    <span class="c1"># Write header</span>
-    <span class="n">cur</span> <span class="o">=</span> <span class="nb">len</span><span class="p">(</span><span class="n">attrs</span><span class="p">)</span>
-    <span class="k">for</span> <span class="n">colname</span> <span class="ow">in</span> <span class="n">attrs</span><span class="p">:</span>
-        <span class="n">f</span><span class="o">.</span><span class="n">write</span><span class="p">(</span><span class="n">colname</span><span class="p">)</span>
-        <span class="k">if</span> <span class="n">cur</span> <span class="o">&gt;</span> <span class="mi">1</span><span class="p">:</span>
-            <span class="n">f</span><span class="o">.</span><span class="n">write</span><span class="p">(</span><span class="s2">&quot;,&quot;</span><span class="p">)</span>
-            <span class="n">cur</span> <span class="o">-=</span> <span class="mi">1</span>
-        <span class="k">else</span><span class="p">:</span>
-            <span class="n">f</span><span class="o">.</span><span class="n">write</span><span class="p">(</span><span class="s2">&quot;</span><span class="se">\n</span><span class="s2">&quot;</span><span class="p">)</span>
-    <span class="c1"># Write IDHash1,IDHash2,weight,month-day-year</span>
-    <span class="k">for</span> <span class="n">edge</span> <span class="ow">in</span> <span class="bp">self</span><span class="o">.</span><span class="n">generate_edges</span><span class="p">(</span><span class="n">mode1</span><span class="p">,</span> <span class="n">mode2</span><span class="p">,</span> <span class="n">helper</span><span class="p">,</span> <span class="n">edge_attribute</span><span class="p">):</span>
-        <span class="n">f</span><span class="o">.</span><span class="n">write</span><span class="p">(</span><span class="s2">&quot;{},{}&quot;</span><span class="o">.</span><span class="n">format</span><span class="p">(</span><span class="n">edge</span><span class="p">[</span><span class="mi">0</span><span class="p">],</span> <span class="n">edge</span><span class="p">[</span><span class="mi">1</span><span class="p">]))</span> <span class="c1"># Writes edges</span>
-        <span class="k">for</span> <span class="n">tag</span> <span class="ow">in</span> <span class="n">edge_attribute</span><span class="p">:</span>
-            <span class="k">if</span> <span class="n">tag</span> <span class="ow">in</span> <span class="n">edge</span><span class="p">[</span><span class="mi">2</span><span class="p">]</span><span class="o">.</span><span class="n">keys</span><span class="p">():</span>
-                <span class="k">if</span> <span class="n">tag</span> <span class="o">==</span> <span class="s2">&quot;date&quot;</span><span class="p">:</span>
-                    <span class="n">date</span> <span class="o">=</span> <span class="n">datetime_git</span><span class="p">(</span><span class="n">edge</span><span class="p">[</span><span class="mi">2</span><span class="p">][</span><span class="s2">&quot;date&quot;</span><span class="p">])</span><span class="o">.</span><span class="n">date</span><span class="p">()</span>
-                    <span class="n">f</span><span class="o">.</span><span class="n">write</span><span class="p">(</span><span class="s2">&quot;,{}-{}-{}&quot;</span><span class="o">.</span><span class="n">format</span><span class="p">(</span><span class="n">date</span><span class="o">.</span><span class="n">month</span><span class="p">,</span> <span class="n">date</span><span class="o">.</span><span class="n">day</span><span class="p">,</span> <span class="n">date</span><span class="o">.</span><span class="n">year</span><span class="p">))</span>
-                <span class="k">else</span><span class="p">:</span>
-                    <span class="n">f</span><span class="o">.</span><span class="n">write</span><span class="p">(</span><span class="s2">&quot;,{}&quot;</span><span class="o">.</span><span class="n">format</span><span class="p">(</span><span class="n">edge</span><span class="p">[</span><span class="mi">2</span><span class="p">][</span><span class="n">tag</span><span class="p">]))</span>
-            <span class="k">else</span><span class="p">:</span>
-                <span class="n">f</span><span class="o">.</span><span class="n">write</span><span class="p">(</span><span class="s2">&quot;,NA&quot;</span><span class="p">)</span>
-        <span class="n">f</span><span class="o">.</span><span class="n">write</span><span class="p">(</span><span class="s2">&quot;</span><span class="se">\n</span><span class="s2">&quot;</span><span class="p">)</span>
-    <span class="c1"># Close file and print summary.</span>
-    <span class="n">f</span><span class="o">.</span><span class="n">close</span><span class="p">()</span>
-    <span class="k">print</span><span class="p">(</span><span class="s2">&quot;Wrote edgelist with attributes to {}.&quot;</span><span class="o">.</span><span class="n">format</span><span class="p">(</span><span class="n">fname</span><span class="p">))</span>
-</pre></div>
-
-  </div>
-</div>
-
-  </div>
-  
-            
-  <div class="item">
-    <div class="name def" id="gitnet.commit_log.CommitLog.write_nodes">
-    <p>def <span class="ident">write_nodes</span>(</p><p>self, fname, mode1, mode2, keep_atom1=[], keep_vector1=[], keep_atom2=[], keep_vector2=[])</p>
-    </div>
-    
-
-    
-  
-    <div class="desc"><p>Writes a list of nodes with attributes.
-:param fname: A string indicating the path or file name to write to.
-:param mode1: The tag string for the first mode type.
-:param mode2: The tag string for the second mode type.
-:param keep_atom1: The tag names of attributes to be saved once for each node of mode1.
-:param keep_vector1: The tag names of attributes to be repeatedly once for each node of mode1.
-:param keep_atom2: The tag names of attributes to be saved once for each node of mode2.
-:param keep_vector2: The tag names of attributes to be repeatedly once for each node of mode2.
-:return: None</p></div>
-  <div class="source_cont">
-  <p class="source_link"><a href="javascript:void(0);" onclick="toggle('source-gitnet.commit_log.CommitLog.write_nodes', this);">Show source &equiv;</a></p>
-  <div id="source-gitnet.commit_log.CommitLog.write_nodes" class="source">
-    <div class="codehilite"><pre><span></span><span class="k">def</span> <span class="nf">write_nodes</span><span class="p">(</span><span class="bp">self</span><span class="p">,</span> <span class="n">fname</span><span class="p">,</span> <span class="n">mode1</span><span class="p">,</span> <span class="n">mode2</span><span class="p">,</span> <span class="n">keep_atom1</span><span class="o">=</span><span class="p">[],</span> <span class="n">keep_vector1</span><span class="o">=</span><span class="p">[],</span> <span class="n">keep_atom2</span><span class="o">=</span><span class="p">[],</span> <span class="n">keep_vector2</span><span class="o">=</span><span class="p">[]):</span>
-    <span class="sd">&quot;&quot;&quot;</span>
-<span class="sd">    Writes a list of nodes with attributes.</span>
-<span class="sd">    :param fname: A string indicating the path or file name to write to.</span>
-<span class="sd">    :param mode1: The tag string for the first mode type.</span>
-<span class="sd">    :param mode2: The tag string for the second mode type.</span>
-<span class="sd">    :param keep_atom1: The tag names of attributes to be saved once for each node of mode1.</span>
-<span class="sd">    :param keep_vector1: The tag names of attributes to be repeatedly once for each node of mode1.</span>
-<span class="sd">    :param keep_atom2: The tag names of attributes to be saved once for each node of mode2.</span>
-<span class="sd">    :param keep_vector2: The tag names of attributes to be repeatedly once for each node of mode2.</span>
-<span class="sd">    :return: None</span>
-<span class="sd">    &quot;&quot;&quot;</span>
-    <span class="n">f</span> <span class="o">=</span> <span class="nb">open</span><span class="p">(</span><span class="n">fname</span><span class="p">,</span> <span class="s2">&quot;w&quot;</span><span class="p">,</span> <span class="n">encoding</span><span class="o">=</span><span class="s2">&quot;utf-8&quot;</span><span class="p">)</span>
-    <span class="c1"># Define attributes</span>
-    <span class="n">attrs</span> <span class="o">=</span> <span class="p">[</span><span class="s2">&quot;hashid&quot;</span><span class="p">,</span> <span class="s2">&quot;id&quot;</span><span class="p">,</span> <span class="s2">&quot;type&quot;</span><span class="p">]</span> <span class="o">+</span> <span class="n">keep_atom1</span> <span class="o">+</span> <span class="n">keep_vector1</span> <span class="o">+</span> <span class="n">keep_atom2</span> <span class="o">+</span> <span class="n">keep_vector2</span>
-    <span class="c1"># Write header</span>
-    <span class="n">cur</span> <span class="o">=</span> <span class="nb">len</span><span class="p">(</span><span class="n">attrs</span><span class="p">)</span>
-    <span class="k">for</span> <span class="n">colname</span> <span class="ow">in</span> <span class="n">attrs</span><span class="p">:</span>
-        <span class="n">f</span><span class="o">.</span><span class="n">write</span><span class="p">(</span><span class="n">colname</span><span class="p">)</span>
-        <span class="k">if</span> <span class="n">cur</span> <span class="o">&gt;</span> <span class="mi">1</span><span class="p">:</span>
-            <span class="n">f</span><span class="o">.</span><span class="n">write</span><span class="p">(</span><span class="s2">&quot;,&quot;</span><span class="p">)</span>
-            <span class="n">cur</span> <span class="o">-=</span> <span class="mi">1</span>
-        <span class="k">else</span><span class="p">:</span>
-            <span class="n">f</span><span class="o">.</span><span class="n">write</span><span class="p">(</span><span class="s2">&quot;</span><span class="se">\n</span><span class="s2">&quot;</span><span class="p">)</span>
-    <span class="c1"># Write IDHash, Name, type, ... [data]</span>
-    <span class="k">for</span> <span class="n">node</span><span class="p">,</span> <span class="n">values</span> <span class="ow">in</span> <span class="bp">self</span><span class="o">.</span><span class="n">generate_nodes</span><span class="p">(</span><span class="n">mode1</span><span class="p">,</span> <span class="n">mode2</span><span class="p">,</span> <span class="n">keep_atom1</span><span class="p">,</span> <span class="n">keep_vector1</span><span class="p">,</span> <span class="n">keep_atom2</span><span class="p">,</span> <span class="n">keep_vector2</span><span class="p">):</span>
-        <span class="n">values</span><span class="p">[</span><span class="s2">&quot;hashid&quot;</span><span class="p">]</span> <span class="o">=</span> <span class="nb">hash</span><span class="p">(</span><span class="n">node</span><span class="p">)</span>
-        <span class="n">ncur</span> <span class="o">=</span> <span class="nb">len</span><span class="p">(</span><span class="n">attrs</span><span class="p">)</span>
-        <span class="k">for</span> <span class="n">tag</span> <span class="ow">in</span> <span class="n">attrs</span><span class="p">:</span>
-            <span class="k">if</span> <span class="n">tag</span> <span class="ow">in</span> <span class="n">values</span><span class="o">.</span><span class="n">keys</span><span class="p">():</span>
-                <span class="n">val</span> <span class="o">=</span> <span class="n">values</span><span class="p">[</span><span class="n">tag</span><span class="p">]</span>
-                <span class="k">if</span> <span class="nb">type</span><span class="p">(</span><span class="n">val</span><span class="p">)</span> <span class="ow">is</span> <span class="nb">int</span> <span class="ow">or</span> <span class="nb">type</span><span class="p">(</span><span class="n">val</span><span class="p">)</span> <span class="ow">is</span> <span class="nb">str</span><span class="p">:</span>
-                    <span class="n">f</span><span class="o">.</span><span class="n">write</span><span class="p">(</span><span class="nb">str</span><span class="p">(</span><span class="n">val</span><span class="p">))</span>
-                <span class="k">if</span> <span class="nb">type</span><span class="p">(</span><span class="n">val</span><span class="p">)</span> <span class="ow">is</span> <span class="nb">list</span><span class="p">:</span>
-                    <span class="n">valstring</span> <span class="o">=</span> <span class="s2">&quot;&quot;</span>
-                    <span class="n">vcur</span> <span class="o">=</span> <span class="nb">len</span><span class="p">(</span><span class="n">val</span><span class="p">)</span>
-                    <span class="k">for</span> <span class="n">i</span> <span class="ow">in</span> <span class="n">val</span><span class="p">:</span>
-                        <span class="n">valstring</span> <span class="o">+=</span> <span class="nb">str</span><span class="p">(</span><span class="n">i</span><span class="p">)</span>
-                        <span class="k">if</span> <span class="n">vcur</span> <span class="o">&gt;</span> <span class="mi">1</span><span class="p">:</span>
-                            <span class="n">valstring</span> <span class="o">+=</span> <span class="s2">&quot;;&quot;</span>
-                        <span class="n">vcur</span> <span class="o">-=</span> <span class="mi">1</span>
-                    <span class="n">f</span><span class="o">.</span><span class="n">write</span><span class="p">(</span><span class="n">valstring</span><span class="p">)</span>
-            <span class="k">else</span><span class="p">:</span>
-                <span class="n">f</span><span class="o">.</span><span class="n">write</span><span class="p">(</span><span class="s2">&quot;NA&quot;</span><span class="p">)</span>
-            <span class="k">if</span> <span class="n">ncur</span> <span class="o">&gt;</span> <span class="mi">1</span><span class="p">:</span>
-                <span class="n">f</span><span class="o">.</span><span class="n">write</span><span class="p">(</span><span class="s2">&quot;,&quot;</span><span class="p">)</span>
-                <span class="n">ncur</span> <span class="o">-=</span> <span class="mi">1</span>
-            <span class="k">else</span><span class="p">:</span>
-                <span class="n">f</span><span class="o">.</span><span class="n">write</span><span class="p">(</span><span class="s2">&quot;</span><span class="se">\n</span><span class="s2">&quot;</span><span class="p">)</span>
-    <span class="n">f</span><span class="o">.</span><span class="n">close</span><span class="p">()</span>
-    <span class="k">print</span><span class="p">(</span><span class="s2">&quot;Wrote node attributes to {}.&quot;</span><span class="o">.</span><span class="n">format</span><span class="p">(</span><span class="n">fname</span><span class="p">))</span>
-</pre></div>
-
-  </div>
-</div>
-
-  </div>
-  
-      </div>
-      </div>
-
-  </section>
-
-    </article>
-  <div class="clear"> </div>
-  <footer id="footer">
-    <p>
-      Documentation generated by
-      <a href="https://github.com/BurntSushi/pdoc">pdoc 0.3.2</a>
-    </p>
-
-    <p>pdoc is in the public domain with the
-      <a href="http://unlicense.org">UNLICENSE</a></p>
-
-    <p>Design by <a href="http://nadh.in">Kailash Nadh</a></p>
-  </footer>
-</div>
-</body>
-</html>
-=======
-<!doctype html>
-<head>
-  <meta http-equiv="Content-Type" content="text/html; charset=utf-8" />
-  <meta name="viewport" content="width=device-width, initial-scale=1, minimum-scale=1" />
-
-    <title>gitnet.commit_log API documentation</title>
-    <meta name="description" content="" />
-
-  <link href='http://fonts.googleapis.com/css?family=Source+Sans+Pro:400,300' rel='stylesheet' type='text/css'>
-  
-  <style type="text/css">
-  
-* {
-  box-sizing: border-box;
-}
-/*! normalize.css v1.1.1 | MIT License | git.io/normalize */
-
-/* ==========================================================================
-   HTML5 display definitions
-   ========================================================================== */
-
-/**
- * Correct `block` display not defined in IE 6/7/8/9 and Firefox 3.
- */
-
-article,
-aside,
-details,
-figcaption,
-figure,
-footer,
-header,
-hgroup,
-main,
-nav,
-section,
-summary {
-    display: block;
-}
-
-/**
- * Correct `inline-block` display not defined in IE 6/7/8/9 and Firefox 3.
- */
-
-audio,
-canvas,
-video {
-    display: inline-block;
-    *display: inline;
-    *zoom: 1;
-}
-
-/**
- * Prevent modern browsers from displaying `audio` without controls.
- * Remove excess height in iOS 5 devices.
- */
-
-audio:not([controls]) {
-    display: none;
-    height: 0;
-}
-
-/**
- * Address styling not present in IE 7/8/9, Firefox 3, and Safari 4.
- * Known issue: no IE 6 support.
- */
-
-[hidden] {
-    display: none;
-}
-
-/* ==========================================================================
-   Base
-   ========================================================================== */
-
-/**
- * 1. Prevent system color scheme's background color being used in Firefox, IE,
- *    and Opera.
- * 2. Prevent system color scheme's text color being used in Firefox, IE, and
- *    Opera.
- * 3. Correct text resizing oddly in IE 6/7 when body `font-size` is set using
- *    `em` units.
- * 4. Prevent iOS text size adjust after orientation change, without disabling
- *    user zoom.
- */
-
-html {
-    background: #fff; /* 1 */
-    color: #000; /* 2 */
-    font-size: 100%; /* 3 */
-    -webkit-text-size-adjust: 100%; /* 4 */
-    -ms-text-size-adjust: 100%; /* 4 */
-}
-
-/**
- * Address `font-family` inconsistency between `textarea` and other form
- * elements.
- */
-
-html,
-button,
-input,
-select,
-textarea {
-    font-family: sans-serif;
-}
-
-/**
- * Address margins handled incorrectly in IE 6/7.
- */
-
-body {
-    margin: 0;
-}
-
-/* ==========================================================================
-   Links
-   ========================================================================== */
-
-/**
- * Address `outline` inconsistency between Chrome and other browsers.
- */
-
-a:focus {
-    outline: thin dotted;
-}
-
-/**
- * Improve readability when focused and also mouse hovered in all browsers.
- */
-
-a:active,
-a:hover {
-    outline: 0;
-}
-
-/* ==========================================================================
-   Typography
-   ========================================================================== */
-
-/**
- * Address font sizes and margins set differently in IE 6/7.
- * Address font sizes within `section` and `article` in Firefox 4+, Safari 5,
- * and Chrome.
- */
-
-h1 {
-    font-size: 2em;
-    margin: 0.67em 0;
-}
-
-h2 {
-    font-size: 1.5em;
-    margin: 0.83em 0;
-}
-
-h3 {
-    font-size: 1.17em;
-    margin: 1em 0;
-}
-
-h4 {
-    font-size: 1em;
-    margin: 1.33em 0;
-}
-
-h5 {
-    font-size: 0.83em;
-    margin: 1.67em 0;
-}
-
-h6 {
-    font-size: 0.67em;
-    margin: 2.33em 0;
-}
-
-/**
- * Address styling not present in IE 7/8/9, Safari 5, and Chrome.
- */
-
-abbr[title] {
-    border-bottom: 1px dotted;
-}
-
-/**
- * Address style set to `bolder` in Firefox 3+, Safari 4/5, and Chrome.
- */
-
-b,
-strong {
-    font-weight: bold;
-}
-
-blockquote {
-    margin: 1em 40px;
-}
-
-/**
- * Address styling not present in Safari 5 and Chrome.
- */
-
-dfn {
-    font-style: italic;
-}
-
-/**
- * Address differences between Firefox and other browsers.
- * Known issue: no IE 6/7 normalization.
- */
-
-hr {
-    -moz-box-sizing: content-box;
-    box-sizing: content-box;
-    height: 0;
-}
-
-/**
- * Address styling not present in IE 6/7/8/9.
- */
-
-mark {
-    background: #ff0;
-    color: #000;
-}
-
-/**
- * Address margins set differently in IE 6/7.
- */
-
-p,
-pre {
-    margin: 1em 0;
-}
-
-/**
- * Correct font family set oddly in IE 6, Safari 4/5, and Chrome.
- */
-
-code,
-kbd,
-pre,
-samp {
-    font-family: monospace, serif;
-    _font-family: 'courier new', monospace;
-    font-size: 1em;
-}
-
-/**
- * Improve readability of pre-formatted text in all browsers.
- */
-
-pre {
-    white-space: pre;
-    white-space: pre-wrap;
-    word-wrap: break-word;
-}
-
-/**
- * Address CSS quotes not supported in IE 6/7.
- */
-
-q {
-    quotes: none;
-}
-
-/**
- * Address `quotes` property not supported in Safari 4.
- */
-
-q:before,
-q:after {
-    content: '';
-    content: none;
-}
-
-/**
- * Address inconsistent and variable font size in all browsers.
- */
-
-small {
-    font-size: 80%;
-}
-
-/**
- * Prevent `sub` and `sup` affecting `line-height` in all browsers.
- */
-
-sub,
-sup {
-    font-size: 75%;
-    line-height: 0;
-    position: relative;
-    vertical-align: baseline;
-}
-
-sup {
-    top: -0.5em;
-}
-
-sub {
-    bottom: -0.25em;
-}
-
-/* ==========================================================================
-   Lists
-   ========================================================================== */
-
-/**
- * Address margins set differently in IE 6/7.
- */
-
-dl,
-menu,
-ol,
-ul {
-    margin: 1em 0;
-}
-
-dd {
-    margin: 0 0 0 40px;
-}
-
-/**
- * Address paddings set differently in IE 6/7.
- */
-
-menu,
-ol,
-ul {
-    padding: 0 0 0 40px;
-}
-
-/**
- * Correct list images handled incorrectly in IE 7.
- */
-
-nav ul,
-nav ol {
-    list-style: none;
-    list-style-image: none;
-}
-
-/* ==========================================================================
-   Embedded content
-   ========================================================================== */
-
-/**
- * 1. Remove border when inside `a` element in IE 6/7/8/9 and Firefox 3.
- * 2. Improve image quality when scaled in IE 7.
- */
-
-img {
-    border: 0; /* 1 */
-    -ms-interpolation-mode: bicubic; /* 2 */
-}
-
-/**
- * Correct overflow displayed oddly in IE 9.
- */
-
-svg:not(:root) {
-    overflow: hidden;
-}
-
-/* ==========================================================================
-   Figures
-   ========================================================================== */
-
-/**
- * Address margin not present in IE 6/7/8/9, Safari 5, and Opera 11.
- */
-
-figure {
-    margin: 0;
-}
-
-/* ==========================================================================
-   Forms
-   ========================================================================== */
-
-/**
- * Correct margin displayed oddly in IE 6/7.
- */
-
-form {
-    margin: 0;
-}
-
-/**
- * Define consistent border, margin, and padding.
- */
-
-fieldset {
-    border: 1px solid #c0c0c0;
-    margin: 0 2px;
-    padding: 0.35em 0.625em 0.75em;
-}
-
-/**
- * 1. Correct color not being inherited in IE 6/7/8/9.
- * 2. Correct text not wrapping in Firefox 3.
- * 3. Correct alignment displayed oddly in IE 6/7.
- */
-
-legend {
-    border: 0; /* 1 */
-    padding: 0;
-    white-space: normal; /* 2 */
-    *margin-left: -7px; /* 3 */
-}
-
-/**
- * 1. Correct font size not being inherited in all browsers.
- * 2. Address margins set differently in IE 6/7, Firefox 3+, Safari 5,
- *    and Chrome.
- * 3. Improve appearance and consistency in all browsers.
- */
-
-button,
-input,
-select,
-textarea {
-    font-size: 100%; /* 1 */
-    margin: 0; /* 2 */
-    vertical-align: baseline; /* 3 */
-    *vertical-align: middle; /* 3 */
-}
-
-/**
- * Address Firefox 3+ setting `line-height` on `input` using `!important` in
- * the UA stylesheet.
- */
-
-button,
-input {
-    line-height: normal;
-}
-
-/**
- * Address inconsistent `text-transform` inheritance for `button` and `select`.
- * All other form control elements do not inherit `text-transform` values.
- * Correct `button` style inheritance in Chrome, Safari 5+, and IE 6+.
- * Correct `select` style inheritance in Firefox 4+ and Opera.
- */
-
-button,
-select {
-    text-transform: none;
-}
-
-/**
- * 1. Avoid the WebKit bug in Android 4.0.* where (2) destroys native `audio`
- *    and `video` controls.
- * 2. Correct inability to style clickable `input` types in iOS.
- * 3. Improve usability and consistency of cursor style between image-type
- *    `input` and others.
- * 4. Remove inner spacing in IE 7 without affecting normal text inputs.
- *    Known issue: inner spacing remains in IE 6.
- */
-
-button,
-html input[type="button"], /* 1 */
-input[type="reset"],
-input[type="submit"] {
-    -webkit-appearance: button; /* 2 */
-    cursor: pointer; /* 3 */
-    *overflow: visible;  /* 4 */
-}
-
-/**
- * Re-set default cursor for disabled elements.
- */
-
-button[disabled],
-html input[disabled] {
-    cursor: default;
-}
-
-/**
- * 1. Address box sizing set to content-box in IE 8/9.
- * 2. Remove excess padding in IE 8/9.
- * 3. Remove excess padding in IE 7.
- *    Known issue: excess padding remains in IE 6.
- */
-
-input[type="checkbox"],
-input[type="radio"] {
-    box-sizing: border-box; /* 1 */
-    padding: 0; /* 2 */
-    *height: 13px; /* 3 */
-    *width: 13px; /* 3 */
-}
-
-/**
- * 1. Address `appearance` set to `searchfield` in Safari 5 and Chrome.
- * 2. Address `box-sizing` set to `border-box` in Safari 5 and Chrome
- *    (include `-moz` to future-proof).
- */
-
-input[type="search"] {
-    -webkit-appearance: textfield; /* 1 */
-    -moz-box-sizing: content-box;
-    -webkit-box-sizing: content-box; /* 2 */
-    box-sizing: content-box;
-}
-
-/**
- * Remove inner padding and search cancel button in Safari 5 and Chrome
- * on OS X.
- */
-
-input[type="search"]::-webkit-search-cancel-button,
-input[type="search"]::-webkit-search-decoration {
-    -webkit-appearance: none;
-}
-
-/**
- * Remove inner padding and border in Firefox 3+.
- */
-
-button::-moz-focus-inner,
-input::-moz-focus-inner {
-    border: 0;
-    padding: 0;
-}
-
-/**
- * 1. Remove default vertical scrollbar in IE 6/7/8/9.
- * 2. Improve readability and alignment in all browsers.
- */
-
-textarea {
-    overflow: auto; /* 1 */
-    vertical-align: top; /* 2 */
-}
-
-/* ==========================================================================
-   Tables
-   ========================================================================== */
-
-/**
- * Remove most spacing between table cells.
- */
-
-table {
-    border-collapse: collapse;
-    border-spacing: 0;
-}
-
-  </style>
-
-  <style type="text/css">
-  
-  html, body {
-    margin: 0;
-    padding: 0;
-    min-height: 100%;
-  }
-  body {
-    background: #fff;
-    font-family: "Source Sans Pro", "Helvetica Neueue", Helvetica, sans;
-    font-weight: 300;
-    font-size: 16px;
-    line-height: 1.6em;
-  }
-  #content {
-    width: 70%;
-    max-width: 850px;
-    float: left;
-    padding: 30px 60px;
-    border-left: 1px solid #ddd;
-  }
-  #sidebar {
-    width: 25%;
-    float: left;
-    padding: 30px;
-    overflow: hidden;
-  }
-  #nav {
-    font-size: 130%;
-    margin: 0 0 15px 0;
-  }
-
-  #top {
-    display: block;
-    position: fixed;
-    bottom: 5px;
-    left: 5px;
-    font-size: .85em;
-    text-transform: uppercase;
-  }
-
-  #footer {
-    font-size: .75em;
-    padding: 5px 30px;
-    border-top: 1px solid #ddd;
-    text-align: right;
-  }
-    #footer p {
-      margin: 0 0 0 30px;
-      display: inline-block;
-    }
-
-  h1, h2, h3, h4, h5 {
-    font-weight: 300;
-  }
-  h1 {
-    font-size: 2.5em;
-    line-height: 1.1em;
-    margin: 0 0 .50em 0;
-  }
-
-  h2 {
-    font-size: 1.75em;
-    margin: 1em 0 .50em 0;
-  }
-
-  h3 {
-    margin: 25px 0 10px 0;
-  }
-
-  h4 {
-    margin: 0;
-    font-size: 105%;
-  }
-
-  a {
-    color: #058;
-    text-decoration: none;
-    transition: color .3s ease-in-out;
-  }
-
-  a:hover {
-    color: #e08524;
-    transition: color .3s ease-in-out;
-  }
-
-  pre, code, .mono, .name {
-    font-family: "Ubuntu Mono", "Cousine", "DejaVu Sans Mono", monospace;
-  }
-
-  .title .name {
-    font-weight: bold;
-  }
-  .section-title {
-    margin-top: 2em;
-  }
-  .ident {
-    color: #900;
-  }
-
-  code {
-    background: #f9f9f9;
-  } 
-
-  pre {
-    background: #fefefe;
-    border: 1px solid #ddd;
-    box-shadow: 2px 2px 0 #f3f3f3;
-    margin: 0 30px;
-    padding: 15px 30px;
-  }
-
-  .codehilite {
-    margin: 0 30px 10px 30px;
-  }
-
-    .codehilite pre {
-      margin: 0;
-    }
-    .codehilite .err { background: #ff3300; color: #fff !important; } 
-
-  table#module-list {
-    font-size: 110%;
-  }
-
-    table#module-list tr td:first-child {
-      padding-right: 10px;
-      white-space: nowrap;
-    }
-
-    table#module-list td {
-      vertical-align: top;
-      padding-bottom: 8px;
-    }
-
-      table#module-list td p {
-        margin: 0 0 7px 0;
-      }
-
-  .def {
-    display: table;
-  }
-
-    .def p {
-      display: table-cell;
-      vertical-align: top;
-      text-align: left;
-    }
-
-    .def p:first-child {
-      white-space: nowrap;
-    }
-
-    .def p:last-child {
-      width: 100%;
-    }
-
-
-  #index {
-    list-style-type: none;
-    margin: 0;
-    padding: 0;
-  }
-    ul#index .class_name {
-      /* font-size: 110%; */
-      font-weight: bold;
-    }
-    #index ul {
-      margin: 0;
-    }
-
-  .item {
-    margin: 0 0 15px 0;
-  }
-
-    .item .class {
-      margin: 0 0 25px 30px;
-    }
-
-      .item .class ul.class_list {
-        margin: 0 0 20px 0;
-      }
-
-    .item .name {
-      background: #fafafa;
-      margin: 0;
-      font-weight: bold;
-      padding: 5px 10px;
-      border-radius: 3px;
-      display: inline-block;
-      min-width: 40%;
-    }
-      .item .name:hover {
-        background: #f6f6f6;
-      }
-
-    .item .empty_desc {
-      margin: 0 0 5px 0;
-      padding: 0;
-    }
-
-    .item .inheritance {
-      margin: 3px 0 0 30px;
-    }
-
-    .item .inherited {
-      color: #666;
-    }
-
-    .item .desc {
-      padding: 0 8px;
-      margin: 0;
-    }
-
-      .item .desc p {
-        margin: 0 0 10px 0;
-      }
-
-    .source_cont {
-      margin: 0;
-      padding: 0;
-    }
-
-    .source_link a {
-      background: #ffc300;
-      font-weight: 400;
-      font-size: .75em;
-      text-transform: uppercase;
-      color: #fff;
-      text-shadow: 1px 1px 0 #f4b700;
-      
-      padding: 3px 8px;
-      border-radius: 2px;
-      transition: background .3s ease-in-out;
-    }
-      .source_link a:hover {
-        background: #FF7200;
-        text-shadow: none;
-        transition: background .3s ease-in-out;
-      }
-
-    .source {
-      display: none;
-      max-height: 600px;
-      overflow-y: scroll;
-      margin-bottom: 15px;
-    }
-
-      .source .codehilite {
-        margin: 0;
-      }
-
-  .desc h1, .desc h2, .desc h3 {
-    font-size: 100% !important;
-  }
-  .clear {
-    clear: both;
-  }
-
-  @media all and (max-width: 950px) {
-    #sidebar {
-      width: 35%;
-    }
-    #content {
-      width: 65%;
-    }
-  }
-  @media all and (max-width: 650px) {
-    #top {
-      display: none;
-    }
-    #sidebar {
-      float: none;
-      width: auto;
-    }
-    #content {
-      float: none;
-      width: auto;
-      padding: 30px;
-    }
-
-    #index ul {
-      padding: 0;
-      margin-bottom: 15px;
-    }
-    #index ul li {
-      display: inline-block;
-      margin-right: 30px;
-    }
-    #footer {
-      text-align: left;
-    }
-    #footer p {
-      display: block;
-      margin: inherit;
-    }
-  }
-
-  /*****************************/
-
-  </style>
-
-  <style type="text/css">
-  .codehilite .hll { background-color: #ffffcc }
-.codehilite  { background: #f8f8f8; }
-.codehilite .c { color: #408080; font-style: italic } /* Comment */
-.codehilite .err { border: 1px solid #FF0000 } /* Error */
-.codehilite .k { color: #008000; font-weight: bold } /* Keyword */
-.codehilite .o { color: #666666 } /* Operator */
-.codehilite .ch { color: #408080; font-style: italic } /* Comment.Hashbang */
-.codehilite .cm { color: #408080; font-style: italic } /* Comment.Multiline */
-.codehilite .cp { color: #BC7A00 } /* Comment.Preproc */
-.codehilite .cpf { color: #408080; font-style: italic } /* Comment.PreprocFile */
-.codehilite .c1 { color: #408080; font-style: italic } /* Comment.Single */
-.codehilite .cs { color: #408080; font-style: italic } /* Comment.Special */
-.codehilite .gd { color: #A00000 } /* Generic.Deleted */
-.codehilite .ge { font-style: italic } /* Generic.Emph */
-.codehilite .gr { color: #FF0000 } /* Generic.Error */
-.codehilite .gh { color: #000080; font-weight: bold } /* Generic.Heading */
-.codehilite .gi { color: #00A000 } /* Generic.Inserted */
-.codehilite .go { color: #888888 } /* Generic.Output */
-.codehilite .gp { color: #000080; font-weight: bold } /* Generic.Prompt */
-.codehilite .gs { font-weight: bold } /* Generic.Strong */
-.codehilite .gu { color: #800080; font-weight: bold } /* Generic.Subheading */
-.codehilite .gt { color: #0044DD } /* Generic.Traceback */
-.codehilite .kc { color: #008000; font-weight: bold } /* Keyword.Constant */
-.codehilite .kd { color: #008000; font-weight: bold } /* Keyword.Declaration */
-.codehilite .kn { color: #008000; font-weight: bold } /* Keyword.Namespace */
-.codehilite .kp { color: #008000 } /* Keyword.Pseudo */
-.codehilite .kr { color: #008000; font-weight: bold } /* Keyword.Reserved */
-.codehilite .kt { color: #B00040 } /* Keyword.Type */
-.codehilite .m { color: #666666 } /* Literal.Number */
-.codehilite .s { color: #BA2121 } /* Literal.String */
-.codehilite .na { color: #7D9029 } /* Name.Attribute */
-.codehilite .nb { color: #008000 } /* Name.Builtin */
-.codehilite .nc { color: #0000FF; font-weight: bold } /* Name.Class */
-.codehilite .no { color: #880000 } /* Name.Constant */
-.codehilite .nd { color: #AA22FF } /* Name.Decorator */
-.codehilite .ni { color: #999999; font-weight: bold } /* Name.Entity */
-.codehilite .ne { color: #D2413A; font-weight: bold } /* Name.Exception */
-.codehilite .nf { color: #0000FF } /* Name.Function */
-.codehilite .nl { color: #A0A000 } /* Name.Label */
-.codehilite .nn { color: #0000FF; font-weight: bold } /* Name.Namespace */
-.codehilite .nt { color: #008000; font-weight: bold } /* Name.Tag */
-.codehilite .nv { color: #19177C } /* Name.Variable */
-.codehilite .ow { color: #AA22FF; font-weight: bold } /* Operator.Word */
-.codehilite .w { color: #bbbbbb } /* Text.Whitespace */
-.codehilite .mb { color: #666666 } /* Literal.Number.Bin */
-.codehilite .mf { color: #666666 } /* Literal.Number.Float */
-.codehilite .mh { color: #666666 } /* Literal.Number.Hex */
-.codehilite .mi { color: #666666 } /* Literal.Number.Integer */
-.codehilite .mo { color: #666666 } /* Literal.Number.Oct */
-.codehilite .sb { color: #BA2121 } /* Literal.String.Backtick */
-.codehilite .sc { color: #BA2121 } /* Literal.String.Char */
-.codehilite .sd { color: #BA2121; font-style: italic } /* Literal.String.Doc */
-.codehilite .s2 { color: #BA2121 } /* Literal.String.Double */
-.codehilite .se { color: #BB6622; font-weight: bold } /* Literal.String.Escape */
-.codehilite .sh { color: #BA2121 } /* Literal.String.Heredoc */
-.codehilite .si { color: #BB6688; font-weight: bold } /* Literal.String.Interpol */
-.codehilite .sx { color: #008000 } /* Literal.String.Other */
-.codehilite .sr { color: #BB6688 } /* Literal.String.Regex */
-.codehilite .s1 { color: #BA2121 } /* Literal.String.Single */
-.codehilite .ss { color: #19177C } /* Literal.String.Symbol */
-.codehilite .bp { color: #008000 } /* Name.Builtin.Pseudo */
-.codehilite .vc { color: #19177C } /* Name.Variable.Class */
-.codehilite .vg { color: #19177C } /* Name.Variable.Global */
-.codehilite .vi { color: #19177C } /* Name.Variable.Instance */
-.codehilite .il { color: #666666 } /* Literal.Number.Integer.Long */
-  </style>
-
-  <style type="text/css">
-  
-/* ==========================================================================
-   EXAMPLE Media Queries for Responsive Design.
-   These examples override the primary ('mobile first') styles.
-   Modify as content requires.
-   ========================================================================== */
-
-@media only screen and (min-width: 35em) {
-    /* Style adjustments for viewports that meet the condition */
-}
-
-@media print,
-       (-o-min-device-pixel-ratio: 5/4),
-       (-webkit-min-device-pixel-ratio: 1.25),
-       (min-resolution: 120dpi) {
-    /* Style adjustments for high resolution devices */
-}
-
-/* ==========================================================================
-   Print styles.
-   Inlined to avoid required HTTP connection: h5bp.com/r
-   ========================================================================== */
-
-@media print {
-    * {
-        background: transparent !important;
-        color: #000 !important; /* Black prints faster: h5bp.com/s */
-        box-shadow: none !important;
-        text-shadow: none !important;
-    }
-
-    a,
-    a:visited {
-        text-decoration: underline;
-    }
-
-    a[href]:after {
-        content: " (" attr(href) ")";
-    }
-
-    abbr[title]:after {
-        content: " (" attr(title) ")";
-    }
-
-    /*
-     * Don't show links for images, or javascript/internal links
-     */
-
-    .ir a:after,
-    a[href^="javascript:"]:after,
-    a[href^="#"]:after {
-        content: "";
-    }
-
-    pre,
-    blockquote {
-        border: 1px solid #999;
-        page-break-inside: avoid;
-    }
-
-    thead {
-        display: table-header-group; /* h5bp.com/t */
-    }
-
-    tr,
-    img {
-        page-break-inside: avoid;
-    }
-
-    img {
-        max-width: 100% !important;
-    }
-
-    @page {
-        margin: 0.5cm;
-    }
-
-    p,
-    h2,
-    h3 {
-        orphans: 3;
-        widows: 3;
-    }
-
-    h2,
-    h3 {
-        page-break-after: avoid;
-    }
-}
-
-  </style>
-
-  <script type="text/javascript">
-  function toggle(id, $link) {
-    $node = document.getElementById(id);
-    if (!$node)
-    return;
-    if (!$node.style.display || $node.style.display == 'none') {
-    $node.style.display = 'block';
-    $link.innerHTML = 'Hide source &nequiv;';
-    } else {
-    $node.style.display = 'none';
-    $link.innerHTML = 'Show source &equiv;';
-    }
-  }
-  </script>
-</head>
-<body>
-<a href="#" id="top">Top</a>
-
-<div id="container">
-    
-  
-  <div id="sidebar">
-    <img src="static/gitnet.png" height="250" width="250"/>
-    <ul id="index">
-
-
-    <li class="set"><h3><a href="#header-classes">Classes</a></h3>
-      <ul>
-        <li class="mono">
-        <span class="class_name"><a href="#gitnet.commit_log.CommitLog">CommitLog</a></span>
-        
-          
-  <ul>
-    <li class="mono"><a href="#gitnet.commit_log.CommitLog.__init__">__init__</a></li>
-    <li class="mono"><a href="#gitnet.commit_log.CommitLog.attributes">attributes</a></li>
-    <li class="mono"><a href="#gitnet.commit_log.CommitLog.author_email_list">author_email_list</a></li>
-    <li class="mono"><a href="#gitnet.commit_log.CommitLog.browse">browse</a></li>
-    <li class="mono"><a href="#gitnet.commit_log.CommitLog.describe">describe</a></li>
-    <li class="mono"><a href="#gitnet.commit_log.CommitLog.detect_dup_emails">detect_dup_emails</a></li>
-    <li class="mono"><a href="#gitnet.commit_log.CommitLog.df">df</a></li>
-    <li class="mono"><a href="#gitnet.commit_log.CommitLog.filter">filter</a></li>
-    <li class="mono"><a href="#gitnet.commit_log.CommitLog.generate_edges">generate_edges</a></li>
-    <li class="mono"><a href="#gitnet.commit_log.CommitLog.generate_network">generate_network</a></li>
-    <li class="mono"><a href="#gitnet.commit_log.CommitLog.generate_nodes">generate_nodes</a></li>
-    <li class="mono"><a href="#gitnet.commit_log.CommitLog.get_tags">get_tags</a></li>
-    <li class="mono"><a href="#gitnet.commit_log.CommitLog.ignore">ignore</a></li>
-    <li class="mono"><a href="#gitnet.commit_log.CommitLog.network">network</a></li>
-    <li class="mono"><a href="#gitnet.commit_log.CommitLog.replace_val">replace_val</a></li>
-    <li class="mono"><a href="#gitnet.commit_log.CommitLog.tsv">tsv</a></li>
-    <li class="mono"><a href="#gitnet.commit_log.CommitLog.vector">vector</a></li>
-    <li class="mono"><a href="#gitnet.commit_log.CommitLog.write_edges">write_edges</a></li>
-    <li class="mono"><a href="#gitnet.commit_log.CommitLog.write_nodes">write_nodes</a></li>
-  </ul>
-
-        </li>
-      </ul>
-    </li>
-
-    </ul>
-  </div>
-
-    <article id="content">
-      
-  
-
-  
-
-
-  <header id="section-intro">
-  <h1 class="title"><span class="name">gitnet.commit_log</span> module</h1>
-  
-  
-  <p class="source_link"><a href="javascript:void(0);" onclick="toggle('source-gitnet.commit_log', this);">Show source &equiv;</a></p>
-  <div id="source-gitnet.commit_log" class="source">
-    <div class="codehilite"><pre><span></span><span class="kn">import</span> <span class="nn">numpy</span> <span class="kn">as</span> <span class="nn">np</span>
-<span class="kn">import</span> <span class="nn">copy</span>
-<span class="kn">from</span> <span class="nn">gitnet.log</span> <span class="kn">import</span> <span class="n">Log</span>
-<span class="kn">from</span> <span class="nn">gitnet.exceptions</span> <span class="kn">import</span> <span class="n">InputError</span>
-<span class="kn">from</span> <span class="nn">gitnet.helpers</span> <span class="kn">import</span> <span class="n">git_datetime</span><span class="p">,</span> <span class="n">most_common</span><span class="p">,</span> <span class="n">filter_regex</span><span class="p">,</span> <span class="n">simple_edge</span><span class="p">,</span> <span class="n">changes_edge</span>
-
-
-<span class="k">class</span> <span class="nc">CommitLog</span><span class="p">(</span><span class="n">Log</span><span class="p">):</span>
-    <span class="sd">&quot;&quot;&quot;</span>
-<span class="sd">    A subclass of `Log` for holding git commit logs, whose data has been parsed into a dictionary of dictionaries.</span>
-<span class="sd">    &quot;&quot;&quot;</span>
-
-    <span class="k">def</span> <span class="nf">describe</span><span class="p">(</span><span class="bp">self</span><span class="p">,</span> <span class="n">mode</span> <span class="o">=</span> <span class="s2">&quot;default&quot;</span><span class="p">,</span> <span class="n">exclude</span> <span class="o">=</span> <span class="p">[]):</span>
-        <span class="sd">&quot;&quot;&quot;</span>
-<span class="sd">        A method for creating extended descriptive output for the `Commitlog` subclass.</span>
-
-<span class="sd">        **Parameters**:</span>
-
-<span class="sd">        &gt; *mode* : `string`</span>
-
-<span class="sd">        &gt;&gt; Indicate an output mode. Currently only one implemented: &quot;default&quot;.</span>
-
-<span class="sd">        &gt; *param* : `list`</span>
-
-<span class="sd">        &gt;&gt; A list of output tag strings to exclude from printing. Defaults to an empty list.</span>
-
-<span class="sd">        **Return** `none`</span>
-
-<span class="sd">        *Output items* currently implemented (and their tag for exclusion):</span>
-
-<span class="sd">        &gt; *summary* : Prints the number of logs and creation date. Identical to `str(self)`.</span>
-
-<span class="sd">        &gt; *authors* : Prints the number of authors who commit to the repository.</span>
-
-<span class="sd">        &gt; *emails* : Prints the ten most common email address domains used by more than one user.</span>
-
-<span class="sd">        &gt; *dates* : Prints the date range for commits in the collection.</span>
-
-<span class="sd">        &gt; *changes* : Prints the mean and std. deviation of file changes, insertions, and deletions per commit.</span>
-
-<span class="sd">        &gt; *merges* : Prints the number of merges in the collection.</span>
-
-<span class="sd">        &gt; *errors* : Prints the number of parsing errors in the collection.</span>
-
-<span class="sd">        &quot;&quot;&quot;</span>
-        <span class="c1"># Define included/excluded data summaries.</span>
-        <span class="k">if</span> <span class="n">mode</span> <span class="o">==</span> <span class="s2">&quot;default&quot;</span><span class="p">:</span>
-            <span class="n">output</span> <span class="o">=</span> <span class="p">[</span><span class="s2">&quot;summary&quot;</span><span class="p">,</span> <span class="s2">&quot;path&quot;</span><span class="p">,</span> <span class="s2">&quot;filters&quot;</span><span class="p">,</span> <span class="s2">&quot;authors&quot;</span><span class="p">,</span> <span class="s2">&quot;files&quot;</span><span class="p">,</span>
-                      <span class="s2">&quot;emails&quot;</span><span class="p">,</span> <span class="s2">&quot;dates&quot;</span><span class="p">,</span> <span class="s2">&quot;changes&quot;</span><span class="p">,</span> <span class="s2">&quot;merges&quot;</span><span class="p">,</span> <span class="s2">&quot;errors&quot;</span><span class="p">]</span>
-        <span class="k">else</span><span class="p">:</span>
-            <span class="n">output</span> <span class="o">=</span> <span class="p">[</span><span class="s2">&quot;summary&quot;</span><span class="p">,</span> <span class="s2">&quot;path&quot;</span><span class="p">,</span> <span class="s2">&quot;filters&quot;</span><span class="p">,</span> <span class="s2">&quot;authors&quot;</span><span class="p">,</span> <span class="s2">&quot;files&quot;</span><span class="p">,</span>
-                      <span class="s2">&quot;emails&quot;</span><span class="p">,</span> <span class="s2">&quot;dates&quot;</span><span class="p">,</span> <span class="s2">&quot;changes&quot;</span><span class="p">,</span> <span class="s2">&quot;merges&quot;</span><span class="p">,</span> <span class="s2">&quot;errors&quot;</span><span class="p">]</span>
-        <span class="k">for</span> <span class="n">i</span> <span class="ow">in</span> <span class="n">exclude</span><span class="p">:</span>
-            <span class="n">output</span><span class="o">.</span><span class="n">remove</span><span class="p">(</span><span class="n">i</span><span class="p">)</span>
-        <span class="c1"># Print summary</span>
-        <span class="k">if</span> <span class="s2">&quot;summary&quot;</span> <span class="ow">in</span> <span class="n">output</span><span class="p">:</span>
-            <span class="k">print</span><span class="p">(</span><span class="bp">self</span><span class="p">)</span>
-        <span class="c1"># Print path</span>
-        <span class="k">if</span> <span class="s2">&quot;path&quot;</span> <span class="ow">in</span> <span class="n">output</span><span class="p">:</span>
-            <span class="k">print</span><span class="p">(</span><span class="s2">&quot;Origin: &quot;</span><span class="p">,</span> <span class="bp">self</span><span class="o">.</span><span class="n">path</span><span class="p">)</span>
-        <span class="c1"># Print filter summaries</span>
-        <span class="k">if</span> <span class="s2">&quot;filters&quot;</span> <span class="ow">in</span> <span class="n">output</span><span class="p">:</span>
-            <span class="k">if</span> <span class="nb">len</span><span class="p">(</span><span class="bp">self</span><span class="o">.</span><span class="n">filters</span><span class="p">)</span> <span class="o">!=</span> <span class="mi">0</span><span class="p">:</span>
-                <span class="k">print</span><span class="p">(</span><span class="s2">&quot;Filters:&quot;</span><span class="p">)</span>
-                <span class="k">for</span> <span class="n">f</span> <span class="ow">in</span> <span class="bp">self</span><span class="o">.</span><span class="n">filters</span><span class="p">:</span>
-                    <span class="k">print</span><span class="p">(</span><span class="s2">&quot;</span><span class="se">\t</span><span class="s2">&quot;</span><span class="p">,</span> <span class="n">f</span><span class="p">)</span>
-        <span class="c1"># Print number of authors.</span>
-        <span class="k">if</span> <span class="s2">&quot;authors&quot;</span> <span class="ow">in</span> <span class="n">output</span><span class="p">:</span>
-            <span class="n">author_dict</span> <span class="o">=</span> <span class="p">{}</span>
-            <span class="k">for</span> <span class="n">record</span> <span class="ow">in</span> <span class="bp">self</span><span class="o">.</span><span class="n">collection</span><span class="p">:</span>
-                <span class="n">author</span> <span class="o">=</span> <span class="bp">self</span><span class="o">.</span><span class="n">collection</span><span class="p">[</span><span class="n">record</span><span class="p">][</span><span class="s2">&quot;author&quot;</span><span class="p">]</span>
-                <span class="k">if</span> <span class="n">author</span> <span class="ow">in</span> <span class="n">author_dict</span><span class="o">.</span><span class="n">keys</span><span class="p">():</span>
-                    <span class="n">author_dict</span><span class="p">[</span><span class="n">author</span><span class="p">]</span> <span class="o">+=</span> <span class="mi">1</span>
-                <span class="k">else</span><span class="p">:</span>
-                    <span class="n">author_dict</span><span class="p">[</span><span class="n">author</span><span class="p">]</span> <span class="o">=</span> <span class="mi">1</span>
-            <span class="k">print</span><span class="p">(</span><span class="s2">&quot;Number of authors: {}&quot;</span><span class="o">.</span><span class="n">format</span><span class="p">(</span><span class="nb">len</span><span class="p">(</span><span class="n">author_dict</span><span class="p">)))</span>
-        <span class="c1"># Print number of files.</span>
-        <span class="k">if</span> <span class="s2">&quot;files&quot;</span> <span class="ow">in</span> <span class="n">output</span><span class="p">:</span>
-            <span class="n">num_files</span> <span class="o">=</span> <span class="nb">len</span><span class="p">(</span><span class="nb">set</span><span class="p">(</span><span class="bp">self</span><span class="o">.</span><span class="n">vector</span><span class="p">(</span><span class="s2">&quot;files&quot;</span><span class="p">)))</span>
-            <span class="k">print</span><span class="p">(</span><span class="s2">&quot;Number of files: {}&quot;</span><span class="o">.</span><span class="n">format</span><span class="p">(</span><span class="n">num_files</span><span class="p">))</span>
-        <span class="c1"># Print most common email domains.</span>
-        <span class="k">if</span> <span class="s2">&quot;emails&quot;</span> <span class="ow">in</span> <span class="n">output</span><span class="p">:</span>
-            <span class="k">def</span> <span class="nf">get_domain</span><span class="p">(</span><span class="n">s</span><span class="p">):</span>
-                <span class="sd">&quot;&quot;&quot;</span>
-<span class="sd">                :param s: An email address (string).</span>
-<span class="sd">                :return: An email domain, i.e. &quot;@domain.com&quot; (string)</span>
-<span class="sd">                &quot;&quot;&quot;</span>
-                <span class="n">domain</span> <span class="o">=</span> <span class="n">s</span>
-                <span class="k">while</span> <span class="bp">True</span><span class="p">:</span>
-                    <span class="k">if</span> <span class="n">domain</span> <span class="o">==</span> <span class="s2">&quot;&quot;</span><span class="p">:</span>
-                        <span class="n">domain</span> <span class="o">=</span> <span class="s2">&quot;None&quot;</span>
-                        <span class="k">break</span>
-                    <span class="k">elif</span> <span class="n">domain</span><span class="p">[</span><span class="mi">0</span><span class="p">]</span> <span class="o">!=</span> <span class="s2">&quot;@&quot;</span><span class="p">:</span>
-                        <span class="n">domain</span> <span class="o">=</span> <span class="n">domain</span><span class="p">[</span><span class="mi">1</span><span class="p">:]</span>
-                    <span class="k">else</span><span class="p">:</span>
-                        <span class="k">break</span>
-                <span class="k">return</span> <span class="n">domain</span>
-            <span class="n">emails</span> <span class="o">=</span> <span class="nb">set</span><span class="p">(</span><span class="bp">self</span><span class="o">.</span><span class="n">vector</span><span class="p">(</span><span class="s2">&quot;email&quot;</span><span class="p">))</span>
-            <span class="n">emails</span> <span class="o">=</span> <span class="nb">list</span><span class="p">(</span><span class="nb">map</span><span class="p">(</span><span class="n">get_domain</span><span class="p">,</span> <span class="n">emails</span><span class="p">))</span>
-            <span class="n">max_domain</span> <span class="o">=</span> <span class="n">most_common</span><span class="p">(</span><span class="n">emails</span><span class="p">,</span> <span class="mi">10</span><span class="p">)</span>
-            <span class="k">print</span><span class="p">(</span><span class="s2">&quot;Most common email address domains:&quot;</span><span class="p">)</span>
-            <span class="k">for</span> <span class="n">domain</span> <span class="ow">in</span> <span class="n">max_domain</span><span class="p">:</span>
-                <span class="k">print</span><span class="p">(</span><span class="s2">&quot;</span><span class="se">\t</span><span class="s2"> {} [{} users]&quot;</span><span class="o">.</span><span class="n">format</span><span class="p">(</span><span class="n">domain</span><span class="p">[</span><span class="mi">1</span><span class="p">],</span> <span class="n">domain</span><span class="p">[</span><span class="mi">0</span><span class="p">]))</span>
-        <span class="c1"># Print date range.</span>
-        <span class="k">if</span> <span class="s2">&quot;dates&quot;</span> <span class="ow">in</span> <span class="n">output</span><span class="p">:</span>
-            <span class="n">early</span> <span class="o">=</span> <span class="bp">None</span>
-            <span class="n">late</span> <span class="o">=</span> <span class="bp">None</span>
-            <span class="k">for</span> <span class="n">record</span> <span class="ow">in</span> <span class="bp">self</span><span class="o">.</span><span class="n">collection</span><span class="p">:</span>
-                <span class="n">date</span> <span class="o">=</span> <span class="n">git_datetime</span><span class="p">(</span><span class="bp">self</span><span class="o">.</span><span class="n">collection</span><span class="p">[</span><span class="n">record</span><span class="p">][</span><span class="s2">&quot;date&quot;</span><span class="p">])</span>
-                <span class="k">if</span> <span class="n">early</span> <span class="ow">is</span> <span class="bp">None</span> <span class="ow">or</span> <span class="n">date</span> <span class="o">&lt;</span> <span class="n">early</span><span class="p">:</span>
-                    <span class="n">early</span> <span class="o">=</span> <span class="n">date</span>
-                <span class="k">if</span> <span class="n">late</span> <span class="ow">is</span> <span class="bp">None</span> <span class="ow">or</span> <span class="n">date</span> <span class="o">&gt;</span> <span class="n">late</span><span class="p">:</span>
-                    <span class="n">late</span> <span class="o">=</span> <span class="n">date</span>
-            <span class="k">print</span><span class="p">(</span><span class="s2">&quot;Date range: {} to {}&quot;</span><span class="o">.</span><span class="n">format</span><span class="p">(</span><span class="n">early</span><span class="p">,</span> <span class="n">late</span><span class="p">))</span>
-        <span class="c1"># Print descriptive statistics of distribution of changes (number of file edits, inserts, and deletes.)</span>
-        <span class="k">if</span> <span class="s2">&quot;changes&quot;</span> <span class="ow">in</span> <span class="n">output</span><span class="p">:</span>
-            <span class="n">file_lst</span> <span class="o">=</span> <span class="p">[]</span>
-            <span class="n">insert_lst</span> <span class="o">=</span> <span class="p">[]</span>
-            <span class="n">delete_lst</span> <span class="o">=</span> <span class="p">[]</span>
-            <span class="k">for</span> <span class="n">record</span> <span class="ow">in</span> <span class="bp">self</span><span class="o">.</span><span class="n">collection</span><span class="p">:</span>
-                <span class="n">cur_record</span> <span class="o">=</span> <span class="bp">self</span><span class="o">.</span><span class="n">collection</span><span class="p">[</span><span class="n">record</span><span class="p">]</span>
-                <span class="k">if</span> <span class="s2">&quot;fedits&quot;</span> <span class="ow">in</span> <span class="n">cur_record</span><span class="o">.</span><span class="n">keys</span><span class="p">():</span>
-                    <span class="n">file_lst</span><span class="o">.</span><span class="n">append</span><span class="p">(</span><span class="n">cur_record</span><span class="p">[</span><span class="s2">&quot;fedits&quot;</span><span class="p">])</span>
-                <span class="k">if</span> <span class="s2">&quot;inserts&quot;</span> <span class="ow">in</span> <span class="n">cur_record</span><span class="o">.</span><span class="n">keys</span><span class="p">():</span>
-                    <span class="n">insert_lst</span><span class="o">.</span><span class="n">append</span><span class="p">(</span><span class="n">cur_record</span><span class="p">[</span><span class="s2">&quot;inserts&quot;</span><span class="p">])</span>
-                <span class="k">if</span> <span class="s2">&quot;deletes&quot;</span> <span class="ow">in</span> <span class="n">cur_record</span><span class="o">.</span><span class="n">keys</span><span class="p">():</span>
-                    <span class="n">delete_lst</span><span class="o">.</span><span class="n">append</span><span class="p">(</span><span class="n">cur_record</span><span class="p">[</span><span class="s2">&quot;deletes&quot;</span><span class="p">])</span>
-            <span class="k">print</span><span class="p">(</span><span class="s2">&quot;Change distribution summary:&quot;</span><span class="p">)</span>
-            <span class="k">print</span><span class="p">(</span><span class="s2">&quot;</span><span class="se">\t</span><span class="s2"> Files changed: Mean = {}, SD = {}&quot;</span><span class="o">.</span><span class="n">format</span><span class="p">(</span><span class="nb">round</span><span class="p">(</span><span class="n">np</span><span class="o">.</span><span class="n">mean</span><span class="p">(</span><span class="n">file_lst</span><span class="p">),</span> <span class="mi">3</span><span class="p">),</span>
-                                                                <span class="nb">round</span><span class="p">(</span><span class="n">np</span><span class="o">.</span><span class="n">std</span><span class="p">(</span><span class="n">file_lst</span><span class="p">),</span> <span class="mi">3</span><span class="p">)))</span>
-            <span class="k">print</span><span class="p">(</span><span class="s2">&quot;</span><span class="se">\t</span><span class="s2"> Line insertions: Mean = {}, SD = {}&quot;</span><span class="o">.</span><span class="n">format</span><span class="p">(</span><span class="nb">round</span><span class="p">(</span><span class="n">np</span><span class="o">.</span><span class="n">mean</span><span class="p">(</span><span class="n">insert_lst</span><span class="p">),</span> <span class="mi">3</span><span class="p">),</span>
-                                                                  <span class="nb">round</span><span class="p">(</span><span class="n">np</span><span class="o">.</span><span class="n">std</span><span class="p">(</span><span class="n">insert_lst</span><span class="p">),</span> <span class="mi">3</span><span class="p">)))</span>
-            <span class="k">print</span><span class="p">(</span><span class="s2">&quot;</span><span class="se">\t</span><span class="s2"> Line deletions: Mean = {}, SD = {}&quot;</span><span class="o">.</span><span class="n">format</span><span class="p">(</span><span class="nb">round</span><span class="p">(</span><span class="n">np</span><span class="o">.</span><span class="n">mean</span><span class="p">(</span><span class="n">delete_lst</span><span class="p">),</span> <span class="mi">3</span><span class="p">),</span>
-                                                                 <span class="nb">round</span><span class="p">(</span><span class="n">np</span><span class="o">.</span><span class="n">std</span><span class="p">(</span><span class="n">delete_lst</span><span class="p">),</span> <span class="mi">3</span><span class="p">)))</span>
-        <span class="c1"># Print number of merges.</span>
-        <span class="k">if</span> <span class="s2">&quot;merges&quot;</span> <span class="ow">in</span> <span class="n">output</span><span class="p">:</span>
-            <span class="n">n_merge</span> <span class="o">=</span> <span class="mi">0</span>
-            <span class="k">for</span> <span class="n">record</span> <span class="ow">in</span> <span class="bp">self</span><span class="o">.</span><span class="n">collection</span><span class="p">:</span>
-                <span class="k">if</span> <span class="s2">&quot;merge&quot;</span> <span class="ow">in</span> <span class="bp">self</span><span class="o">.</span><span class="n">collection</span><span class="p">[</span><span class="n">record</span><span class="p">]</span><span class="o">.</span><span class="n">keys</span><span class="p">():</span>
-                    <span class="n">n_merge</span> <span class="o">+=</span> <span class="mi">1</span>
-            <span class="k">print</span><span class="p">(</span><span class="s2">&quot;Number of merges: {}&quot;</span><span class="o">.</span><span class="n">format</span><span class="p">(</span><span class="n">n_merge</span><span class="p">))</span>
-        <span class="c1"># Print number of parsing errors.</span>
-        <span class="k">if</span> <span class="s2">&quot;errors&quot;</span> <span class="ow">in</span> <span class="n">output</span><span class="p">:</span>
-            <span class="n">n_errors</span> <span class="o">=</span> <span class="mi">0</span>
-            <span class="k">for</span> <span class="n">record</span> <span class="ow">in</span> <span class="bp">self</span><span class="o">.</span><span class="n">collection</span><span class="p">:</span>
-                <span class="k">if</span> <span class="s2">&quot;errors&quot;</span> <span class="ow">in</span> <span class="bp">self</span><span class="o">.</span><span class="n">collection</span><span class="p">[</span><span class="n">record</span><span class="p">]</span><span class="o">.</span><span class="n">keys</span><span class="p">():</span>
-                    <span class="n">n_errors</span> <span class="o">+=</span> <span class="nb">len</span><span class="p">(</span><span class="bp">self</span><span class="o">.</span><span class="n">collection</span><span class="p">[</span><span class="n">record</span><span class="p">][</span><span class="s2">&quot;errors&quot;</span><span class="p">])</span>
-            <span class="k">print</span><span class="p">(</span><span class="s2">&quot;Number of parsing errors: {}&quot;</span><span class="o">.</span><span class="n">format</span><span class="p">(</span><span class="n">n_errors</span><span class="p">))</span>
-
-    <span class="k">def</span> <span class="nf">get_tags</span><span class="p">(</span><span class="bp">self</span><span class="p">):</span>
-        <span class="sd">&quot;&quot;&quot;</span>
-<span class="sd">        `Commitlog` tags are automatically detected by the `self.attributes()` method. Attributes are produced in the order</span>
-<span class="sd">        specified in the get_tags method, with unexpected tags put at the end. If no tags are specified in `get_tags`,</span>
-<span class="sd">        the attributes method will produce the tags in sorted order. The most important consequence of this ordering</span>
-<span class="sd">        is the order of columns in TSV output.</span>
-
-<span class="sd">        **Return** `list`</span>
-
-<span class="sd">        &gt; A list of ordered reference hashes.</span>
-
-<span class="sd">        &quot;&quot;&quot;</span>
-        <span class="k">return</span> <span class="p">[</span><span class="s2">&quot;hash&quot;</span><span class="p">,</span><span class="s2">&quot;author&quot;</span><span class="p">,</span><span class="s2">&quot;email&quot;</span><span class="p">,</span><span class="s2">&quot;date&quot;</span><span class="p">,</span><span class="s2">&quot;mode&quot;</span><span class="p">,</span><span class="s2">&quot;merge&quot;</span><span class="p">,</span><span class="s2">&quot;summary&quot;</span><span class="p">,</span>
-                <span class="s2">&quot;fedits&quot;</span><span class="p">,</span><span class="s2">&quot;inserts&quot;</span><span class="p">,</span><span class="s2">&quot;deletes&quot;</span><span class="p">,</span><span class="s2">&quot;message&quot;</span><span class="p">,</span><span class="s2">&quot;files&quot;</span><span class="p">,</span><span class="s2">&quot;changes&quot;</span><span class="p">]</span>
-
-    <span class="k">def</span> <span class="nf">ignore</span><span class="p">(</span><span class="bp">self</span><span class="p">,</span> <span class="n">pattern</span><span class="p">,</span> <span class="n">ignoreif</span><span class="o">=</span><span class="s2">&quot;match&quot;</span><span class="p">):</span>
-        <span class="sd">&quot;&quot;&quot;</span>
-<span class="sd">        Looks for file and path names in &quot;files&quot; and &quot;changes&quot; that match (or not) a pattern (regular expression)</span>
-<span class="sd">        and moves them into `f_ignore` and `ch_ignore` respectively. Updates `filters` attribute with ignore summary.</span>
-
-<span class="sd">        **Parameters*</span>
-
-<span class="sd">        &gt; *pattern* : `string`</span>
-
-<span class="sd">        &gt;&gt; A regular expression pattern specified by the user.</span>
-
-<span class="sd">        &gt; *ignoreif* : `string`</span>
-
-<span class="sd">        &gt;&gt; If `matches` (default) files matching the pattern are ignored. If `no match`, files not matching pattern are ignored.</span>
-
-<span class="sd">        **return**</span>
-
-<span class="sd">        &gt; A new `Commitlog` object, same as self but with the appropriate files removed.</span>
-
-<span class="sd">        &quot;&quot;&quot;</span>
-        <span class="n">self_copy</span> <span class="o">=</span> <span class="n">copy</span><span class="o">.</span><span class="n">deepcopy</span><span class="p">(</span><span class="bp">self</span><span class="p">)</span>
-        <span class="k">for</span> <span class="n">record</span> <span class="ow">in</span> <span class="n">self_copy</span><span class="o">.</span><span class="n">collection</span><span class="p">:</span>
-            <span class="c1"># Move files into f_ignore</span>
-            <span class="k">if</span> <span class="s2">&quot;files&quot;</span> <span class="ow">in</span> <span class="n">self_copy</span><span class="o">.</span><span class="n">collection</span><span class="p">[</span><span class="n">record</span><span class="p">]</span><span class="o">.</span><span class="n">keys</span><span class="p">():</span>
-                <span class="k">if</span> <span class="n">ignoreif</span> <span class="o">==</span> <span class="s2">&quot;match&quot;</span><span class="p">:</span>
-                    <span class="n">self_copy</span><span class="o">.</span><span class="n">collection</span><span class="p">[</span><span class="n">record</span><span class="p">][</span><span class="s2">&quot;files&quot;</span><span class="p">]</span> <span class="o">=</span> \
-                        <span class="nb">list</span><span class="p">(</span><span class="nb">filter</span><span class="p">(</span><span class="k">lambda</span> <span class="n">f</span><span class="p">:</span> <span class="ow">not</span><span class="p">(</span><span class="n">filter_regex</span><span class="p">(</span><span class="n">f</span><span class="p">,</span> <span class="n">pattern</span><span class="p">,</span> <span class="n">mode</span><span class="o">=</span><span class="s2">&quot;search&quot;</span><span class="p">)),</span>
-                                    <span class="n">self_copy</span><span class="o">.</span><span class="n">collection</span><span class="p">[</span><span class="n">record</span><span class="p">][</span><span class="s2">&quot;files&quot;</span><span class="p">]))</span>
-                <span class="k">elif</span> <span class="n">ignoreif</span> <span class="o">==</span> <span class="s2">&quot;no match&quot;</span><span class="p">:</span>
-                    <span class="n">self_copy</span><span class="o">.</span><span class="n">collection</span><span class="p">[</span><span class="n">record</span><span class="p">][</span><span class="s2">&quot;files&quot;</span><span class="p">]</span> <span class="o">=</span> \
-                        <span class="nb">list</span><span class="p">(</span><span class="nb">filter</span><span class="p">(</span><span class="k">lambda</span> <span class="n">f</span><span class="p">:</span> <span class="n">filter_regex</span><span class="p">(</span><span class="n">f</span><span class="p">,</span> <span class="n">pattern</span><span class="p">,</span> <span class="n">mode</span><span class="o">=</span><span class="s2">&quot;search&quot;</span><span class="p">),</span>
-                                    <span class="n">self_copy</span><span class="o">.</span><span class="n">collection</span><span class="p">[</span><span class="n">record</span><span class="p">][</span><span class="s2">&quot;files&quot;</span><span class="p">]))</span>
-        <span class="c1"># Add a summary of the ignore to self_copy.filters</span>
-        <span class="n">ignore_note</span> <span class="o">=</span> <span class="s2">&quot;&quot;</span>
-        <span class="k">if</span> <span class="n">ignoreif</span> <span class="o">==</span> <span class="s2">&quot;match&quot;</span><span class="p">:</span>
-            <span class="n">ignore_note</span> <span class="o">=</span> <span class="s2">&quot;matches&quot;</span>
-        <span class="k">elif</span> <span class="n">ignoreif</span> <span class="o">==</span> <span class="s2">&quot;no match&quot;</span><span class="p">:</span>
-            <span class="n">ignore_note</span> <span class="o">=</span> <span class="s2">&quot;doesn&#39;t match&quot;</span>
-        <span class="n">summary</span> <span class="o">=</span> <span class="s2">&quot;Ignore files that {} the regular expression: {}&quot;</span><span class="o">.</span><span class="n">format</span><span class="p">(</span><span class="n">ignore_note</span><span class="p">,</span><span class="n">pattern</span><span class="p">)</span>
-        <span class="n">self_copy</span><span class="o">.</span><span class="n">filters</span><span class="o">.</span><span class="n">append</span><span class="p">(</span><span class="n">summary</span><span class="p">)</span>
-        <span class="k">return</span> <span class="n">self_copy</span>
-
-    <span class="k">def</span> <span class="nf">network</span><span class="p">(</span><span class="bp">self</span><span class="p">,</span> <span class="nb">type</span><span class="p">):</span>
-        <span class="sd">&quot;&quot;&quot;</span>
-<span class="sd">        A method for quickly creating preset networks using `Commitlog` data.</span>
-
-<span class="sd">        **Parameters** :</span>
-
-<span class="sd">        &gt; *type* : `string`</span>
-
-<span class="sd">        &gt;&gt; Indicates which preset to use.</span>
-
-<span class="sd">        **return** :</span>
-
-<span class="sd">        &gt; A `MultiGraphPlus` object constructed with `generate_network` according to the specified defaults.</span>
-
-<span class="sd">        &quot;&quot;&quot;</span>
-        <span class="k">if</span> <span class="nb">type</span> <span class="o">==</span> <span class="s2">&quot;author/file/simple&quot;</span><span class="p">:</span>
-            <span class="k">return</span> <span class="bp">self</span><span class="o">.</span><span class="n">generate_network</span><span class="p">(</span><span class="s2">&quot;author&quot;</span><span class="p">,</span> <span class="s2">&quot;files&quot;</span><span class="p">)</span>
-        <span class="k">if</span> <span class="nb">type</span> <span class="o">==</span> <span class="s2">&quot;author/file&quot;</span><span class="p">:</span>
-            <span class="k">return</span> <span class="bp">self</span><span class="o">.</span><span class="n">generate_network</span><span class="p">(</span><span class="s2">&quot;author&quot;</span><span class="p">,</span> <span class="s2">&quot;files&quot;</span><span class="p">,</span>
-                                         <span class="n">edge_attributes</span><span class="o">=</span><span class="p">[</span><span class="s2">&quot;author&quot;</span><span class="p">,</span> <span class="s2">&quot;hash&quot;</span><span class="p">],</span>
-                                         <span class="n">mode1_atom_attrs</span><span class="o">=</span><span class="p">[</span><span class="s2">&quot;email&quot;</span><span class="p">],</span>
-                                         <span class="n">mode2_atom_attrs</span><span class="o">=</span><span class="p">[],</span>
-                                         <span class="n">mode1_vector_attrs</span><span class="o">=</span><span class="p">[</span><span class="s2">&quot;hash&quot;</span><span class="p">,</span> <span class="s2">&quot;fedits&quot;</span><span class="p">],</span>
-                                         <span class="n">mode2_vector_attrs</span><span class="o">=</span><span class="p">[</span><span class="s2">&quot;date&quot;</span><span class="p">,</span> <span class="s2">&quot;hash&quot;</span><span class="p">])</span>
-        <span class="k">if</span> <span class="nb">type</span> <span class="o">==</span> <span class="s2">&quot;author/file/weighted&quot;</span><span class="p">:</span>
-            <span class="k">return</span> <span class="bp">self</span><span class="o">.</span><span class="n">generate_network</span><span class="p">(</span><span class="s2">&quot;author&quot;</span><span class="p">,</span> <span class="s2">&quot;files&quot;</span><span class="p">,</span>
-                                         <span class="n">edge_attributes</span><span class="o">=</span><span class="p">[</span><span class="s2">&quot;author&quot;</span><span class="p">,</span> <span class="s2">&quot;hash&quot;</span><span class="p">,</span> <span class="s2">&quot;date&quot;</span><span class="p">],</span>
-                                         <span class="n">mode1_atom_attrs</span><span class="o">=</span><span class="p">[</span><span class="s2">&quot;email&quot;</span><span class="p">],</span>
-                                         <span class="n">mode2_atom_attrs</span><span class="o">=</span><span class="p">[],</span>
-                                         <span class="n">mode1_vector_attrs</span><span class="o">=</span><span class="p">[</span><span class="s2">&quot;hash&quot;</span><span class="p">,</span> <span class="s2">&quot;fedits&quot;</span><span class="p">],</span>
-                                         <span class="n">mode2_vector_attrs</span><span class="o">=</span><span class="p">[</span><span class="s2">&quot;date&quot;</span><span class="p">,</span> <span class="s2">&quot;hash&quot;</span><span class="p">],</span>
-                                         <span class="n">edge_helper</span><span class="o">=</span><span class="n">changes_edge</span><span class="p">)</span>
-        <span class="k">else</span><span class="p">:</span>
-            <span class="k">raise</span> <span class="n">InputError</span><span class="p">(</span><span class="s2">&quot;{} is not a valid network preset.&quot;</span><span class="o">.</span><span class="n">format</span><span class="p">(</span><span class="nb">type</span><span class="p">))</span>
-</pre></div>
-
-  </div>
-
-  </header>
-
-  <section id="section-items">
-
-
-    <h2 class="section-title" id="header-classes">Classes</h2>
-      
-      <div class="item">
-      <p id="gitnet.commit_log.CommitLog" class="name">class <span class="ident">CommitLog</span></p>
-      
-  
-    <div class="desc"><p>A subclass of <code>Log</code> for holding git commit logs, whose data has been parsed into a dictionary of dictionaries.</p></div>
-  <div class="source_cont">
-  <p class="source_link"><a href="javascript:void(0);" onclick="toggle('source-gitnet.commit_log.CommitLog', this);">Show source &equiv;</a></p>
-  <div id="source-gitnet.commit_log.CommitLog" class="source">
-    <div class="codehilite"><pre><span></span><span class="k">class</span> <span class="nc">CommitLog</span><span class="p">(</span><span class="n">Log</span><span class="p">):</span>
-    <span class="sd">&quot;&quot;&quot;</span>
-<span class="sd">    A subclass of `Log` for holding git commit logs, whose data has been parsed into a dictionary of dictionaries.</span>
-<span class="sd">    &quot;&quot;&quot;</span>
-
-    <span class="k">def</span> <span class="nf">describe</span><span class="p">(</span><span class="bp">self</span><span class="p">,</span> <span class="n">mode</span> <span class="o">=</span> <span class="s2">&quot;default&quot;</span><span class="p">,</span> <span class="n">exclude</span> <span class="o">=</span> <span class="p">[]):</span>
-        <span class="sd">&quot;&quot;&quot;</span>
-<span class="sd">        A method for creating extended descriptive output for the `Commitlog` subclass.</span>
-
-<span class="sd">        **Parameters**:</span>
-
-<span class="sd">        &gt; *mode* : `string`</span>
-
-<span class="sd">        &gt;&gt; Indicate an output mode. Currently only one implemented: &quot;default&quot;.</span>
-
-<span class="sd">        &gt; *param* : `list`</span>
-
-<span class="sd">        &gt;&gt; A list of output tag strings to exclude from printing. Defaults to an empty list.</span>
-
-<span class="sd">        **Return** `none`</span>
-
-<span class="sd">        *Output items* currently implemented (and their tag for exclusion):</span>
-
-<span class="sd">        &gt; *summary* : Prints the number of logs and creation date. Identical to `str(self)`.</span>
-
-<span class="sd">        &gt; *authors* : Prints the number of authors who commit to the repository.</span>
-
-<span class="sd">        &gt; *emails* : Prints the ten most common email address domains used by more than one user.</span>
-
-<span class="sd">        &gt; *dates* : Prints the date range for commits in the collection.</span>
-
-<span class="sd">        &gt; *changes* : Prints the mean and std. deviation of file changes, insertions, and deletions per commit.</span>
-
-<span class="sd">        &gt; *merges* : Prints the number of merges in the collection.</span>
-
-<span class="sd">        &gt; *errors* : Prints the number of parsing errors in the collection.</span>
-
-<span class="sd">        &quot;&quot;&quot;</span>
-        <span class="c1"># Define included/excluded data summaries.</span>
-        <span class="k">if</span> <span class="n">mode</span> <span class="o">==</span> <span class="s2">&quot;default&quot;</span><span class="p">:</span>
-            <span class="n">output</span> <span class="o">=</span> <span class="p">[</span><span class="s2">&quot;summary&quot;</span><span class="p">,</span> <span class="s2">&quot;path&quot;</span><span class="p">,</span> <span class="s2">&quot;filters&quot;</span><span class="p">,</span> <span class="s2">&quot;authors&quot;</span><span class="p">,</span> <span class="s2">&quot;files&quot;</span><span class="p">,</span>
-                      <span class="s2">&quot;emails&quot;</span><span class="p">,</span> <span class="s2">&quot;dates&quot;</span><span class="p">,</span> <span class="s2">&quot;changes&quot;</span><span class="p">,</span> <span class="s2">&quot;merges&quot;</span><span class="p">,</span> <span class="s2">&quot;errors&quot;</span><span class="p">]</span>
-        <span class="k">else</span><span class="p">:</span>
-            <span class="n">output</span> <span class="o">=</span> <span class="p">[</span><span class="s2">&quot;summary&quot;</span><span class="p">,</span> <span class="s2">&quot;path&quot;</span><span class="p">,</span> <span class="s2">&quot;filters&quot;</span><span class="p">,</span> <span class="s2">&quot;authors&quot;</span><span class="p">,</span> <span class="s2">&quot;files&quot;</span><span class="p">,</span>
-                      <span class="s2">&quot;emails&quot;</span><span class="p">,</span> <span class="s2">&quot;dates&quot;</span><span class="p">,</span> <span class="s2">&quot;changes&quot;</span><span class="p">,</span> <span class="s2">&quot;merges&quot;</span><span class="p">,</span> <span class="s2">&quot;errors&quot;</span><span class="p">]</span>
-        <span class="k">for</span> <span class="n">i</span> <span class="ow">in</span> <span class="n">exclude</span><span class="p">:</span>
-            <span class="n">output</span><span class="o">.</span><span class="n">remove</span><span class="p">(</span><span class="n">i</span><span class="p">)</span>
-        <span class="c1"># Print summary</span>
-        <span class="k">if</span> <span class="s2">&quot;summary&quot;</span> <span class="ow">in</span> <span class="n">output</span><span class="p">:</span>
-            <span class="k">print</span><span class="p">(</span><span class="bp">self</span><span class="p">)</span>
-        <span class="c1"># Print path</span>
-        <span class="k">if</span> <span class="s2">&quot;path&quot;</span> <span class="ow">in</span> <span class="n">output</span><span class="p">:</span>
-            <span class="k">print</span><span class="p">(</span><span class="s2">&quot;Origin: &quot;</span><span class="p">,</span> <span class="bp">self</span><span class="o">.</span><span class="n">path</span><span class="p">)</span>
-        <span class="c1"># Print filter summaries</span>
-        <span class="k">if</span> <span class="s2">&quot;filters&quot;</span> <span class="ow">in</span> <span class="n">output</span><span class="p">:</span>
-            <span class="k">if</span> <span class="nb">len</span><span class="p">(</span><span class="bp">self</span><span class="o">.</span><span class="n">filters</span><span class="p">)</span> <span class="o">!=</span> <span class="mi">0</span><span class="p">:</span>
-                <span class="k">print</span><span class="p">(</span><span class="s2">&quot;Filters:&quot;</span><span class="p">)</span>
-                <span class="k">for</span> <span class="n">f</span> <span class="ow">in</span> <span class="bp">self</span><span class="o">.</span><span class="n">filters</span><span class="p">:</span>
-                    <span class="k">print</span><span class="p">(</span><span class="s2">&quot;</span><span class="se">\t</span><span class="s2">&quot;</span><span class="p">,</span> <span class="n">f</span><span class="p">)</span>
-        <span class="c1"># Print number of authors.</span>
-        <span class="k">if</span> <span class="s2">&quot;authors&quot;</span> <span class="ow">in</span> <span class="n">output</span><span class="p">:</span>
-            <span class="n">author_dict</span> <span class="o">=</span> <span class="p">{}</span>
-            <span class="k">for</span> <span class="n">record</span> <span class="ow">in</span> <span class="bp">self</span><span class="o">.</span><span class="n">collection</span><span class="p">:</span>
-                <span class="n">author</span> <span class="o">=</span> <span class="bp">self</span><span class="o">.</span><span class="n">collection</span><span class="p">[</span><span class="n">record</span><span class="p">][</span><span class="s2">&quot;author&quot;</span><span class="p">]</span>
-                <span class="k">if</span> <span class="n">author</span> <span class="ow">in</span> <span class="n">author_dict</span><span class="o">.</span><span class="n">keys</span><span class="p">():</span>
-                    <span class="n">author_dict</span><span class="p">[</span><span class="n">author</span><span class="p">]</span> <span class="o">+=</span> <span class="mi">1</span>
-                <span class="k">else</span><span class="p">:</span>
-                    <span class="n">author_dict</span><span class="p">[</span><span class="n">author</span><span class="p">]</span> <span class="o">=</span> <span class="mi">1</span>
-            <span class="k">print</span><span class="p">(</span><span class="s2">&quot;Number of authors: {}&quot;</span><span class="o">.</span><span class="n">format</span><span class="p">(</span><span class="nb">len</span><span class="p">(</span><span class="n">author_dict</span><span class="p">)))</span>
-        <span class="c1"># Print number of files.</span>
-        <span class="k">if</span> <span class="s2">&quot;files&quot;</span> <span class="ow">in</span> <span class="n">output</span><span class="p">:</span>
-            <span class="n">num_files</span> <span class="o">=</span> <span class="nb">len</span><span class="p">(</span><span class="nb">set</span><span class="p">(</span><span class="bp">self</span><span class="o">.</span><span class="n">vector</span><span class="p">(</span><span class="s2">&quot;files&quot;</span><span class="p">)))</span>
-            <span class="k">print</span><span class="p">(</span><span class="s2">&quot;Number of files: {}&quot;</span><span class="o">.</span><span class="n">format</span><span class="p">(</span><span class="n">num_files</span><span class="p">))</span>
-        <span class="c1"># Print most common email domains.</span>
-        <span class="k">if</span> <span class="s2">&quot;emails&quot;</span> <span class="ow">in</span> <span class="n">output</span><span class="p">:</span>
-            <span class="k">def</span> <span class="nf">get_domain</span><span class="p">(</span><span class="n">s</span><span class="p">):</span>
-                <span class="sd">&quot;&quot;&quot;</span>
-<span class="sd">                :param s: An email address (string).</span>
-<span class="sd">                :return: An email domain, i.e. &quot;@domain.com&quot; (string)</span>
-<span class="sd">                &quot;&quot;&quot;</span>
-                <span class="n">domain</span> <span class="o">=</span> <span class="n">s</span>
-                <span class="k">while</span> <span class="bp">True</span><span class="p">:</span>
-                    <span class="k">if</span> <span class="n">domain</span> <span class="o">==</span> <span class="s2">&quot;&quot;</span><span class="p">:</span>
-                        <span class="n">domain</span> <span class="o">=</span> <span class="s2">&quot;None&quot;</span>
-                        <span class="k">break</span>
-                    <span class="k">elif</span> <span class="n">domain</span><span class="p">[</span><span class="mi">0</span><span class="p">]</span> <span class="o">!=</span> <span class="s2">&quot;@&quot;</span><span class="p">:</span>
-                        <span class="n">domain</span> <span class="o">=</span> <span class="n">domain</span><span class="p">[</span><span class="mi">1</span><span class="p">:]</span>
-                    <span class="k">else</span><span class="p">:</span>
-                        <span class="k">break</span>
-                <span class="k">return</span> <span class="n">domain</span>
-            <span class="n">emails</span> <span class="o">=</span> <span class="nb">set</span><span class="p">(</span><span class="bp">self</span><span class="o">.</span><span class="n">vector</span><span class="p">(</span><span class="s2">&quot;email&quot;</span><span class="p">))</span>
-            <span class="n">emails</span> <span class="o">=</span> <span class="nb">list</span><span class="p">(</span><span class="nb">map</span><span class="p">(</span><span class="n">get_domain</span><span class="p">,</span> <span class="n">emails</span><span class="p">))</span>
-            <span class="n">max_domain</span> <span class="o">=</span> <span class="n">most_common</span><span class="p">(</span><span class="n">emails</span><span class="p">,</span> <span class="mi">10</span><span class="p">)</span>
-            <span class="k">print</span><span class="p">(</span><span class="s2">&quot;Most common email address domains:&quot;</span><span class="p">)</span>
-            <span class="k">for</span> <span class="n">domain</span> <span class="ow">in</span> <span class="n">max_domain</span><span class="p">:</span>
-                <span class="k">print</span><span class="p">(</span><span class="s2">&quot;</span><span class="se">\t</span><span class="s2"> {} [{} users]&quot;</span><span class="o">.</span><span class="n">format</span><span class="p">(</span><span class="n">domain</span><span class="p">[</span><span class="mi">1</span><span class="p">],</span> <span class="n">domain</span><span class="p">[</span><span class="mi">0</span><span class="p">]))</span>
-        <span class="c1"># Print date range.</span>
-        <span class="k">if</span> <span class="s2">&quot;dates&quot;</span> <span class="ow">in</span> <span class="n">output</span><span class="p">:</span>
-            <span class="n">early</span> <span class="o">=</span> <span class="bp">None</span>
-            <span class="n">late</span> <span class="o">=</span> <span class="bp">None</span>
-            <span class="k">for</span> <span class="n">record</span> <span class="ow">in</span> <span class="bp">self</span><span class="o">.</span><span class="n">collection</span><span class="p">:</span>
-                <span class="n">date</span> <span class="o">=</span> <span class="n">git_datetime</span><span class="p">(</span><span class="bp">self</span><span class="o">.</span><span class="n">collection</span><span class="p">[</span><span class="n">record</span><span class="p">][</span><span class="s2">&quot;date&quot;</span><span class="p">])</span>
-                <span class="k">if</span> <span class="n">early</span> <span class="ow">is</span> <span class="bp">None</span> <span class="ow">or</span> <span class="n">date</span> <span class="o">&lt;</span> <span class="n">early</span><span class="p">:</span>
-                    <span class="n">early</span> <span class="o">=</span> <span class="n">date</span>
-                <span class="k">if</span> <span class="n">late</span> <span class="ow">is</span> <span class="bp">None</span> <span class="ow">or</span> <span class="n">date</span> <span class="o">&gt;</span> <span class="n">late</span><span class="p">:</span>
-                    <span class="n">late</span> <span class="o">=</span> <span class="n">date</span>
-            <span class="k">print</span><span class="p">(</span><span class="s2">&quot;Date range: {} to {}&quot;</span><span class="o">.</span><span class="n">format</span><span class="p">(</span><span class="n">early</span><span class="p">,</span> <span class="n">late</span><span class="p">))</span>
-        <span class="c1"># Print descriptive statistics of distribution of changes (number of file edits, inserts, and deletes.)</span>
-        <span class="k">if</span> <span class="s2">&quot;changes&quot;</span> <span class="ow">in</span> <span class="n">output</span><span class="p">:</span>
-            <span class="n">file_lst</span> <span class="o">=</span> <span class="p">[]</span>
-            <span class="n">insert_lst</span> <span class="o">=</span> <span class="p">[]</span>
-            <span class="n">delete_lst</span> <span class="o">=</span> <span class="p">[]</span>
-            <span class="k">for</span> <span class="n">record</span> <span class="ow">in</span> <span class="bp">self</span><span class="o">.</span><span class="n">collection</span><span class="p">:</span>
-                <span class="n">cur_record</span> <span class="o">=</span> <span class="bp">self</span><span class="o">.</span><span class="n">collection</span><span class="p">[</span><span class="n">record</span><span class="p">]</span>
-                <span class="k">if</span> <span class="s2">&quot;fedits&quot;</span> <span class="ow">in</span> <span class="n">cur_record</span><span class="o">.</span><span class="n">keys</span><span class="p">():</span>
-                    <span class="n">file_lst</span><span class="o">.</span><span class="n">append</span><span class="p">(</span><span class="n">cur_record</span><span class="p">[</span><span class="s2">&quot;fedits&quot;</span><span class="p">])</span>
-                <span class="k">if</span> <span class="s2">&quot;inserts&quot;</span> <span class="ow">in</span> <span class="n">cur_record</span><span class="o">.</span><span class="n">keys</span><span class="p">():</span>
-                    <span class="n">insert_lst</span><span class="o">.</span><span class="n">append</span><span class="p">(</span><span class="n">cur_record</span><span class="p">[</span><span class="s2">&quot;inserts&quot;</span><span class="p">])</span>
-                <span class="k">if</span> <span class="s2">&quot;deletes&quot;</span> <span class="ow">in</span> <span class="n">cur_record</span><span class="o">.</span><span class="n">keys</span><span class="p">():</span>
-                    <span class="n">delete_lst</span><span class="o">.</span><span class="n">append</span><span class="p">(</span><span class="n">cur_record</span><span class="p">[</span><span class="s2">&quot;deletes&quot;</span><span class="p">])</span>
-            <span class="k">print</span><span class="p">(</span><span class="s2">&quot;Change distribution summary:&quot;</span><span class="p">)</span>
-            <span class="k">print</span><span class="p">(</span><span class="s2">&quot;</span><span class="se">\t</span><span class="s2"> Files changed: Mean = {}, SD = {}&quot;</span><span class="o">.</span><span class="n">format</span><span class="p">(</span><span class="nb">round</span><span class="p">(</span><span class="n">np</span><span class="o">.</span><span class="n">mean</span><span class="p">(</span><span class="n">file_lst</span><span class="p">),</span> <span class="mi">3</span><span class="p">),</span>
-                                                                <span class="nb">round</span><span class="p">(</span><span class="n">np</span><span class="o">.</span><span class="n">std</span><span class="p">(</span><span class="n">file_lst</span><span class="p">),</span> <span class="mi">3</span><span class="p">)))</span>
-            <span class="k">print</span><span class="p">(</span><span class="s2">&quot;</span><span class="se">\t</span><span class="s2"> Line insertions: Mean = {}, SD = {}&quot;</span><span class="o">.</span><span class="n">format</span><span class="p">(</span><span class="nb">round</span><span class="p">(</span><span class="n">np</span><span class="o">.</span><span class="n">mean</span><span class="p">(</span><span class="n">insert_lst</span><span class="p">),</span> <span class="mi">3</span><span class="p">),</span>
-                                                                  <span class="nb">round</span><span class="p">(</span><span class="n">np</span><span class="o">.</span><span class="n">std</span><span class="p">(</span><span class="n">insert_lst</span><span class="p">),</span> <span class="mi">3</span><span class="p">)))</span>
-            <span class="k">print</span><span class="p">(</span><span class="s2">&quot;</span><span class="se">\t</span><span class="s2"> Line deletions: Mean = {}, SD = {}&quot;</span><span class="o">.</span><span class="n">format</span><span class="p">(</span><span class="nb">round</span><span class="p">(</span><span class="n">np</span><span class="o">.</span><span class="n">mean</span><span class="p">(</span><span class="n">delete_lst</span><span class="p">),</span> <span class="mi">3</span><span class="p">),</span>
-                                                                 <span class="nb">round</span><span class="p">(</span><span class="n">np</span><span class="o">.</span><span class="n">std</span><span class="p">(</span><span class="n">delete_lst</span><span class="p">),</span> <span class="mi">3</span><span class="p">)))</span>
-        <span class="c1"># Print number of merges.</span>
-        <span class="k">if</span> <span class="s2">&quot;merges&quot;</span> <span class="ow">in</span> <span class="n">output</span><span class="p">:</span>
-            <span class="n">n_merge</span> <span class="o">=</span> <span class="mi">0</span>
-            <span class="k">for</span> <span class="n">record</span> <span class="ow">in</span> <span class="bp">self</span><span class="o">.</span><span class="n">collection</span><span class="p">:</span>
-                <span class="k">if</span> <span class="s2">&quot;merge&quot;</span> <span class="ow">in</span> <span class="bp">self</span><span class="o">.</span><span class="n">collection</span><span class="p">[</span><span class="n">record</span><span class="p">]</span><span class="o">.</span><span class="n">keys</span><span class="p">():</span>
-                    <span class="n">n_merge</span> <span class="o">+=</span> <span class="mi">1</span>
-            <span class="k">print</span><span class="p">(</span><span class="s2">&quot;Number of merges: {}&quot;</span><span class="o">.</span><span class="n">format</span><span class="p">(</span><span class="n">n_merge</span><span class="p">))</span>
-        <span class="c1"># Print number of parsing errors.</span>
-        <span class="k">if</span> <span class="s2">&quot;errors&quot;</span> <span class="ow">in</span> <span class="n">output</span><span class="p">:</span>
-            <span class="n">n_errors</span> <span class="o">=</span> <span class="mi">0</span>
-            <span class="k">for</span> <span class="n">record</span> <span class="ow">in</span> <span class="bp">self</span><span class="o">.</span><span class="n">collection</span><span class="p">:</span>
-                <span class="k">if</span> <span class="s2">&quot;errors&quot;</span> <span class="ow">in</span> <span class="bp">self</span><span class="o">.</span><span class="n">collection</span><span class="p">[</span><span class="n">record</span><span class="p">]</span><span class="o">.</span><span class="n">keys</span><span class="p">():</span>
-                    <span class="n">n_errors</span> <span class="o">+=</span> <span class="nb">len</span><span class="p">(</span><span class="bp">self</span><span class="o">.</span><span class="n">collection</span><span class="p">[</span><span class="n">record</span><span class="p">][</span><span class="s2">&quot;errors&quot;</span><span class="p">])</span>
-            <span class="k">print</span><span class="p">(</span><span class="s2">&quot;Number of parsing errors: {}&quot;</span><span class="o">.</span><span class="n">format</span><span class="p">(</span><span class="n">n_errors</span><span class="p">))</span>
-
-    <span class="k">def</span> <span class="nf">get_tags</span><span class="p">(</span><span class="bp">self</span><span class="p">):</span>
-        <span class="sd">&quot;&quot;&quot;</span>
-<span class="sd">        `Commitlog` tags are automatically detected by the `self.attributes()` method. Attributes are produced in the order</span>
-<span class="sd">        specified in the get_tags method, with unexpected tags put at the end. If no tags are specified in `get_tags`,</span>
-<span class="sd">        the attributes method will produce the tags in sorted order. The most important consequence of this ordering</span>
-<span class="sd">        is the order of columns in TSV output.</span>
-
-<span class="sd">        **Return** `list`</span>
-
-<span class="sd">        &gt; A list of ordered reference hashes.</span>
-
-<span class="sd">        &quot;&quot;&quot;</span>
-        <span class="k">return</span> <span class="p">[</span><span class="s2">&quot;hash&quot;</span><span class="p">,</span><span class="s2">&quot;author&quot;</span><span class="p">,</span><span class="s2">&quot;email&quot;</span><span class="p">,</span><span class="s2">&quot;date&quot;</span><span class="p">,</span><span class="s2">&quot;mode&quot;</span><span class="p">,</span><span class="s2">&quot;merge&quot;</span><span class="p">,</span><span class="s2">&quot;summary&quot;</span><span class="p">,</span>
-                <span class="s2">&quot;fedits&quot;</span><span class="p">,</span><span class="s2">&quot;inserts&quot;</span><span class="p">,</span><span class="s2">&quot;deletes&quot;</span><span class="p">,</span><span class="s2">&quot;message&quot;</span><span class="p">,</span><span class="s2">&quot;files&quot;</span><span class="p">,</span><span class="s2">&quot;changes&quot;</span><span class="p">]</span>
-
-    <span class="k">def</span> <span class="nf">ignore</span><span class="p">(</span><span class="bp">self</span><span class="p">,</span> <span class="n">pattern</span><span class="p">,</span> <span class="n">ignoreif</span><span class="o">=</span><span class="s2">&quot;match&quot;</span><span class="p">):</span>
-        <span class="sd">&quot;&quot;&quot;</span>
-<span class="sd">        Looks for file and path names in &quot;files&quot; and &quot;changes&quot; that match (or not) a pattern (regular expression)</span>
-<span class="sd">        and moves them into `f_ignore` and `ch_ignore` respectively. Updates `filters` attribute with ignore summary.</span>
-
-<span class="sd">        **Parameters*</span>
-
-<span class="sd">        &gt; *pattern* : `string`</span>
-
-<span class="sd">        &gt;&gt; A regular expression pattern specified by the user.</span>
-
-<span class="sd">        &gt; *ignoreif* : `string`</span>
-
-<span class="sd">        &gt;&gt; If `matches` (default) files matching the pattern are ignored. If `no match`, files not matching pattern are ignored.</span>
-
-<span class="sd">        **return**</span>
-
-<span class="sd">        &gt; A new `Commitlog` object, same as self but with the appropriate files removed.</span>
-
-<span class="sd">        &quot;&quot;&quot;</span>
-        <span class="n">self_copy</span> <span class="o">=</span> <span class="n">copy</span><span class="o">.</span><span class="n">deepcopy</span><span class="p">(</span><span class="bp">self</span><span class="p">)</span>
-        <span class="k">for</span> <span class="n">record</span> <span class="ow">in</span> <span class="n">self_copy</span><span class="o">.</span><span class="n">collection</span><span class="p">:</span>
-            <span class="c1"># Move files into f_ignore</span>
-            <span class="k">if</span> <span class="s2">&quot;files&quot;</span> <span class="ow">in</span> <span class="n">self_copy</span><span class="o">.</span><span class="n">collection</span><span class="p">[</span><span class="n">record</span><span class="p">]</span><span class="o">.</span><span class="n">keys</span><span class="p">():</span>
-                <span class="k">if</span> <span class="n">ignoreif</span> <span class="o">==</span> <span class="s2">&quot;match&quot;</span><span class="p">:</span>
-                    <span class="n">self_copy</span><span class="o">.</span><span class="n">collection</span><span class="p">[</span><span class="n">record</span><span class="p">][</span><span class="s2">&quot;files&quot;</span><span class="p">]</span> <span class="o">=</span> \
-                        <span class="nb">list</span><span class="p">(</span><span class="nb">filter</span><span class="p">(</span><span class="k">lambda</span> <span class="n">f</span><span class="p">:</span> <span class="ow">not</span><span class="p">(</span><span class="n">filter_regex</span><span class="p">(</span><span class="n">f</span><span class="p">,</span> <span class="n">pattern</span><span class="p">,</span> <span class="n">mode</span><span class="o">=</span><span class="s2">&quot;search&quot;</span><span class="p">)),</span>
-                                    <span class="n">self_copy</span><span class="o">.</span><span class="n">collection</span><span class="p">[</span><span class="n">record</span><span class="p">][</span><span class="s2">&quot;files&quot;</span><span class="p">]))</span>
-                <span class="k">elif</span> <span class="n">ignoreif</span> <span class="o">==</span> <span class="s2">&quot;no match&quot;</span><span class="p">:</span>
-                    <span class="n">self_copy</span><span class="o">.</span><span class="n">collection</span><span class="p">[</span><span class="n">record</span><span class="p">][</span><span class="s2">&quot;files&quot;</span><span class="p">]</span> <span class="o">=</span> \
-                        <span class="nb">list</span><span class="p">(</span><span class="nb">filter</span><span class="p">(</span><span class="k">lambda</span> <span class="n">f</span><span class="p">:</span> <span class="n">filter_regex</span><span class="p">(</span><span class="n">f</span><span class="p">,</span> <span class="n">pattern</span><span class="p">,</span> <span class="n">mode</span><span class="o">=</span><span class="s2">&quot;search&quot;</span><span class="p">),</span>
-                                    <span class="n">self_copy</span><span class="o">.</span><span class="n">collection</span><span class="p">[</span><span class="n">record</span><span class="p">][</span><span class="s2">&quot;files&quot;</span><span class="p">]))</span>
-        <span class="c1"># Add a summary of the ignore to self_copy.filters</span>
-        <span class="n">ignore_note</span> <span class="o">=</span> <span class="s2">&quot;&quot;</span>
-        <span class="k">if</span> <span class="n">ignoreif</span> <span class="o">==</span> <span class="s2">&quot;match&quot;</span><span class="p">:</span>
-            <span class="n">ignore_note</span> <span class="o">=</span> <span class="s2">&quot;matches&quot;</span>
-        <span class="k">elif</span> <span class="n">ignoreif</span> <span class="o">==</span> <span class="s2">&quot;no match&quot;</span><span class="p">:</span>
-            <span class="n">ignore_note</span> <span class="o">=</span> <span class="s2">&quot;doesn&#39;t match&quot;</span>
-        <span class="n">summary</span> <span class="o">=</span> <span class="s2">&quot;Ignore files that {} the regular expression: {}&quot;</span><span class="o">.</span><span class="n">format</span><span class="p">(</span><span class="n">ignore_note</span><span class="p">,</span><span class="n">pattern</span><span class="p">)</span>
-        <span class="n">self_copy</span><span class="o">.</span><span class="n">filters</span><span class="o">.</span><span class="n">append</span><span class="p">(</span><span class="n">summary</span><span class="p">)</span>
-        <span class="k">return</span> <span class="n">self_copy</span>
-
-    <span class="k">def</span> <span class="nf">network</span><span class="p">(</span><span class="bp">self</span><span class="p">,</span> <span class="nb">type</span><span class="p">):</span>
-        <span class="sd">&quot;&quot;&quot;</span>
-<span class="sd">        A method for quickly creating preset networks using `Commitlog` data.</span>
-
-<span class="sd">        **Parameters** :</span>
-
-<span class="sd">        &gt; *type* : `string`</span>
-
-<span class="sd">        &gt;&gt; Indicates which preset to use.</span>
-
-<span class="sd">        **return** :</span>
-
-<span class="sd">        &gt; A `MultiGraphPlus` object constructed with `generate_network` according to the specified defaults.</span>
-
-<span class="sd">        &quot;&quot;&quot;</span>
-        <span class="k">if</span> <span class="nb">type</span> <span class="o">==</span> <span class="s2">&quot;author/file/simple&quot;</span><span class="p">:</span>
-            <span class="k">return</span> <span class="bp">self</span><span class="o">.</span><span class="n">generate_network</span><span class="p">(</span><span class="s2">&quot;author&quot;</span><span class="p">,</span> <span class="s2">&quot;files&quot;</span><span class="p">)</span>
-        <span class="k">if</span> <span class="nb">type</span> <span class="o">==</span> <span class="s2">&quot;author/file&quot;</span><span class="p">:</span>
-            <span class="k">return</span> <span class="bp">self</span><span class="o">.</span><span class="n">generate_network</span><span class="p">(</span><span class="s2">&quot;author&quot;</span><span class="p">,</span> <span class="s2">&quot;files&quot;</span><span class="p">,</span>
-                                         <span class="n">edge_attributes</span><span class="o">=</span><span class="p">[</span><span class="s2">&quot;author&quot;</span><span class="p">,</span> <span class="s2">&quot;hash&quot;</span><span class="p">],</span>
-                                         <span class="n">mode1_atom_attrs</span><span class="o">=</span><span class="p">[</span><span class="s2">&quot;email&quot;</span><span class="p">],</span>
-                                         <span class="n">mode2_atom_attrs</span><span class="o">=</span><span class="p">[],</span>
-                                         <span class="n">mode1_vector_attrs</span><span class="o">=</span><span class="p">[</span><span class="s2">&quot;hash&quot;</span><span class="p">,</span> <span class="s2">&quot;fedits&quot;</span><span class="p">],</span>
-                                         <span class="n">mode2_vector_attrs</span><span class="o">=</span><span class="p">[</span><span class="s2">&quot;date&quot;</span><span class="p">,</span> <span class="s2">&quot;hash&quot;</span><span class="p">])</span>
-        <span class="k">if</span> <span class="nb">type</span> <span class="o">==</span> <span class="s2">&quot;author/file/weighted&quot;</span><span class="p">:</span>
-            <span class="k">return</span> <span class="bp">self</span><span class="o">.</span><span class="n">generate_network</span><span class="p">(</span><span class="s2">&quot;author&quot;</span><span class="p">,</span> <span class="s2">&quot;files&quot;</span><span class="p">,</span>
-                                         <span class="n">edge_attributes</span><span class="o">=</span><span class="p">[</span><span class="s2">&quot;author&quot;</span><span class="p">,</span> <span class="s2">&quot;hash&quot;</span><span class="p">,</span> <span class="s2">&quot;date&quot;</span><span class="p">],</span>
-                                         <span class="n">mode1_atom_attrs</span><span class="o">=</span><span class="p">[</span><span class="s2">&quot;email&quot;</span><span class="p">],</span>
-                                         <span class="n">mode2_atom_attrs</span><span class="o">=</span><span class="p">[],</span>
-                                         <span class="n">mode1_vector_attrs</span><span class="o">=</span><span class="p">[</span><span class="s2">&quot;hash&quot;</span><span class="p">,</span> <span class="s2">&quot;fedits&quot;</span><span class="p">],</span>
-                                         <span class="n">mode2_vector_attrs</span><span class="o">=</span><span class="p">[</span><span class="s2">&quot;date&quot;</span><span class="p">,</span> <span class="s2">&quot;hash&quot;</span><span class="p">],</span>
-                                         <span class="n">edge_helper</span><span class="o">=</span><span class="n">changes_edge</span><span class="p">)</span>
-        <span class="k">else</span><span class="p">:</span>
-            <span class="k">raise</span> <span class="n">InputError</span><span class="p">(</span><span class="s2">&quot;{} is not a valid network preset.&quot;</span><span class="o">.</span><span class="n">format</span><span class="p">(</span><span class="nb">type</span><span class="p">))</span>
-</pre></div>
-
-  </div>
-</div>
-
-
-      <div class="class">
-          <h3>Ancestors (in MRO)</h3>
-          <ul class="class_list">
-          <li><a href="#gitnet.commit_log.CommitLog">CommitLog</a></li>
-          <li>gitnet.log.Log</li>
-          <li>builtins.object</li>
-          </ul>
-          <h3>Static methods</h3>
-            
-  <div class="item">
-    <div class="name def" id="gitnet.commit_log.CommitLog.__init__">
-    <p>def <span class="ident">__init__</span>(</p><p>self, dofd={}, source=None, path=None, key_type=None, filters=[])</p>
-    </div>
-    
-
-    
-  
-    <div class="desc"><p>Initializes the <code>Log</code> with a timestamp. Other fields default to an empty dictionary, or <code>none</code> unless otherwise specified.
-<code>Log</code> objects should be passed a dictionary of dictionaries after initialization, or entries should be
-added to the empty dictionary in <code>self.collection</code>.</p>
-<p><strong>Parameters</strong> :</p>
-<blockquote>
-<p><em>dofd</em> : <code>dictionary</code></p>
-<blockquote>
-<p>A dictionary of dictionaries, which becomes <code>self.collection</code>. Defaults to empty.</p>
-</blockquote>
-<p><em>source</em> : <code>string</code></p>
-<blockquote>
-<p>A string passed by the parser indicating the source of the data.</p>
-</blockquote>
-<p><em>path</em> : <code>string</code></p>
-<blockquote>
-<p>A string passed by the parser indicating the path from which the data was accessed.</p>
-</blockquote>
-<p><em>key_type</em> : <code>string</code></p>
-<blockquote>
-<p>A string passed by the parser indicating how data is keyed in the dicitonary (for example by hash).</p>
-</blockquote>
-<p><em>filters</em> : <code>list</code></p>
-<blockquote>
-<p>A list of strings summarizing how the Log has been filtered (using filter and ignore methods).</p>
-</blockquote>
-</blockquote>
-<p><em>var</em> : <code>self.tags</code> : <code>list</code></p>
-<blockquote>
-<blockquote>
-<p>Tags are generated using the get_tags method.</p>
-</blockquote>
-</blockquote></div>
-  <div class="source_cont">
-  <p class="source_link"><a href="javascript:void(0);" onclick="toggle('source-gitnet.commit_log.CommitLog.__init__', this);">Show source &equiv;</a></p>
-  <div id="source-gitnet.commit_log.CommitLog.__init__" class="source">
-    <div class="codehilite"><pre><span></span><span class="k">def</span> <span class="nf">__init__</span><span class="p">(</span><span class="bp">self</span><span class="p">,</span> <span class="n">dofd</span><span class="o">=</span><span class="p">{},</span> <span class="n">source</span><span class="o">=</span><span class="bp">None</span><span class="p">,</span> <span class="n">path</span><span class="o">=</span><span class="bp">None</span><span class="p">,</span> <span class="n">key_type</span><span class="o">=</span><span class="bp">None</span><span class="p">,</span> <span class="n">filters</span><span class="o">=</span><span class="p">[]):</span>
-    <span class="sd">&quot;&quot;&quot;</span>
-<span class="sd">    Initializes the `Log` with a timestamp. Other fields default to an empty dictionary, or `none` unless otherwise specified.</span>
-<span class="sd">    `Log` objects should be passed a dictionary of dictionaries after initialization, or entries should be</span>
-<span class="sd">    added to the empty dictionary in `self.collection`.</span>
-<span class="sd">    **Parameters** :</span>
-<span class="sd">    &gt; *dofd* : `dictionary`</span>
-<span class="sd">    &gt;&gt; A dictionary of dictionaries, which becomes `self.collection`. Defaults to empty.</span>
-<span class="sd">    &gt; *source* : `string`</span>
-<span class="sd">    &gt;&gt; A string passed by the parser indicating the source of the data.</span>
-<span class="sd">    &gt; *path* : `string`</span>
-<span class="sd">    &gt;&gt; A string passed by the parser indicating the path from which the data was accessed.</span>
-<span class="sd">    &gt; *key_type* : `string`</span>
-<span class="sd">    &gt;&gt; A string passed by the parser indicating how data is keyed in the dicitonary (for example by hash).</span>
-<span class="sd">    &gt; *filters* : `list`</span>
-<span class="sd">    &gt;&gt; A list of strings summarizing how the Log has been filtered (using filter and ignore methods).</span>
-<span class="sd">    *var* : `self.tags` : `list`</span>
-<span class="sd">    &gt;&gt; Tags are generated using the get_tags method.</span>
-<span class="sd">    &quot;&quot;&quot;</span>
-    <span class="bp">self</span><span class="o">.</span><span class="n">collection</span> <span class="o">=</span> <span class="n">dofd</span>
-    <span class="bp">self</span><span class="o">.</span><span class="n">timestamp</span> <span class="o">=</span> <span class="nb">str</span><span class="p">(</span><span class="n">dt</span><span class="o">.</span><span class="n">datetime</span><span class="o">.</span><span class="n">now</span><span class="p">())</span>
-    <span class="bp">self</span><span class="o">.</span><span class="n">source</span> <span class="o">=</span> <span class="n">source</span>
-    <span class="bp">self</span><span class="o">.</span><span class="n">path</span> <span class="o">=</span> <span class="n">path</span>
-    <span class="bp">self</span><span class="o">.</span><span class="n">key_type</span> <span class="o">=</span> <span class="n">key_type</span>
-    <span class="bp">self</span><span class="o">.</span><span class="n">filters</span> <span class="o">=</span> <span class="n">filters</span>
-    <span class="c1"># This must be updated as tags/subclasses are added. Ideally, this would be housed within each subclass.</span>
-    <span class="bp">self</span><span class="o">.</span><span class="n">tags</span> <span class="o">=</span> <span class="bp">self</span><span class="o">.</span><span class="n">get_tags</span><span class="p">()</span>
-</pre></div>
-
-  </div>
-</div>
-
-  </div>
-  
-            
-  <div class="item">
-    <div class="name def" id="gitnet.commit_log.CommitLog.attributes">
-    <p>def <span class="ident">attributes</span>(</p><p>self)</p>
-    </div>
-    
-
-    
-  
-    <div class="desc"><p>A method for determining what data has been recorded in this <code>Commitlog</code>.</p>
-<p><strong>Return</strong> : <code>list</code></p>
-<blockquote>
-<p>A sorted list containing every key present in the <code>Log</code>. For example, the attributes for
-a local <code>Commitlog</code> would contain hashes ("hash"), author name ("author"), author email ("email"), and several more.
-If the <code>self.tags</code> attribute has been defined for this object, tags appear by their order in <code>self.tags</code>. Any
-unrecognized tags will be added at the end.</p>
-</blockquote></div>
-  <div class="source_cont">
-  <p class="source_link"><a href="javascript:void(0);" onclick="toggle('source-gitnet.commit_log.CommitLog.attributes', this);">Show source &equiv;</a></p>
-  <div id="source-gitnet.commit_log.CommitLog.attributes" class="source">
-    <div class="codehilite"><pre><span></span><span class="k">def</span> <span class="nf">attributes</span><span class="p">(</span><span class="bp">self</span><span class="p">):</span>
-    <span class="sd">&quot;&quot;&quot;</span>
-<span class="sd">    A method for determining what data has been recorded in this `Commitlog`.</span>
-<span class="sd">    **Return** : `list`</span>
-<span class="sd">    &gt; A sorted list containing every key present in the `Log`. For example, the attributes for</span>
-<span class="sd">    &gt; a local `Commitlog` would contain hashes (&quot;hash&quot;), author name (&quot;author&quot;), author email (&quot;email&quot;), and several more.</span>
-<span class="sd">    &gt; If the `self.tags` attribute has been defined for this object, tags appear by their order in `self.tags`. Any</span>
-<span class="sd">    &gt; unrecognized tags will be added at the end.</span>
-<span class="sd">    &quot;&quot;&quot;</span>
-    <span class="n">attr</span> <span class="o">=</span> <span class="nb">set</span><span class="p">()</span>
-    <span class="c1"># Add every key in the collection to a set object.</span>
-    <span class="k">for</span> <span class="n">record</span> <span class="ow">in</span> <span class="bp">self</span><span class="o">.</span><span class="n">collection</span><span class="p">:</span>
-        <span class="n">attr</span> <span class="o">=</span> <span class="n">attr</span><span class="o">.</span><span class="n">union</span><span class="p">(</span><span class="bp">self</span><span class="o">.</span><span class="n">collection</span><span class="p">[</span><span class="n">record</span><span class="p">]</span><span class="o">.</span><span class="n">keys</span><span class="p">())</span>
-    <span class="c1"># Tracking attributes</span>
-    <span class="n">attr_list</span> <span class="o">=</span> <span class="p">[]</span>
-    <span class="c1"># For every tag defined for the subclass, add to the list of attributes in order, and remove from set.</span>
-    <span class="k">for</span> <span class="n">tag</span> <span class="ow">in</span> <span class="bp">self</span><span class="o">.</span><span class="n">tags</span><span class="p">:</span>
-        <span class="k">if</span> <span class="n">tag</span> <span class="ow">in</span> <span class="n">attr</span><span class="p">:</span>
-            <span class="n">attr</span><span class="o">.</span><span class="n">remove</span><span class="p">(</span><span class="n">tag</span><span class="p">)</span>
-            <span class="n">attr_list</span><span class="o">.</span><span class="n">append</span><span class="p">(</span><span class="n">tag</span><span class="p">)</span>
-    <span class="c1"># If there are any tags left in the set (i.e. ones not specified for the subclass),</span>
-    <span class="c1">#   add them to the end of the list (sorted).</span>
-    <span class="k">if</span> <span class="nb">len</span><span class="p">(</span><span class="n">attr</span><span class="p">)</span> <span class="o">&gt;</span> <span class="mi">0</span><span class="p">:</span>
-        <span class="n">attr_list</span> <span class="o">=</span> <span class="n">attr_list</span> <span class="o">+</span> <span class="nb">sorted</span><span class="p">(</span><span class="nb">list</span><span class="p">(</span><span class="n">attr</span><span class="p">))</span>
-    <span class="k">return</span> <span class="n">attr_list</span>
-</pre></div>
-
-  </div>
-</div>
-
-  </div>
-  
-            
-  <div class="item">
-    <div class="name def" id="gitnet.commit_log.CommitLog.author_email_list">
-    <p>def <span class="ident">author_email_list</span>(</p><p>self)</p>
-    </div>
-    
-
-    
-  
-    <div class="desc"><p>Gathers each unique author email combination from the log, and then prints them in a list.
-The intention is that the user can use these author names in the <code>replace_val</code> function.</p></div>
-  <div class="source_cont">
-  <p class="source_link"><a href="javascript:void(0);" onclick="toggle('source-gitnet.commit_log.CommitLog.author_email_list', this);">Show source &equiv;</a></p>
-  <div id="source-gitnet.commit_log.CommitLog.author_email_list" class="source">
-    <div class="codehilite"><pre><span></span><span class="k">def</span> <span class="nf">author_email_list</span><span class="p">(</span><span class="bp">self</span><span class="p">):</span>
-    <span class="sd">&quot;&quot;&quot;</span>
-<span class="sd">    Gathers each unique author email combination from the log, and then prints them in a list.</span>
-<span class="sd">    The intention is that the user can use these author names in the `replace_val` function.</span>
-<span class="sd">    &quot;&quot;&quot;</span>
-    <span class="n">duplicates</span> <span class="o">=</span> <span class="p">[]</span>
-    <span class="n">selfcopy</span> <span class="o">=</span> <span class="n">copy</span><span class="o">.</span><span class="n">deepcopy</span><span class="p">(</span><span class="bp">self</span><span class="p">)</span>
-    <span class="k">for</span> <span class="n">record</span> <span class="ow">in</span> <span class="n">selfcopy</span><span class="o">.</span><span class="n">collection</span><span class="p">:</span>
-        <span class="k">if</span> <span class="s1">&#39;email&#39;</span> <span class="ow">in</span> <span class="n">selfcopy</span><span class="o">.</span><span class="n">collection</span><span class="p">[</span><span class="n">record</span><span class="p">]</span><span class="o">.</span><span class="n">keys</span><span class="p">():</span>
-            <span class="k">if</span> <span class="nb">str</span><span class="p">(</span><span class="n">selfcopy</span><span class="o">.</span><span class="n">collection</span><span class="p">[</span><span class="n">record</span><span class="p">][</span><span class="s1">&#39;email&#39;</span><span class="p">]</span> <span class="o">+</span> <span class="s1">&#39;   &#39;</span> <span class="o">+</span> <span class="n">selfcopy</span><span class="o">.</span><span class="n">collection</span><span class="p">[</span><span class="n">record</span><span class="p">][</span><span class="s1">&#39;author&#39;</span><span class="p">])</span><span class="o">.</span><span class="n">encode</span><span class="p">(</span><span class="s1">&#39;ascii&#39;</span><span class="p">,</span> <span class="s1">&#39;replace&#39;</span><span class="p">)</span> <span class="ow">in</span> <span class="n">duplicates</span><span class="p">:</span>
-                <span class="k">pass</span>
-            <span class="k">else</span><span class="p">:</span>
-                <span class="n">entry</span> <span class="o">=</span> <span class="nb">str</span><span class="p">((</span><span class="n">selfcopy</span><span class="o">.</span><span class="n">collection</span><span class="p">[</span><span class="n">record</span><span class="p">][</span><span class="s1">&#39;email&#39;</span><span class="p">]</span> <span class="o">+</span> <span class="s1">&#39;   &#39;</span> <span class="o">+</span> <span class="n">selfcopy</span><span class="o">.</span><span class="n">collection</span><span class="p">[</span><span class="n">record</span><span class="p">][</span><span class="s1">&#39;author&#39;</span><span class="p">]))</span>
-                <span class="n">entry</span> <span class="o">=</span> <span class="n">entry</span><span class="o">.</span><span class="n">encode</span><span class="p">(</span><span class="s1">&#39;ascii&#39;</span><span class="p">,</span> <span class="s1">&#39;replace&#39;</span><span class="p">)</span>
-                <span class="n">duplicates</span><span class="o">.</span><span class="n">append</span><span class="p">(</span><span class="n">entry</span><span class="p">)</span>
-    <span class="n">templist</span> <span class="o">=</span> <span class="p">[]</span>
-    <span class="k">for</span> <span class="n">item</span> <span class="ow">in</span> <span class="n">duplicates</span><span class="p">:</span>
-        <span class="n">item</span> <span class="o">=</span> <span class="n">item</span><span class="o">.</span><span class="n">decode</span><span class="p">(</span><span class="s1">&#39;ascii&#39;</span><span class="p">,</span> <span class="s1">&#39;strict&#39;</span><span class="p">)</span>
-        <span class="n">templist</span><span class="o">.</span><span class="n">append</span><span class="p">(</span><span class="n">item</span><span class="p">)</span>
-    <span class="n">templist</span> <span class="o">=</span> <span class="nb">sorted</span><span class="p">(</span><span class="n">templist</span><span class="p">)</span>
-    <span class="n">templist</span> <span class="o">=</span> <span class="nb">str</span><span class="p">(</span><span class="s1">&#39;</span><span class="se">\n</span><span class="s1">&#39;</span><span class="o">.</span><span class="n">join</span><span class="p">(</span><span class="n">templist</span><span class="p">))</span>
-    <span class="n">footer</span> <span class="o">=</span> <span class="s1">&#39;</span><span class="se">\n</span><span class="s1">The list above contains all author-email combinations in the log. It is at your discretion to consolidate them.</span><span class="se">\n</span><span class="s1">Unicode characters in author names have been replaced to allow this list to print.&#39;</span>
-    <span class="n">authors_emails</span> <span class="o">=</span> <span class="n">templist</span> <span class="o">+</span> <span class="n">footer</span>
-    <span class="k">print</span><span class="p">(</span><span class="n">authors_emails</span><span class="p">)</span>
-    <span class="k">return</span> <span class="n">authors_emails</span>
-</pre></div>
-
-  </div>
-</div>
-
-  </div>
-  
-            
-  <div class="item">
-    <div class="name def" id="gitnet.commit_log.CommitLog.browse">
-    <p>def <span class="ident">browse</span>(</p><p>self)</p>
-    </div>
-    
-
-    
-  
-    <div class="desc"><p>Interactively prints the contents of the Log collection, one record at a time.</p>
-<p><strong>Return</strong> : <code>None</code></p></div>
-  <div class="source_cont">
-  <p class="source_link"><a href="javascript:void(0);" onclick="toggle('source-gitnet.commit_log.CommitLog.browse', this);">Show source &equiv;</a></p>
-  <div id="source-gitnet.commit_log.CommitLog.browse" class="source">
-    <div class="codehilite"><pre><span></span><span class="k">def</span> <span class="nf">browse</span><span class="p">(</span><span class="bp">self</span><span class="p">):</span>
-    <span class="sd">&quot;&quot;&quot;</span>
-<span class="sd">    Interactively prints the contents of the Log collection, one record at a time.</span>
-<span class="sd">    **Return** : `None`</span>
-<span class="sd">    &quot;&quot;&quot;</span>
-    <span class="k">for</span> <span class="n">key</span> <span class="ow">in</span> <span class="bp">self</span><span class="o">.</span><span class="n">collection</span><span class="o">.</span><span class="n">keys</span><span class="p">():</span>
-        <span class="k">print</span><span class="p">(</span><span class="s2">&quot;----- {} -----&quot;</span><span class="o">.</span><span class="n">format</span><span class="p">(</span><span class="n">key</span><span class="p">))</span>
-        <span class="k">for</span> <span class="n">rkey</span> <span class="ow">in</span> <span class="bp">self</span><span class="o">.</span><span class="n">collection</span><span class="p">[</span><span class="n">key</span><span class="p">]</span><span class="o">.</span><span class="n">keys</span><span class="p">():</span>
-            <span class="k">print</span><span class="p">(</span><span class="s2">&quot;--- {} ---&quot;</span><span class="o">.</span><span class="n">format</span><span class="p">(</span><span class="n">rkey</span><span class="p">))</span>
-            <span class="k">if</span> <span class="nb">type</span><span class="p">(</span><span class="bp">self</span><span class="o">.</span><span class="n">collection</span><span class="p">[</span><span class="n">key</span><span class="p">][</span><span class="n">rkey</span><span class="p">])</span> <span class="ow">in</span> <span class="p">[</span><span class="nb">str</span><span class="p">,</span> <span class="nb">int</span><span class="p">,</span> <span class="nb">bool</span><span class="p">,</span> <span class="nb">float</span><span class="p">]:</span>
-                <span class="k">print</span><span class="p">(</span><span class="bp">self</span><span class="o">.</span><span class="n">collection</span><span class="p">[</span><span class="n">key</span><span class="p">][</span><span class="n">rkey</span><span class="p">])</span>
-            <span class="k">elif</span> <span class="nb">type</span><span class="p">(</span><span class="bp">self</span><span class="o">.</span><span class="n">collection</span><span class="p">[</span><span class="n">key</span><span class="p">][</span><span class="n">rkey</span><span class="p">])</span> <span class="o">==</span> <span class="nb">list</span><span class="p">:</span>
-                <span class="k">for</span> <span class="n">s</span> <span class="ow">in</span> <span class="bp">self</span><span class="o">.</span><span class="n">collection</span><span class="p">[</span><span class="n">key</span><span class="p">][</span><span class="n">rkey</span><span class="p">]:</span>
-                    <span class="k">print</span><span class="p">(</span><span class="n">s</span><span class="p">)</span>
-        <span class="k">if</span> <span class="nb">input</span><span class="p">(</span><span class="s2">&quot;</span><span class="se">\n</span><span class="s2">Another? [press enter to continue, or press q to quit]</span><span class="se">\n</span><span class="s2">&quot;</span><span class="p">)</span> <span class="o">==</span> <span class="s2">&quot;q&quot;</span><span class="p">:</span>
-            <span class="k">break</span>
-</pre></div>
-
-  </div>
-</div>
-
-  </div>
-  
-            
-  <div class="item">
-    <div class="name def" id="gitnet.commit_log.CommitLog.describe">
-    <p>def <span class="ident">describe</span>(</p><p>self, mode=&#39;default&#39;, exclude=[])</p>
-    </div>
-    
-
-    
-  
-    <div class="desc"><p>A method for creating extended descriptive output for the <code>Commitlog</code> subclass.</p>
-<p><strong>Parameters</strong>:</p>
-<blockquote>
-<p><em>mode</em> : <code>string</code></p>
-<blockquote>
-<p>Indicate an output mode. Currently only one implemented: "default".</p>
-</blockquote>
-<p><em>param</em> : <code>list</code></p>
-<blockquote>
-<p>A list of output tag strings to exclude from printing. Defaults to an empty list.</p>
-</blockquote>
-</blockquote>
-<p><strong>Return</strong> <code>none</code></p>
-<p><em>Output items</em> currently implemented (and their tag for exclusion):</p>
-<blockquote>
-<p><em>summary</em> : Prints the number of logs and creation date. Identical to <code>str(self)</code>.</p>
-<p><em>authors</em> : Prints the number of authors who commit to the repository.</p>
-<p><em>emails</em> : Prints the ten most common email address domains used by more than one user.</p>
-<p><em>dates</em> : Prints the date range for commits in the collection.</p>
-<p><em>changes</em> : Prints the mean and std. deviation of file changes, insertions, and deletions per commit.</p>
-<p><em>merges</em> : Prints the number of merges in the collection.</p>
-<p><em>errors</em> : Prints the number of parsing errors in the collection.</p>
-</blockquote></div>
-  <div class="source_cont">
-  <p class="source_link"><a href="javascript:void(0);" onclick="toggle('source-gitnet.commit_log.CommitLog.describe', this);">Show source &equiv;</a></p>
-  <div id="source-gitnet.commit_log.CommitLog.describe" class="source">
-    <div class="codehilite"><pre><span></span><span class="k">def</span> <span class="nf">describe</span><span class="p">(</span><span class="bp">self</span><span class="p">,</span> <span class="n">mode</span> <span class="o">=</span> <span class="s2">&quot;default&quot;</span><span class="p">,</span> <span class="n">exclude</span> <span class="o">=</span> <span class="p">[]):</span>
-    <span class="sd">&quot;&quot;&quot;</span>
-<span class="sd">    A method for creating extended descriptive output for the `Commitlog` subclass.</span>
-<span class="sd">    **Parameters**:</span>
-<span class="sd">    &gt; *mode* : `string`</span>
-<span class="sd">    &gt;&gt; Indicate an output mode. Currently only one implemented: &quot;default&quot;.</span>
-<span class="sd">    &gt; *param* : `list`</span>
-<span class="sd">    &gt;&gt; A list of output tag strings to exclude from printing. Defaults to an empty list.</span>
-<span class="sd">    **Return** `none`</span>
-<span class="sd">    *Output items* currently implemented (and their tag for exclusion):</span>
-<span class="sd">    &gt; *summary* : Prints the number of logs and creation date. Identical to `str(self)`.</span>
-<span class="sd">    &gt; *authors* : Prints the number of authors who commit to the repository.</span>
-<span class="sd">    &gt; *emails* : Prints the ten most common email address domains used by more than one user.</span>
-<span class="sd">    &gt; *dates* : Prints the date range for commits in the collection.</span>
-<span class="sd">    &gt; *changes* : Prints the mean and std. deviation of file changes, insertions, and deletions per commit.</span>
-<span class="sd">    &gt; *merges* : Prints the number of merges in the collection.</span>
-<span class="sd">    &gt; *errors* : Prints the number of parsing errors in the collection.</span>
-<span class="sd">    &quot;&quot;&quot;</span>
-    <span class="c1"># Define included/excluded data summaries.</span>
-    <span class="k">if</span> <span class="n">mode</span> <span class="o">==</span> <span class="s2">&quot;default&quot;</span><span class="p">:</span>
-        <span class="n">output</span> <span class="o">=</span> <span class="p">[</span><span class="s2">&quot;summary&quot;</span><span class="p">,</span> <span class="s2">&quot;path&quot;</span><span class="p">,</span> <span class="s2">&quot;filters&quot;</span><span class="p">,</span> <span class="s2">&quot;authors&quot;</span><span class="p">,</span> <span class="s2">&quot;files&quot;</span><span class="p">,</span>
-                  <span class="s2">&quot;emails&quot;</span><span class="p">,</span> <span class="s2">&quot;dates&quot;</span><span class="p">,</span> <span class="s2">&quot;changes&quot;</span><span class="p">,</span> <span class="s2">&quot;merges&quot;</span><span class="p">,</span> <span class="s2">&quot;errors&quot;</span><span class="p">]</span>
-    <span class="k">else</span><span class="p">:</span>
-        <span class="n">output</span> <span class="o">=</span> <span class="p">[</span><span class="s2">&quot;summary&quot;</span><span class="p">,</span> <span class="s2">&quot;path&quot;</span><span class="p">,</span> <span class="s2">&quot;filters&quot;</span><span class="p">,</span> <span class="s2">&quot;authors&quot;</span><span class="p">,</span> <span class="s2">&quot;files&quot;</span><span class="p">,</span>
-                  <span class="s2">&quot;emails&quot;</span><span class="p">,</span> <span class="s2">&quot;dates&quot;</span><span class="p">,</span> <span class="s2">&quot;changes&quot;</span><span class="p">,</span> <span class="s2">&quot;merges&quot;</span><span class="p">,</span> <span class="s2">&quot;errors&quot;</span><span class="p">]</span>
-    <span class="k">for</span> <span class="n">i</span> <span class="ow">in</span> <span class="n">exclude</span><span class="p">:</span>
-        <span class="n">output</span><span class="o">.</span><span class="n">remove</span><span class="p">(</span><span class="n">i</span><span class="p">)</span>
-    <span class="c1"># Print summary</span>
-    <span class="k">if</span> <span class="s2">&quot;summary&quot;</span> <span class="ow">in</span> <span class="n">output</span><span class="p">:</span>
-        <span class="k">print</span><span class="p">(</span><span class="bp">self</span><span class="p">)</span>
-    <span class="c1"># Print path</span>
-    <span class="k">if</span> <span class="s2">&quot;path&quot;</span> <span class="ow">in</span> <span class="n">output</span><span class="p">:</span>
-        <span class="k">print</span><span class="p">(</span><span class="s2">&quot;Origin: &quot;</span><span class="p">,</span> <span class="bp">self</span><span class="o">.</span><span class="n">path</span><span class="p">)</span>
-    <span class="c1"># Print filter summaries</span>
-    <span class="k">if</span> <span class="s2">&quot;filters&quot;</span> <span class="ow">in</span> <span class="n">output</span><span class="p">:</span>
-        <span class="k">if</span> <span class="nb">len</span><span class="p">(</span><span class="bp">self</span><span class="o">.</span><span class="n">filters</span><span class="p">)</span> <span class="o">!=</span> <span class="mi">0</span><span class="p">:</span>
-            <span class="k">print</span><span class="p">(</span><span class="s2">&quot;Filters:&quot;</span><span class="p">)</span>
-            <span class="k">for</span> <span class="n">f</span> <span class="ow">in</span> <span class="bp">self</span><span class="o">.</span><span class="n">filters</span><span class="p">:</span>
-                <span class="k">print</span><span class="p">(</span><span class="s2">&quot;</span><span class="se">\t</span><span class="s2">&quot;</span><span class="p">,</span> <span class="n">f</span><span class="p">)</span>
-    <span class="c1"># Print number of authors.</span>
-    <span class="k">if</span> <span class="s2">&quot;authors&quot;</span> <span class="ow">in</span> <span class="n">output</span><span class="p">:</span>
-        <span class="n">author_dict</span> <span class="o">=</span> <span class="p">{}</span>
-        <span class="k">for</span> <span class="n">record</span> <span class="ow">in</span> <span class="bp">self</span><span class="o">.</span><span class="n">collection</span><span class="p">:</span>
-            <span class="n">author</span> <span class="o">=</span> <span class="bp">self</span><span class="o">.</span><span class="n">collection</span><span class="p">[</span><span class="n">record</span><span class="p">][</span><span class="s2">&quot;author&quot;</span><span class="p">]</span>
-            <span class="k">if</span> <span class="n">author</span> <span class="ow">in</span> <span class="n">author_dict</span><span class="o">.</span><span class="n">keys</span><span class="p">():</span>
-                <span class="n">author_dict</span><span class="p">[</span><span class="n">author</span><span class="p">]</span> <span class="o">+=</span> <span class="mi">1</span>
-            <span class="k">else</span><span class="p">:</span>
-                <span class="n">author_dict</span><span class="p">[</span><span class="n">author</span><span class="p">]</span> <span class="o">=</span> <span class="mi">1</span>
-        <span class="k">print</span><span class="p">(</span><span class="s2">&quot;Number of authors: {}&quot;</span><span class="o">.</span><span class="n">format</span><span class="p">(</span><span class="nb">len</span><span class="p">(</span><span class="n">author_dict</span><span class="p">)))</span>
-    <span class="c1"># Print number of files.</span>
-    <span class="k">if</span> <span class="s2">&quot;files&quot;</span> <span class="ow">in</span> <span class="n">output</span><span class="p">:</span>
-        <span class="n">num_files</span> <span class="o">=</span> <span class="nb">len</span><span class="p">(</span><span class="nb">set</span><span class="p">(</span><span class="bp">self</span><span class="o">.</span><span class="n">vector</span><span class="p">(</span><span class="s2">&quot;files&quot;</span><span class="p">)))</span>
-        <span class="k">print</span><span class="p">(</span><span class="s2">&quot;Number of files: {}&quot;</span><span class="o">.</span><span class="n">format</span><span class="p">(</span><span class="n">num_files</span><span class="p">))</span>
-    <span class="c1"># Print most common email domains.</span>
-    <span class="k">if</span> <span class="s2">&quot;emails&quot;</span> <span class="ow">in</span> <span class="n">output</span><span class="p">:</span>
-        <span class="k">def</span> <span class="nf">get_domain</span><span class="p">(</span><span class="n">s</span><span class="p">):</span>
-            <span class="sd">&quot;&quot;&quot;</span>
-<span class="sd">            :param s: An email address (string).</span>
-<span class="sd">            :return: An email domain, i.e. &quot;@domain.com&quot; (string)</span>
-<span class="sd">            &quot;&quot;&quot;</span>
-            <span class="n">domain</span> <span class="o">=</span> <span class="n">s</span>
-            <span class="k">while</span> <span class="bp">True</span><span class="p">:</span>
-                <span class="k">if</span> <span class="n">domain</span> <span class="o">==</span> <span class="s2">&quot;&quot;</span><span class="p">:</span>
-                    <span class="n">domain</span> <span class="o">=</span> <span class="s2">&quot;None&quot;</span>
-                    <span class="k">break</span>
-                <span class="k">elif</span> <span class="n">domain</span><span class="p">[</span><span class="mi">0</span><span class="p">]</span> <span class="o">!=</span> <span class="s2">&quot;@&quot;</span><span class="p">:</span>
-                    <span class="n">domain</span> <span class="o">=</span> <span class="n">domain</span><span class="p">[</span><span class="mi">1</span><span class="p">:]</span>
-                <span class="k">else</span><span class="p">:</span>
-                    <span class="k">break</span>
-            <span class="k">return</span> <span class="n">domain</span>
-        <span class="n">emails</span> <span class="o">=</span> <span class="nb">set</span><span class="p">(</span><span class="bp">self</span><span class="o">.</span><span class="n">vector</span><span class="p">(</span><span class="s2">&quot;email&quot;</span><span class="p">))</span>
-        <span class="n">emails</span> <span class="o">=</span> <span class="nb">list</span><span class="p">(</span><span class="nb">map</span><span class="p">(</span><span class="n">get_domain</span><span class="p">,</span> <span class="n">emails</span><span class="p">))</span>
-        <span class="n">max_domain</span> <span class="o">=</span> <span class="n">most_common</span><span class="p">(</span><span class="n">emails</span><span class="p">,</span> <span class="mi">10</span><span class="p">)</span>
-        <span class="k">print</span><span class="p">(</span><span class="s2">&quot;Most common email address domains:&quot;</span><span class="p">)</span>
-        <span class="k">for</span> <span class="n">domain</span> <span class="ow">in</span> <span class="n">max_domain</span><span class="p">:</span>
-            <span class="k">print</span><span class="p">(</span><span class="s2">&quot;</span><span class="se">\t</span><span class="s2"> {} [{} users]&quot;</span><span class="o">.</span><span class="n">format</span><span class="p">(</span><span class="n">domain</span><span class="p">[</span><span class="mi">1</span><span class="p">],</span> <span class="n">domain</span><span class="p">[</span><span class="mi">0</span><span class="p">]))</span>
-    <span class="c1"># Print date range.</span>
-    <span class="k">if</span> <span class="s2">&quot;dates&quot;</span> <span class="ow">in</span> <span class="n">output</span><span class="p">:</span>
-        <span class="n">early</span> <span class="o">=</span> <span class="bp">None</span>
-        <span class="n">late</span> <span class="o">=</span> <span class="bp">None</span>
-        <span class="k">for</span> <span class="n">record</span> <span class="ow">in</span> <span class="bp">self</span><span class="o">.</span><span class="n">collection</span><span class="p">:</span>
-            <span class="n">date</span> <span class="o">=</span> <span class="n">git_datetime</span><span class="p">(</span><span class="bp">self</span><span class="o">.</span><span class="n">collection</span><span class="p">[</span><span class="n">record</span><span class="p">][</span><span class="s2">&quot;date&quot;</span><span class="p">])</span>
-            <span class="k">if</span> <span class="n">early</span> <span class="ow">is</span> <span class="bp">None</span> <span class="ow">or</span> <span class="n">date</span> <span class="o">&lt;</span> <span class="n">early</span><span class="p">:</span>
-                <span class="n">early</span> <span class="o">=</span> <span class="n">date</span>
-            <span class="k">if</span> <span class="n">late</span> <span class="ow">is</span> <span class="bp">None</span> <span class="ow">or</span> <span class="n">date</span> <span class="o">&gt;</span> <span class="n">late</span><span class="p">:</span>
-                <span class="n">late</span> <span class="o">=</span> <span class="n">date</span>
-        <span class="k">print</span><span class="p">(</span><span class="s2">&quot;Date range: {} to {}&quot;</span><span class="o">.</span><span class="n">format</span><span class="p">(</span><span class="n">early</span><span class="p">,</span> <span class="n">late</span><span class="p">))</span>
-    <span class="c1"># Print descriptive statistics of distribution of changes (number of file edits, inserts, and deletes.)</span>
-    <span class="k">if</span> <span class="s2">&quot;changes&quot;</span> <span class="ow">in</span> <span class="n">output</span><span class="p">:</span>
-        <span class="n">file_lst</span> <span class="o">=</span> <span class="p">[]</span>
-        <span class="n">insert_lst</span> <span class="o">=</span> <span class="p">[]</span>
-        <span class="n">delete_lst</span> <span class="o">=</span> <span class="p">[]</span>
-        <span class="k">for</span> <span class="n">record</span> <span class="ow">in</span> <span class="bp">self</span><span class="o">.</span><span class="n">collection</span><span class="p">:</span>
-            <span class="n">cur_record</span> <span class="o">=</span> <span class="bp">self</span><span class="o">.</span><span class="n">collection</span><span class="p">[</span><span class="n">record</span><span class="p">]</span>
-            <span class="k">if</span> <span class="s2">&quot;fedits&quot;</span> <span class="ow">in</span> <span class="n">cur_record</span><span class="o">.</span><span class="n">keys</span><span class="p">():</span>
-                <span class="n">file_lst</span><span class="o">.</span><span class="n">append</span><span class="p">(</span><span class="n">cur_record</span><span class="p">[</span><span class="s2">&quot;fedits&quot;</span><span class="p">])</span>
-            <span class="k">if</span> <span class="s2">&quot;inserts&quot;</span> <span class="ow">in</span> <span class="n">cur_record</span><span class="o">.</span><span class="n">keys</span><span class="p">():</span>
-                <span class="n">insert_lst</span><span class="o">.</span><span class="n">append</span><span class="p">(</span><span class="n">cur_record</span><span class="p">[</span><span class="s2">&quot;inserts&quot;</span><span class="p">])</span>
-            <span class="k">if</span> <span class="s2">&quot;deletes&quot;</span> <span class="ow">in</span> <span class="n">cur_record</span><span class="o">.</span><span class="n">keys</span><span class="p">():</span>
-                <span class="n">delete_lst</span><span class="o">.</span><span class="n">append</span><span class="p">(</span><span class="n">cur_record</span><span class="p">[</span><span class="s2">&quot;deletes&quot;</span><span class="p">])</span>
-        <span class="k">print</span><span class="p">(</span><span class="s2">&quot;Change distribution summary:&quot;</span><span class="p">)</span>
-        <span class="k">print</span><span class="p">(</span><span class="s2">&quot;</span><span class="se">\t</span><span class="s2"> Files changed: Mean = {}, SD = {}&quot;</span><span class="o">.</span><span class="n">format</span><span class="p">(</span><span class="nb">round</span><span class="p">(</span><span class="n">np</span><span class="o">.</span><span class="n">mean</span><span class="p">(</span><span class="n">file_lst</span><span class="p">),</span> <span class="mi">3</span><span class="p">),</span>
-                                                            <span class="nb">round</span><span class="p">(</span><span class="n">np</span><span class="o">.</span><span class="n">std</span><span class="p">(</span><span class="n">file_lst</span><span class="p">),</span> <span class="mi">3</span><span class="p">)))</span>
-        <span class="k">print</span><span class="p">(</span><span class="s2">&quot;</span><span class="se">\t</span><span class="s2"> Line insertions: Mean = {}, SD = {}&quot;</span><span class="o">.</span><span class="n">format</span><span class="p">(</span><span class="nb">round</span><span class="p">(</span><span class="n">np</span><span class="o">.</span><span class="n">mean</span><span class="p">(</span><span class="n">insert_lst</span><span class="p">),</span> <span class="mi">3</span><span class="p">),</span>
-                                                              <span class="nb">round</span><span class="p">(</span><span class="n">np</span><span class="o">.</span><span class="n">std</span><span class="p">(</span><span class="n">insert_lst</span><span class="p">),</span> <span class="mi">3</span><span class="p">)))</span>
-        <span class="k">print</span><span class="p">(</span><span class="s2">&quot;</span><span class="se">\t</span><span class="s2"> Line deletions: Mean = {}, SD = {}&quot;</span><span class="o">.</span><span class="n">format</span><span class="p">(</span><span class="nb">round</span><span class="p">(</span><span class="n">np</span><span class="o">.</span><span class="n">mean</span><span class="p">(</span><span class="n">delete_lst</span><span class="p">),</span> <span class="mi">3</span><span class="p">),</span>
-                                                             <span class="nb">round</span><span class="p">(</span><span class="n">np</span><span class="o">.</span><span class="n">std</span><span class="p">(</span><span class="n">delete_lst</span><span class="p">),</span> <span class="mi">3</span><span class="p">)))</span>
-    <span class="c1"># Print number of merges.</span>
-    <span class="k">if</span> <span class="s2">&quot;merges&quot;</span> <span class="ow">in</span> <span class="n">output</span><span class="p">:</span>
-        <span class="n">n_merge</span> <span class="o">=</span> <span class="mi">0</span>
-        <span class="k">for</span> <span class="n">record</span> <span class="ow">in</span> <span class="bp">self</span><span class="o">.</span><span class="n">collection</span><span class="p">:</span>
-            <span class="k">if</span> <span class="s2">&quot;merge&quot;</span> <span class="ow">in</span> <span class="bp">self</span><span class="o">.</span><span class="n">collection</span><span class="p">[</span><span class="n">record</span><span class="p">]</span><span class="o">.</span><span class="n">keys</span><span class="p">():</span>
-                <span class="n">n_merge</span> <span class="o">+=</span> <span class="mi">1</span>
-        <span class="k">print</span><span class="p">(</span><span class="s2">&quot;Number of merges: {}&quot;</span><span class="o">.</span><span class="n">format</span><span class="p">(</span><span class="n">n_merge</span><span class="p">))</span>
-    <span class="c1"># Print number of parsing errors.</span>
-    <span class="k">if</span> <span class="s2">&quot;errors&quot;</span> <span class="ow">in</span> <span class="n">output</span><span class="p">:</span>
-        <span class="n">n_errors</span> <span class="o">=</span> <span class="mi">0</span>
-        <span class="k">for</span> <span class="n">record</span> <span class="ow">in</span> <span class="bp">self</span><span class="o">.</span><span class="n">collection</span><span class="p">:</span>
-            <span class="k">if</span> <span class="s2">&quot;errors&quot;</span> <span class="ow">in</span> <span class="bp">self</span><span class="o">.</span><span class="n">collection</span><span class="p">[</span><span class="n">record</span><span class="p">]</span><span class="o">.</span><span class="n">keys</span><span class="p">():</span>
-                <span class="n">n_errors</span> <span class="o">+=</span> <span class="nb">len</span><span class="p">(</span><span class="bp">self</span><span class="o">.</span><span class="n">collection</span><span class="p">[</span><span class="n">record</span><span class="p">][</span><span class="s2">&quot;errors&quot;</span><span class="p">])</span>
-        <span class="k">print</span><span class="p">(</span><span class="s2">&quot;Number of parsing errors: {}&quot;</span><span class="o">.</span><span class="n">format</span><span class="p">(</span><span class="n">n_errors</span><span class="p">))</span>
-</pre></div>
-
-  </div>
-</div>
-
-  </div>
-  
-            
-  <div class="item">
-    <div class="name def" id="gitnet.commit_log.CommitLog.detect_dup_emails">
-    <p>def <span class="ident">detect_dup_emails</span>(</p><p>self)</p>
-    </div>
-    
-
-    
-  
-    <div class="desc"><p>Finds emails which are associated with multiple authors. This list should be a good indicator of authors which
 have committed under multiple names. This will allow you to either replace the author names in the <code>Log</code>, or
 merge nodes once you have converted the log to a network.</p>
 <p><strong>Return</strong> : <code>dictionary</code></p>
@@ -5036,10 +2196,10 @@
                      <span class="s2">&quot;&lt;=&quot;</span><span class="p">:</span> <span class="k">lambda</span> <span class="n">x</span><span class="p">,</span> <span class="n">val</span><span class="p">:</span> <span class="n">x</span> <span class="o">&lt;</span> <span class="n">val</span> <span class="ow">or</span> <span class="n">x</span> <span class="o">==</span> <span class="n">val</span><span class="p">,</span>
                      <span class="s2">&quot;&gt;&quot;</span><span class="p">:</span> <span class="k">lambda</span> <span class="n">x</span><span class="p">,</span> <span class="n">val</span><span class="p">:</span> <span class="n">x</span> <span class="o">&gt;</span> <span class="n">val</span><span class="p">,</span>
                      <span class="s2">&quot;&gt;=&quot;</span><span class="p">:</span> <span class="k">lambda</span> <span class="n">x</span><span class="p">,</span> <span class="n">val</span><span class="p">:</span> <span class="n">x</span> <span class="o">&gt;</span> <span class="n">val</span> <span class="ow">or</span> <span class="n">x</span> <span class="o">==</span> <span class="n">val</span><span class="p">,</span>
-                     <span class="s2">&quot;since&quot;</span><span class="p">:</span> <span class="n">since</span><span class="p">,</span>
-                     <span class="s2">&quot;sincex&quot;</span><span class="p">:</span> <span class="n">sincex</span><span class="p">,</span>
-                     <span class="s2">&quot;before&quot;</span><span class="p">:</span> <span class="n">before</span><span class="p">,</span>
-                     <span class="s2">&quot;beforex&quot;</span><span class="p">:</span> <span class="n">beforex</span><span class="p">}</span>
+                     <span class="s2">&quot;since&quot;</span><span class="p">:</span> <span class="n">filter_since</span><span class="p">,</span>
+                     <span class="s2">&quot;sincex&quot;</span><span class="p">:</span> <span class="n">filter_sincex</span><span class="p">,</span>
+                     <span class="s2">&quot;before&quot;</span><span class="p">:</span> <span class="n">filter_before</span><span class="p">,</span>
+                     <span class="s2">&quot;beforex&quot;</span><span class="p">:</span> <span class="n">filter_beforex</span><span class="p">}</span>
     <span class="k">if</span> <span class="n">tag</span> <span class="o">==</span> <span class="s2">&quot;date&quot;</span> <span class="ow">and</span> <span class="n">fun</span> <span class="ow">in</span> <span class="p">(</span><span class="s2">&quot;&lt;&quot;</span><span class="p">,</span> <span class="s2">&quot;&lt;=&quot;</span><span class="p">,</span> <span class="s2">&quot;&gt;&quot;</span><span class="p">,</span> <span class="s2">&quot;&gt;=&quot;</span><span class="p">):</span>
         <span class="n">warnings</span><span class="o">.</span><span class="n">warn</span><span class="p">(</span><span class="s2">&quot;Dates have been compared alphabetically with {}, &quot;</span>
                       <span class="s2">&quot;use Datetime comparisons to compare dates by time.&quot;</span><span class="o">.</span><span class="n">format</span><span class="p">(</span><span class="n">fun</span><span class="p">))</span>
@@ -5096,7 +2256,7 @@
             
   <div class="item">
     <div class="name def" id="gitnet.commit_log.CommitLog.generate_edges">
-    <p>def <span class="ident">generate_edges</span>(</p><p>self, mode1, mode2, helper=&lt;function simple_edge at 0x00000000077D0400&gt;, edge_attributes=[])</p>
+    <p>def <span class="ident">generate_edges</span>(</p><p>self, mode1, mode2, helper=&lt;function net_edges_simple at 0x114857620&gt;, edge_attributes=[])</p>
     </div>
     
 
@@ -5138,7 +2298,7 @@
   <div class="source_cont">
   <p class="source_link"><a href="javascript:void(0);" onclick="toggle('source-gitnet.commit_log.CommitLog.generate_edges', this);">Show source &equiv;</a></p>
   <div id="source-gitnet.commit_log.CommitLog.generate_edges" class="source">
-    <div class="codehilite"><pre><span></span><span class="k">def</span> <span class="nf">generate_edges</span><span class="p">(</span><span class="bp">self</span><span class="p">,</span> <span class="n">mode1</span><span class="p">,</span> <span class="n">mode2</span><span class="p">,</span> <span class="n">helper</span><span class="o">=</span><span class="n">simple_edge</span><span class="p">,</span> <span class="n">edge_attributes</span><span class="o">=</span><span class="p">[]):</span>
+    <div class="codehilite"><pre><span></span><span class="k">def</span> <span class="nf">generate_edges</span><span class="p">(</span><span class="bp">self</span><span class="p">,</span> <span class="n">mode1</span><span class="p">,</span> <span class="n">mode2</span><span class="p">,</span> <span class="n">helper</span><span class="o">=</span><span class="n">net_edges_simple</span><span class="p">,</span> <span class="n">edge_attributes</span><span class="o">=</span><span class="p">[]):</span>
     <span class="sd">&quot;&quot;&quot;</span>
 <span class="sd">    Generates bipartite edges present in each Log record.</span>
 <span class="sd">    **Parameters** :</span>
@@ -5183,7 +2343,7 @@
             
   <div class="item">
     <div class="name def" id="gitnet.commit_log.CommitLog.generate_network">
-    <p>def <span class="ident">generate_network</span>(</p><p>self, mode1, mode2, edge_helper=&lt;function simple_edge at 0x00000000077D0400&gt;, edge_attributes=[], mode1_atom_attrs=[], mode2_atom_attrs=[], mode1_vector_attrs=[], mode2_vector_attrs=[])</p>
+    <p>def <span class="ident">generate_network</span>(</p><p>self, mode1, mode2, edge_helper=&lt;function net_edges_simple at 0x114857620&gt;, edge_attributes=[], mode1_atom_attrs=[], mode2_atom_attrs=[], mode1_vector_attrs=[], mode2_vector_attrs=[])</p>
     </div>
     
 
@@ -5247,7 +2407,7 @@
   <div class="source_cont">
   <p class="source_link"><a href="javascript:void(0);" onclick="toggle('source-gitnet.commit_log.CommitLog.generate_network', this);">Show source &equiv;</a></p>
   <div id="source-gitnet.commit_log.CommitLog.generate_network" class="source">
-    <div class="codehilite"><pre><span></span><span class="k">def</span> <span class="nf">generate_network</span><span class="p">(</span><span class="bp">self</span><span class="p">,</span> <span class="n">mode1</span><span class="p">,</span> <span class="n">mode2</span><span class="p">,</span> <span class="n">edge_helper</span><span class="o">=</span><span class="n">simple_edge</span><span class="p">,</span> <span class="n">edge_attributes</span><span class="o">=</span><span class="p">[],</span> <span class="n">mode1_atom_attrs</span><span class="o">=</span><span class="p">[],</span>
+    <div class="codehilite"><pre><span></span><span class="k">def</span> <span class="nf">generate_network</span><span class="p">(</span><span class="bp">self</span><span class="p">,</span> <span class="n">mode1</span><span class="p">,</span> <span class="n">mode2</span><span class="p">,</span> <span class="n">edge_helper</span><span class="o">=</span><span class="n">net_edges_simple</span><span class="p">,</span> <span class="n">edge_attributes</span><span class="o">=</span><span class="p">[],</span> <span class="n">mode1_atom_attrs</span><span class="o">=</span><span class="p">[],</span>
                      <span class="n">mode2_atom_attrs</span><span class="o">=</span><span class="p">[],</span> <span class="n">mode1_vector_attrs</span><span class="o">=</span><span class="p">[],</span> <span class="n">mode2_vector_attrs</span><span class="o">=</span><span class="p">[]):</span>
     <span class="sd">&quot;&quot;&quot;</span>
 <span class="sd">    An abstract network generator. For networks that contain authors, any authors that made</span>
@@ -5593,7 +2753,7 @@
                                      <span class="n">mode2_atom_attrs</span><span class="o">=</span><span class="p">[],</span>
                                      <span class="n">mode1_vector_attrs</span><span class="o">=</span><span class="p">[</span><span class="s2">&quot;hash&quot;</span><span class="p">,</span> <span class="s2">&quot;fedits&quot;</span><span class="p">],</span>
                                      <span class="n">mode2_vector_attrs</span><span class="o">=</span><span class="p">[</span><span class="s2">&quot;date&quot;</span><span class="p">,</span> <span class="s2">&quot;hash&quot;</span><span class="p">],</span>
-                                     <span class="n">edge_helper</span><span class="o">=</span><span class="n">changes_edge</span><span class="p">)</span>
+                                     <span class="n">edge_helper</span><span class="o">=</span><span class="n">net_edges_changes</span><span class="p">)</span>
     <span class="k">else</span><span class="p">:</span>
         <span class="k">raise</span> <span class="n">InputError</span><span class="p">(</span><span class="s2">&quot;{} is not a valid network preset.&quot;</span><span class="o">.</span><span class="n">format</span><span class="p">(</span><span class="nb">type</span><span class="p">))</span>
 </pre></div>
@@ -5857,7 +3017,7 @@
             
   <div class="item">
     <div class="name def" id="gitnet.commit_log.CommitLog.write_edges">
-    <p>def <span class="ident">write_edges</span>(</p><p>self, fname, mode1, mode2, helper=&lt;function simple_edge at 0x00000000077D0400&gt;, edge_attribute=[&#39;weight&#39;, &#39;date&#39;])</p>
+    <p>def <span class="ident">write_edges</span>(</p><p>self, fname, mode1, mode2, helper=&lt;function net_edges_simple at 0x114857620&gt;, edge_attribute=[&#39;weight&#39;, &#39;date&#39;])</p>
     </div>
     
 
@@ -5905,7 +3065,7 @@
   <div class="source_cont">
   <p class="source_link"><a href="javascript:void(0);" onclick="toggle('source-gitnet.commit_log.CommitLog.write_edges', this);">Show source &equiv;</a></p>
   <div id="source-gitnet.commit_log.CommitLog.write_edges" class="source">
-    <div class="codehilite"><pre><span></span><span class="k">def</span> <span class="nf">write_edges</span><span class="p">(</span><span class="bp">self</span><span class="p">,</span> <span class="n">fname</span><span class="p">,</span> <span class="n">mode1</span><span class="p">,</span> <span class="n">mode2</span><span class="p">,</span> <span class="n">helper</span><span class="o">=</span><span class="n">simple_edge</span><span class="p">,</span> <span class="n">edge_attribute</span><span class="o">=</span><span class="p">[</span><span class="s1">&#39;weight&#39;</span><span class="p">,</span> <span class="s1">&#39;date&#39;</span><span class="p">]):</span>
+    <div class="codehilite"><pre><span></span><span class="k">def</span> <span class="nf">write_edges</span><span class="p">(</span><span class="bp">self</span><span class="p">,</span> <span class="n">fname</span><span class="p">,</span> <span class="n">mode1</span><span class="p">,</span> <span class="n">mode2</span><span class="p">,</span> <span class="n">helper</span><span class="o">=</span><span class="n">net_edges_simple</span><span class="p">,</span> <span class="n">edge_attribute</span><span class="o">=</span><span class="p">[</span><span class="s1">&#39;weight&#39;</span><span class="p">,</span> <span class="s1">&#39;date&#39;</span><span class="p">]):</span>
     <span class="sd">&quot;&quot;&quot;</span>
 <span class="sd">    Writes an edge list with attributes.</span>
 <span class="sd">    **Parameters** :</span>
@@ -5947,7 +3107,7 @@
         <span class="k">for</span> <span class="n">tag</span> <span class="ow">in</span> <span class="n">edge_attribute</span><span class="p">:</span>
             <span class="k">if</span> <span class="n">tag</span> <span class="ow">in</span> <span class="n">edge</span><span class="p">[</span><span class="mi">2</span><span class="p">]</span><span class="o">.</span><span class="n">keys</span><span class="p">():</span>
                 <span class="k">if</span> <span class="n">tag</span> <span class="o">==</span> <span class="s2">&quot;date&quot;</span><span class="p">:</span>
-                    <span class="n">date</span> <span class="o">=</span> <span class="n">git_datetime</span><span class="p">(</span><span class="n">edge</span><span class="p">[</span><span class="mi">2</span><span class="p">][</span><span class="s2">&quot;date&quot;</span><span class="p">])</span><span class="o">.</span><span class="n">date</span><span class="p">()</span>
+                    <span class="n">date</span> <span class="o">=</span> <span class="n">datetime_git</span><span class="p">(</span><span class="n">edge</span><span class="p">[</span><span class="mi">2</span><span class="p">][</span><span class="s2">&quot;date&quot;</span><span class="p">])</span><span class="o">.</span><span class="n">date</span><span class="p">()</span>
                     <span class="n">f</span><span class="o">.</span><span class="n">write</span><span class="p">(</span><span class="s2">&quot;,{}-{}-{}&quot;</span><span class="o">.</span><span class="n">format</span><span class="p">(</span><span class="n">date</span><span class="o">.</span><span class="n">month</span><span class="p">,</span> <span class="n">date</span><span class="o">.</span><span class="n">day</span><span class="p">,</span> <span class="n">date</span><span class="o">.</span><span class="n">year</span><span class="p">))</span>
                 <span class="k">else</span><span class="p">:</span>
                     <span class="n">f</span><span class="o">.</span><span class="n">write</span><span class="p">(</span><span class="s2">&quot;,{}&quot;</span><span class="o">.</span><span class="n">format</span><span class="p">(</span><span class="n">edge</span><span class="p">[</span><span class="mi">2</span><span class="p">][</span><span class="n">tag</span><span class="p">]))</span>
@@ -6095,5 +3255,4 @@
   </footer>
 </div>
 </body>
-</html>
->>>>>>> a6e1ef9d
+</html>