import networkx as nx
import warnings
from gitnet.exceptions import MergeError
from gitnet.exceptions import GraphStatsError
from gitnet.helpers import list_scd_str
import matplotlib.pyplot as plt
import copy
import numpy as np
from gitnet.helpers import git_datetime
from networkx.drawing.nx_agraph import graphviz_layout
from networkx.algorithms import bipartite


class MultiGraphPlus(nx.MultiGraph):

    mode1 = ""

    mode2 = ""

    def write_graphml(self, fpath):
        """
        write_graphml converts a MultiGraphPlus object to a graphml file.
        :param self: MultiGraphPlus graph
        :param fpath: A string indicating the path or file name to write. File names which end in .gz or .bz2 will be compressed.
        :return: None
        This method will have the side effect of creating a file, specified by fpath.
        This method cannot use vector attributes within the graphml file. Instead, vector attributes are converted into
            a semicolon-delimited string. When this occurs, a warning is raised indicating the vector attributes (node
            attributes are preceded by 'n:' while edge attributes are preceded by 'e:'.
        """

        graph = copy.deepcopy(self)

        warning = False
        warning_set = set([])
        for n in graph.nodes():
            for attr in graph.node[n].keys():
                if isinstance(graph.node[n][attr], list):
                    warning = True
                    warning_set = {'n:'+ attr} | warning_set
                    graph.node[n][attr] = list_scd_str(graph.node[n][attr])

        for n1, n2, data in graph.edges(data=True):
            for k in data:
                if isinstance(data[k], list):
                    warning = True
                    warning_set = {'e:'+k} | warning_set
                    data[k] = list_scd_str(data[k])

        if warning:
            warnings.warn("The provided graph contained the vector attributes: {}. All values of vector attributes have"
                          " been converted to semicolon-delimited strings. To prevent this, remove vector attributes or"
                          " convert them to atomic attributes prior to calling .write_graphml"
                          .format(warning_set))

        nx.write_graphml(graph, fpath)

    def write_tnet(self, fname, mode_string="type", weighted=False, time_string="date", node_index_string="tnet_id",
                   weight_string='weight'):
        """
        A function to write an edgelist formatted for the tnet library for network analysis in R.
        :param fname: The name of the tnet file to be created.
        :param mode_string: The name string of the mode node attribute.
        :param weighted: Do the edges have weights? True or false.
        :param time_string: the name string of the date/time node attribute.
        :param node_index_string: Creates a new integer id attribute.
        :param weight_string: The name of the weight node attribute.
        :return: None

        Source: Adapted from code written by Reid McIlroy Young for the Metaknowledge python library.
        """
        modes = []
        mode1Set = set()
        for node_index, node in enumerate(self.nodes_iter(data=True), start=1):
            try:
                nMode = node[1][mode_string]
            except KeyError:
                # too many modes so will fail
                modes = [1, 2, 3]
                nMode = 4
            if nMode not in modes:
                if len(modes) < 2:
                    modes.append(nMode)
                else:
                    raise ValueError(
                        "Too many modes of '{}' found in the network or one of the nodes was missing its mode. There must be exactly 2 modes.".format(
                            mode_string))
            if nMode == modes[0]:
                mode1Set.add(node[0])
            node[1][node_index_string] = node_index
        if len(modes) != 2:
            raise ValueError(
                "Too few modes of '{}' found in the network. There must be exactly 2 modes.".format(mode_string))
        with open(fname, 'w', encoding='utf-8') as f:
            for n1, n2, eDict in self.edges_iter(data=True):
                if n1 in mode1Set:
                    if n2 in mode1Set:
                        raise ValueError(
                            "The nodes '{}' and '{}' have an edge and the same type. The network must be purely 2-mode.".format(
                                n1, n2))
                elif n2 in mode1Set:
                    n1, n2 = n2, n1
                else:
                    raise ValueError(
                        "The nodes '{}' and '{}' have an edge and the same type. The network must be purely 2-mode.".format(
                            n1, n2))
                if time_string is not None and time_string in eDict:
                    edt = eDict[time_string]
                    if type(edt) is str:
                        edt = git_datetime(eDict[time_string])
                    e_time_string = edt.strftime("\"%y-%m-%d %H:%M:%S\"")
                else:
                    e_time_string = ''
                # Write to file
                node1 = self.node[n1][node_index_string]
                node2 = self.node[n2][node_index_string]
                weight = eDict[weight_string]
                if time_string != None:
                    f.write("{} {} {}".format(e_time_string,node1,node2))
                else:
                    f.write("{} {}".format(node1,node2))
                if weighted:
                    f.write(" {}\n".format(weight))
                else:
                    f.write("\n")

    def node_attributes(self,name,helper):
        """
        Creates a new node attribute.
        :param name: The name of the new attribute.
        :param helper: A helper function, which takes an attribute dict and produces the new attribute.
        :return: A new MultiGraphPlus object, identical to self but with the desired attribute.
        """
        self_copy = copy.deepcopy(self)
        for n in self_copy.nodes():
            self_copy.node[n][name] = helper(self_copy.node[n])
        return self_copy

    def quickplot(self, fname, k="4/sqrt(n)", iterations=50, layout="neato", size=20, default_colour="lightgrey"):
        """
        Makes a quick visualization of the network.
        :param layout: The type of layout to draw. ("spring", "circular", "shell", "spectral", or "random")
        :param fname: If specified, a copy of the figure is saved using this file name.
        :param size: The size of the nodes. Default is 20.
        :return: None
        """
        if type(k) is str:
            k = 4/np.sqrt(self.number_of_nodes())
        # Make a copy
        copy_net = copy.deepcopy(self)
        # Remove isolates
        copy_net.remove_nodes_from(nx.isolates(copy_net))
        # Add detect colour attribute
        colour_data = {}
        for n in copy_net.nodes():
            if "colour" in copy_net.node[n].keys():
                colour_data[n] = copy_net.node[n]["colour"]
            elif "color" in copy_net.node[n].keys():
                colour_data[n] = copy_net.node[n]["color"]
            else:
                colour_data[n] = default_colour
        colour_list = [colour_data[node] for node in copy_net.nodes()]
        # Plot the network
        print("Plotting...")
        if layout in ["dot", "neato", "fdp", "circo"]:
            nx.draw(copy_net,
                    pos = graphviz_layout(copy_net,prog=layout),
                    node_size = size,
                    font_size = 5,
                    node_color = colour_list,
                    linewidths = .5,
                    edge_color = "DarkGray",
                    width = .1)
        if layout == "spring":
            nx.draw(copy_net,
                    pos=nx.spring_layout(copy_net,k=k,iterations=iterations),
                    node_size=size,
                    font_size=5,
                    node_color=colour_list,
                    linewidths=.5,
                    edge_color="DarkGray",
                    width=.1)
        elif layout == "circular":
            nx.draw_circular(copy_net,
                            node_size = size,
                            font_size = 5,
                            node_color =colour_list,
                            linewidths = .5,
                            edge_color = "DarkGray",
                            width = .1)
        elif layout == "shell":
            nx.draw_shell(copy_net,
                           node_size=size,
                           font_size=5,
                           node_color =colour_list,
                           linewidths=.5,
                           edge_color="DarkGray",
                           width=.1)
        elif layout == "spectral":
            nx.draw_spectral(copy_net,
                           node_size=size,
                           font_size=5,
                           node_color =colour_list,
                           linewidths=.5,
                           edge_color="DarkGray",
                           width=.1)
        elif layout == "random":
            nx.draw_random(copy_net,
                           node_size=size,
                           font_size=5,
                           node_color =colour_list,
                           linewidths=.5,
                           edge_color="DarkGray",
                           width=.1)
        # Save figure if applicable
        if fname is not None:
            plt.savefig(fname,bbox_inches="tight")
            print("Wrote file: {}".format(fname))

    def describe(self, extra = False):
        """
        Provides a summary of graph statistics. Includes basic statistics like the number of nodes, edges,
        denstiy, and the average degree for one mode.
        Prints a string that contains each of the items that make up the summary.
        Density is calculated using one of the modes of the original bipartite network graph.

        :param extra: runs the low efficiency algorithms, which can be resource-intensive on large networks. Recommended maximum network size for the low efficiency algorithms is around 100 nodes.
        """
        mode1 = self.mode1
        mode2 = self.mode2
        density = bipartite.density(self, bipartite.sets(self)[0])
        edges = self.number_of_edges()
<<<<<<< HEAD
        nodes_mode1 = len(bipartite.sets(self)[0])
        nodes_mode2 = len(bipartite.sets(self)[1])
        descriptives_nodes = "This is a bipartite network of types '{}' and '{}'.\n " \
                             "{} nodes are of the type '{}'.\n " \
                             "{} nodes are of the type '{}'.\n".format(str(mode1),str(mode2), str(nodes_mode1),
                                                                       str(mode1), str(nodes_mode2), str(mode2))
        descriptives_edges = "There are {} edges.\n".format(str(edges))
        descriptives_density = "Density: {}.\n".format(str(density))
        descriptives = descriptives_nodes + descriptives_edges + descriptives_density

        if extra:
=======
        nodes_mode1 = 0
        nodes_mode2 = 0
        for n in self.nodes():
            if self.node[n]['type'] == mode1:
                nodes_mode1 = nodes_mode1 + 1
            elif self.node[n]['type'] == mode2:
                nodes_mode2 = nodes_mode2 + 1
        # nodes_mode1 = len(bipartite.sets(self)[0])
        # nodes_mode2 = len(bipartite.sets(self)[1])
        if extra == True:
>>>>>>> f6e5d8b7
            # Note: for each mode of the bipartite graph, degree and betweenness centrality are the same.
            # Keeping them both makes it easy to compare them and make sure they are the same.
            degree_mode1 = bipartite.degree_centrality(self, bipartite.sets(self)[0])
            degree_mode2 = bipartite.degree_centrality(self, bipartite.sets(self)[1])
            degree_mode1 = list(degree_mode1.values())
            degree_mode2 = list(degree_mode2.values())
            degree_mode1 = np.mean(degree_mode1)
            degree_mode2 = np.mean(degree_mode2)
            betweenness_mode1 = bipartite.betweenness_centrality(self, bipartite.sets(self)[0])
            betweenness_mode1 = list(betweenness_mode1.values())
            betweenness_mode1 = np.mean(betweenness_mode1)
            betweenness_mode2 = bipartite.betweenness_centrality(self, bipartite.sets(self)[1])
            betweenness_mode2 = list(betweenness_mode2.values())
            betweenness_mode2 = np.mean(betweenness_mode2)
            G = nx.Graph(self)
            projection = bipartite.projected_graph(G, bipartite.sets(G)[0])
            transitivity = nx.transitivity(projection)

            descriptives_transitivity = "Transitivity: {}.\n".format(str(transitivity))
            descriptives_degree_centrality = "Mean Degree Centrality for '{}': {}.\n" \
                                             "Mean Degree Centrality for '{}': {}.\n".format(str(mode1),
                                                                                             str(degree_mode1),
                                                                                             str(mode2),
                                                                                             str(degree_mode2))
            descriptives_btwn_centrality = "Mean Betweenness Centrality for '{}': {}.\n"\
                                           "Mean Betweenness Centrality for '{}': {}.\n".format(str(mode1),
                                                                                                str(betweenness_mode1),
                                                                                                str(mode2),
                                                                                                str(betweenness_mode2))
            descriptives = descriptives + descriptives_transitivity + \
                           descriptives_degree_centrality + descriptives_btwn_centrality
        print(descriptives)
        return descriptives

    def node_merge(self, node1, node2, show_warning=True):
        """
        Combines node1 and node2. After merge, node1 will remain, while node2 will be removed. node2's edges will become
            node1 edges, while retaining all their edge attributes. Vector attributes of node1 and node2 whose
            identifiers match will be combined, retaining all values. Atomic attributes which exist in only one of the
            two nodes will be included in the merge node. Finally, if node1 and node2 contain a conflicting atomic
            attribute, node1's value will overwrite node2's value.
        :param node1: The identifier for a node. This node's attributes will persist to the merged node.
        :param node2: The identifier for a second node. Any non-conflicting attributes will persist to the merged node.
        :param show_warning: A boolean parameter indicating whether overwrite warnings should be displayed
        :return: a new multigraphplus object which has merged nodes 1 and 2 together into node1, which will also have
        gained node2's edges.
        """
        merged_graph = copy.deepcopy(self)

        # Check: Both node1 and node2 exist in merged_graph
        if node1 not in merged_graph.nodes():
            raise MergeError(node1 + " is not a valid node")
        if node2 not in merged_graph.nodes():
            raise MergeError(node2 + " is not a valid node")

        # Check: node1 and node2's types are the same
        if 'type' in merged_graph.node[node1] and 'type' in merged_graph.node[node2]:
            if merged_graph.node[node1]['type'] != merged_graph.node[node2]['type']:
                raise MergeError("node1 and node2's types do not match")

        # Moves all edges from node2 to node1
        for e in merged_graph.edges(node2, data=True):
            merged_graph.add_edge(node1, e[1], attr_dict=e[2])
            merged_graph.remove_edge(e[0], e[1])

        # Adds node2's attributes to node1. There are three cases for this:
            # 1. Vector attributes are joined to create one larger vector
            # 2. Non-conflicting Atomic attributes are kept and preserved in the final node
            # 3. Conflicting Atomic attributes are not added from node2 (node1 values persist)
        node_merge_warn = False
        node_merge_warn_list = []

        for na in merged_graph.node[node2]:
            if na not in merged_graph.node[node1]:  # Deals with case 2
                merged_graph.node[node1][na] = merged_graph.node[node2][na]
            elif isinstance(merged_graph.node[node2][na], list):  # Deals with case 1
                merged_graph.node[node1][na] = merged_graph.node[node1][na] + merged_graph.node[node2][na]
            elif merged_graph.node[node1][na] != merged_graph.node[node2][na]:
                node_merge_warn = True
                node_merge_warn_list.append(na)

        merged_graph.remove_node(node2) # Removes node2

        if node_merge_warn and show_warning:
            print("Note: nodes '{}' and '{}' have the following conflicting atomic attributes: {}. In these cases, "
                  "'{}' attribute values have been retained, while '{}' values have been ignored. If you would rather "
                  "retain '{}' attributes, set '{}' to node1 and '{}' to node2."
                  .format(node1, node2, node_merge_warn_list, node1, node2, node2, node2, node1))

        return merged_graph

    def collapse_edges(self, sum_weights=False):
        """
        Collapses all edges which share nodes into one edge, with a new weight assigned to it. How this weight is
        assigned depends on the sum_weights parameter.

        :param sum_weights: An optional boolean parameter. Determines how weights will be assigned to the final edges. If
        False, the weight will be the number of edges which were collapsed. If True, the weight will be the sum of the
        weights of collapsed edges.

        :return: A new MultiGraphPlus object, which has collapsed all duplicate edges, assigned a new weight, and
        stores other edge data in lists.

        Note: The default weight of an edge is 1. Thus, if sum_weights is set to True, but an edge does not have a
        weight attribute, this method assumes the weight of the edge is 1.

        """
        gnew = MultiGraphPlus()
        for n1, n2, data in self.edges(data=True):
            if gnew.has_edge(n1,n2):
                gnew_data = gnew.edge[n1][n2][0]
                if 'weight' not in data:
                    gnew_data['weight'] += 1
                for k in data:
                    if k in gnew_data:
                        if k == 'weight':
                            if sum_weights:
                                gnew_data[k] += data[k]
                            else:
                                gnew_data[k] += 1
                        elif isinstance(data[k], list):
                            gnew_data[k] += data[k]
                        else:
                            if isinstance(gnew_data[k], list):
                                gnew_data[k] += [data[k]]
                            else:
                                gnew_data[k] = [gnew_data[k], data[k]]
                    else:
                        gnew_data[k] = data[k]
            else:
                edge_attr = {'weight': 1}
                for k in data:
                    if k == 'weight':
                        if sum_weights:
                            edge_attr[k] = data[k]
                    elif isinstance(data[k], list):
                        edge_attr[k] = data[k]
                    else:
                        edge_attr[k] = data[k]
                gnew.add_edge(n1, n2, attr_dict=edge_attr)
        return gnew<|MERGE_RESOLUTION|>--- conflicted
+++ resolved
@@ -230,9 +230,14 @@
         mode2 = self.mode2
         density = bipartite.density(self, bipartite.sets(self)[0])
         edges = self.number_of_edges()
-<<<<<<< HEAD
-        nodes_mode1 = len(bipartite.sets(self)[0])
-        nodes_mode2 = len(bipartite.sets(self)[1])
+        nodes_mode1 = 0
+        nodes_mode2 = 0
+        for n in self.nodes():
+            if self.node[n]['type'] == mode1:
+                nodes_mode1 = nodes_mode1 + 1
+            elif self.node[n]['type'] == mode2:
+                nodes_mode2 = nodes_mode2 + 1
+
         descriptives_nodes = "This is a bipartite network of types '{}' and '{}'.\n " \
                              "{} nodes are of the type '{}'.\n " \
                              "{} nodes are of the type '{}'.\n".format(str(mode1),str(mode2), str(nodes_mode1),
@@ -242,18 +247,6 @@
         descriptives = descriptives_nodes + descriptives_edges + descriptives_density
 
         if extra:
-=======
-        nodes_mode1 = 0
-        nodes_mode2 = 0
-        for n in self.nodes():
-            if self.node[n]['type'] == mode1:
-                nodes_mode1 = nodes_mode1 + 1
-            elif self.node[n]['type'] == mode2:
-                nodes_mode2 = nodes_mode2 + 1
-        # nodes_mode1 = len(bipartite.sets(self)[0])
-        # nodes_mode2 = len(bipartite.sets(self)[1])
-        if extra == True:
->>>>>>> f6e5d8b7
             # Note: for each mode of the bipartite graph, degree and betweenness centrality are the same.
             # Keeping them both makes it easy to compare them and make sure they are the same.
             degree_mode1 = bipartite.degree_centrality(self, bipartite.sets(self)[0])
