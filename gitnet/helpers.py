<<<<<<< HEAD
=======
# Written by Jillain Anderson, Joel Becker, and Steve McColl for Dr. John McLevey's Networks Lab, University of Waterloo, 2016.
# Permissive free software license - BSD/MIT.
>>>>>>> 54dcee50
import datetime as dt
import re
from gitnet.exceptions import InputError


# Working with Git Log date strings
def datetime_git(s):
    """
    Turns a git date string into a datetime object.

    **Parameters**

    >*s* : `str`
    >> A git-formatted date string such as "Fri Jan 10 10:12:34 2016 -0400"

    **Return** `datetime`
    """
    return dt.datetime.strptime(s,"%a %b %d %H:%M:%S %Y %z")


def datetime_reference(s):
    """
    Turns a Git date string, or a datetime object into a datetime.

    **Parameters**

    >*s* : `str` or `datetime object`
    >> Either a git-formatted string such as "Wed Mar 4 20:00:00 2015 -0400" or a datetime object.

    **Return** `datetime`
    """
    if type(s) is dt.datetime:
        ref_date = s
    elif type(s) is str:
        git_date_p = re.compile("[A-Z][a-z][a-z] [A-Z][a-z][a-z] \d\d? \d\d:\d\d:\d\d \d{4} -\d{4}")
        if bool(re.match(git_date_p, s)):
            ref_date = datetime_git(s)
        else:
            raise InputError("Unrecognized date format. match should be a Git formatted date string "
                             "(e.g. 'Mon Apr 18 00:59:02 2016 -0400') or a datetime object.")
    return ref_date


# Filtering functions.
def filter_since(s, match):
    """
    A predicate function to determine if a date (`s`) has occurred since another date (`match`). This compares the dates
    inclusively, so if the dates are equal the function returns `True`.

    **Parameters**

    >*s* : `str`
    >> A git-formatted date string such as "Fri Jan 10 10:12:34 2016 -0400"

    >*match* : `str` or `datetime`
    >> Either a git-formatted date string such as "Sat Apr 2 07:25:25 2016 -0400" or a datetime object.

    **Return** `bool`
    > `True` if `s` is the same or a more recent date then `match`, otherwise `False`.
    """
    dt_match = datetime_reference(match)
    return datetime_git(s) >= dt_match


def filter_before(s, match):
    """
    A predicate function to determine if a date (`s`) occurred before another date (`match`). This compares the dates
    inclusively, so if the dates are equal the function will return `True`.

    **Parameters**

    >*s* : 'str'
    >> A git-formatted date string such as "Fri Jan 10 10:12:34 2016 -0400"

    >*match* : `str` or `datetime`
    >> Either a git-formatted date string such as "Sat Apr 2 07:25:25 2016 -0400" or a datetime object.

    **Return** `bool`
    > `True` if `s` is the same or a less recent date then `match`, otherwise `False`.
    """

    dt_match = datetime_reference(match)
    return datetime_git(s) <= dt_match


def filter_sincex(s, match):
    """
    A predicate function to determine if a date (`s`) has occurred since another date (`match`). This compares the dates
    exclusively, so if the dates are equal the function returns `False`.

    **Parameters**

    >*s* : `str`
    >> A git-formatted date string such as "Fri Jan 10 10:12:34 2016 -0400"

    >*match* : `str` or `datetime`
    >> Either a git-formatted date string such as "Sat Apr 2 07:25:25 2016 -0400" or a datetime object.

    **Return** `bool`
    > `True` if `s` is a more recent date then `match`, otherwise `False`.
    """
    dt_match = datetime_reference(match)
    return datetime_git(s) > dt_match


def filter_beforex(s, match):
    """
    A predicate function to determine if a date (`s`) occurred before another date (`match`). This compares the dates
    exclusively, so if the dates are equal the function will return `False`.

    **Parameters**

    >*s* : 'str'
    >> A git-formatted date string such as "Fri Jan 10 10:12:34 2016 -0400"

    >*match* : `str` or `datetime`
    >> Either a git-formatted date string such as "Sat Apr 2 07:25:25 2016 -0400" or a datetime object.

    **Return** `bool`
    > `True` if `s` is a less recent date then `match`, otherwise `False`.
    """
    dt_match = datetime_reference(match)
    return datetime_git(s) < dt_match


def filter_regex(s, match, mode="match"):
    """
    A predicate which determines whether `s` matches the regular expression `match`.

    **Parameters**

    >*s* : `str`
    >> An input string which is compared to the regex pattern.

    >*match* : `str`
    >> A regular expression string.

    *mode* : `str`
    >> A string to indicate whether the regular expression should be an exact match for `s` or if it should be searched
    for within `s`. Defaults to `"match"`, but may also be `"search"`.

    **Return** `bool`
    > `True` if `s` matches or contains the regular expression `match`, otherwise `False`.
    """
    pattern = re.compile(match)
    if mode == "match":
        return bool(re.match(pattern, s))
    elif mode == "search":
        return bool(re.search(pattern, s))


def filter_equals(x, match):
    """
    Determines whether x and match are equal. If x and match are both strings, match can be a regular expression.

    **Parameters**

    >*x* : `any`
    >> Any value which you want to compare against `match`.

    >*match* : `any`
    >> A reference value to compare `x` with.

    **Return** `bool`
    >> `True` if `x` and `match` are the same, otherwise `False`.
    """
    if type(x) is str and type(match) is str:
        return filter_regex(x, match, mode="match")
    else:
        return x == match


def filter_has(x,match):
    """
    Determines whether match is "in" x. If x and match are both strings, match can be a regular expression.
    **Parameters**

    >*x* : `any`
    >> A value which you want to compare against `match`.

    >*match* : `any`
    >> A reference value to compare `x` with.

    **Return** `bool`
    > `True` if `match` contains `x`, otherwise `False`.
    """
    if type(x) is str and type(match) is str:
        return filter_regex(x, match, mode="search")
    try:
        return match in x
    except TypeError:
        return False


# Working with lists.
def most_common(lst, n=1):
    """
    Produces a list containing the n most common entries (occurring more than once) in a list. If the nth most common
    entry is in a tie, all these entries will be returned as well.

    **Parameters**

    >*lst* : `list`
    >> A list of values.

    >*n* : `int`
    >> A positive integer, defaulting to 1, indicating how many entries to return.

    **Return**
    > A list of tuples, each containing a frequency integer and a value.
    """
    occurrences = {}
    # Count occurrences
    for i in lst:
        if i in occurrences:
            occurrences[i] += 1
        else:
            occurrences[i] = 1

    # Remove entries with one occurrence
    s_list = []
    for j in occurrences:
        if occurrences[j] > 1:
            s_list.append((occurrences[j], j))
    s_list = sorted(s_list, reverse=True)

    # Select top n
    num_count = 1
    ret_list = []
    min = 2
    for item in s_list:
        if num_count < n:
            ret_list.append(item)
        elif num_count == n:
            ret_list.append(item)
            min = item[0]
        else:
            if item[0] == min:
                ret_list.append(item)
        num_count += 1

    return sorted(ret_list, reverse=True)


def most_occurrences(lst):
    """
    Produces the number of times the most common value appears.

    **Parameters**

    >*lst* : `list`
    >> A list of values.

    **Return** `int`
    > The number of times the most common value occurs.
    """
    occurrences = {}
    max = 0
    m_common = []
    for i in lst:
        if i in occurrences:
            occurrences[i] += 1
        else:
            occurrences[i] = 1
        if occurrences[i] > max:
            max = occurrences[i]
            m_common = [i]
        elif occurrences[i] == max:
            m_common.append(i)
    return max


def list_to_scd(lst):
    """
    Produces a string which joins the items of the list by semicolons. Non-string items are converted to strings
    prior to joining.

    **Parameters**

    >*lst* : `list`
    >> A list of items which are either strings or objects which can be converted to strings using `str()`

    **Return** `str`
    > A String which includes each item within `lst`, separated by semicolons.
    """
    new_lst = []
    for i in lst:
        if not isinstance(i, str):
            new_lst.append(str(i))
        else:
            new_lst.append(i)

    string = ';'.join(new_lst)

    return string


# Network Edge Generator Functions
def net_edges_simple(v1, v2, record, keep):
    """
    A helper function for the Log.generate_edges() method. Creates an edge between to vertices, with an associated
    dictionary of properties.

    **Parameters**

    >*v1* : `any`
    >> The first vertex.

    >*v2* : `any`
    >> The second vertex.

    >*record* : `str`
    >> The short hash string for the current record in edge generation.

    >*keep* : `list`
    >> A list of edge attributes to be kept from the CommitLog record.

    **Record**
    > An tuple, in the format (id1, id2, {edge attribute dictionary}), representing an edge between `v1` and `v2`.
    """
    properties = {k: v for k, v in record.items() if k in keep}
    return (v1,v2, properties)


def net_edges_changes(v1, v2, record, keep):
    """
    A helper function for the Log.generate_edges() method. Creates an edge between two vertices, weighted by the number
    of lines changed. The first vertex (`v1`) can be of any type. The second vertex (`v2`) must have the type "files".

    **Parameters**

    >*v1* : `any`
    >> The first vertex.

    >*v2* : `str`
    >> A string giving the id of a vertex whose type is "files".

    >*record* : `str`
    >> The short hash string for the current record in edge generation.

    >*keep* : `list`
    >> A list of edge attributes to be kept from the CommitLog record.

    **Return**
    > A tuple, in the format (id1, id2, {edge attribute dictionary}), representing an edge between `v1` and `v2`. The
    edge attribute dictionary will contain a weight attribute, determined by the number of lines changed in `v2`.
    """
    properties = {k:v for k,v in record.items() if k in keep}
    # Get file name and change weight
    split_change = ""
    for ch in record["changes"]:
        if ch[:len(v2)+1] == v2 + " ":
            split_change = ch.split("|")
            break

    if split_change == "":
        return (v1, v2, properties)
    fname = split_change[0].replace(" ", "")
    assert(fname == v2)
    weight_str = split_change[1]
    if "Bin" in weight_str:
        properties["weight"] = 1
    else:
        weight = ""
        for char in weight_str:
            if char.isnumeric():
                weight += char
        if weight == "":
            weight = "0"
        properties["weight"] = int(weight)
    return (v1, v2, properties)


# Network Attribute Helper Functions
def node_colours(d):
    """
    Produces a node's default colour, determined by whether it is an author, python file, or c file. Created to be used
    as a helper function for the MultiGraphPlus.node_attributes() method for use with a author/file bipartite network.

    **Parameters**

    >*d* : `dict`
    >> A node's attribute dictionary.

    **Return**: `str`
    > A colour string determined by the node's attributes. Nodes with a type 'author' return 'dodgerblue'. Python files
    (ending in .py) return 'tomato'. C code files (ending in .cc) return 'gold'. C interface files (ending in .h)
    return 'goldenrod'.
    """
    if "type" not in d.keys():
        return "lightgrey"
    else:
        type = d["type"]
        if type == "author":
            return "dodgerblue"
        elif type == "files":
            if "id" not in d.keys():
                return "lightgrey"
            id = d["id"]
            if filter_regex(id,"\.py$",mode="search"):
                return "tomato"
            elif filter_regex(id,"\.cc$",mode="search"):
                return "gold"
            elif filter_regex(id, "\.h$", mode="search"):
                return "goldenrod"
            else:
                return "lightgrey"
        else:
            return "lightgrey"<|MERGE_RESOLUTION|>--- conflicted
+++ resolved
@@ -1,8 +1,19 @@
-<<<<<<< HEAD
-=======
-# Written by Jillain Anderson, Joel Becker, and Steve McColl for Dr. John McLevey's Networks Lab, University of Waterloo, 2016.
-# Permissive free software license - BSD/MIT.
->>>>>>> 54dcee50
+# *********************************************************************************************
+# Copyright (C) 2016 Jillian Anderson, Joel Becker, Steve McColl and Dr. John McLevey
+#
+# This file is part of the gitnet package developed for Dr John McLevey's Networks Lab
+# at the University of Waterloo. For more information, see http://networkslab.org/gitnet/.
+#
+# gitnet is free software: you can redistribute it and/or modify it under the terms of a
+# GNU General Public License as published by the Free Software Foundation. gitnet is
+# distributed in the hope that it will be useful, but WITHOUT ANY WARRANTY; without even
+# the implied warranty of MERCHANTABILITY or FITNESS FOR A PARTICULAR PURPOSE.  See the
+# GNU General Public License for more details.
+#
+# You should have received a copy of the GNU General Public License along with gitnet.
+# If not, see <http://www.gnu.org/licenses/>.
+# *********************************************************************************************
+
 import datetime as dt
 import re
 from gitnet.exceptions import InputError
