import networkx as nx
import warnings
import matplotlib.pyplot as plt
import copy
from gitnet.gn_helpers import git_datetime
from networkx.drawing.nx_agraph import graphviz_layout


class MultiGraphPlus(nx.MultiGraph):

    def write_graphml(self, fpath):
        """
        write_graphml converts a MultiGraphPlus object to a graphml file.
        :param self: MultiGraphPlus graph
        :param fpath: A string indicating the path or file name to write. File names which end in .gz or .bz2 will be compressed.
        :return: None
        This method will have the side effect of creating a file, specified by fpath.
        This method cannot use vector attributes within the graphml file. Instead, it replaces the attribute values with
            the dummy value 'None'. When this occurs, a warning is raised indicating the vector attributes in self.
        """
        warning = False
        warning_list = set([])
        for n in self.nodes():
            for attr in self.node[n].keys():
                if isinstance(self.node[n][attr], list):
                    warning = True
                    warning_list = set([attr]) | warning_list
                    self.node[n][attr] = 'None'
        nx.write_graphml(self, fpath)
        if warning:
            warnings.warn("The provided graph contained the vector attributes: {}. All values of vector attributes have"
                          " been converted to 'None'. To prevent this, remove vector attributes or convert them to "
                          "atomic attributes prior to calling .write_graphml"
                          .format(warning_list))

    def write_tnet(self, fname, mode_string="type", weighted=False, time_string="date", node_index_string="tnet_id",
                   weight_string='weight'):
        """
        A function to write an edgelist formatted for the tnet library for network analysis in R.
        :param fname: The name of the tnet file to be created.
        :param mode_string: The name string of the mode node attribute.
        :param weighted: Do the edges have weights? True or false.
        :param time_string: the name string of the date/time node attribute.
        :param node_index_string: Creates a new integer id attribute.
        :param weight_string: The name of the weight node attribute.
        :return: None

        Source: Adapted from code written by Reid McIlroy Young for the Metaknowledge python library.
        """
        modes = []
        mode1Set = set()
        for node_index, node in enumerate(self.nodes_iter(data=True), start=1):
            try:
                nMode = node[1][mode_string]
            except KeyError:
                # too many modes so will fail
                modes = [1, 2, 3]
                nMode = 4
            if nMode not in modes:
                if len(modes) < 2:
                    modes.append(nMode)
                else:
                    raise ValueError(
                        "Too many modes of '{}' found in the network or one of the nodes was missing its mode. There must be exactly 2 modes.".format(
                            mode_string))
            if nMode == modes[0]:
                mode1Set.add(node[0])
            node[1][node_index_string] = node_index
        if len(modes) != 2:
            raise ValueError(
                "Too few modes of '{}' found in the network. There must be exactly 2 modes.".format(mode_string))
        with open(fname, 'w', encoding='utf-8') as f:
            for n1, n2, eDict in self.edges_iter(data=True):
                if n1 in mode1Set:
                    if n2 in mode1Set:
                        raise ValueError(
                            "The nodes '{}' and '{}' have an edge and the same type. The network must be purely 2-mode.".format(
                                n1, n2))
                elif n2 in mode1Set:
                    n1, n2 = n2, n1
                else:
                    raise ValueError(
                        "The nodes '{}' and '{}' have an edge and the same type. The network must be purely 2-mode.".format(
                            n1, n2))
                if time_string is not None and time_string in eDict:
                    edt = eDict[time_string]
                    if type(edt) is str:
                        edt = git_datetime(eDict[time_string])
                    e_time_string = edt.strftime("\"%y-%m-%d %H:%M:%S\"")
                else:
                    e_time_string = ''
                # Write to file
                node1 = self.node[n1][node_index_string]
                node2 = self.node[n2][node_index_string]
                weight = eDict[weight_string]
                if time_string != None:
                    f.write("{} {} {}".format(e_time_string,node1,node2))
                else:
                    f.write("{} {}".format(node1,node2))
                if weighted:
                    f.write(" {}\n".format(weight))
                else:
                    f.write("\n")


    def node_attributes(self,name,helper):
        """
        Creates a new node attribute.
        :param name: The name of the new attribute.
        :param helper: A helper function, which takes an attribute dict and produces the new attribute.
        :return: None
        """
        for n in self.nodes():
            self.node[n][name] = helper(self.node[n])

    def quickplot(self, fname, k = 1, iterations = 50, layout = "spring", size = 20, default_colour = "lightgrey"):
        """
        Makes a quick visualization of the network.
        :param layout: The type of layout to draw. ("spring", "circular", "shell", "spectral", or "random")
        :param fname: If specified, a copy of the figure is saved using this file name.
        :param size: The size of the nodes. Default is 20.
        :return: None
        """
        # Make a copy
        copy_net = copy.deepcopy(self)
        # Remove isolates
        copy_net.remove_nodes_from(nx.isolates(copy_net))
        # Add detect colour attribute
        colour_data = {}
        for n in copy_net.nodes():
            if "colour" in copy_net.node[n].keys():
                colour_data[n] = copy_net.node[n]["colour"]
            elif "color" in copy_net.node[n].keys():
                colour_data[n] = copy_net.node[n]["color"]
            else:
                colour_data[n] = default_colour
        colour_list = [colour_data[node] for node in copy_net.nodes()]
        # Plot the network
        if layout in ["dot", "neato", "fdp", "circo"]:
            nx.draw(copy_net,
                    pos = graphviz_layout(copy_net,prog=layout),
                    node_size = size,
                    font_size = 5,
                    node_color = colour_list,
                    linewidths = .5,
                    edge_color = "DarkGray",
                    width = .1)
        if layout == "spring":
            nx.draw(copy_net,
                    pos=nx.spring_layout(copy_net,k=k,iterations=iterations),
                    node_size=size,
                    font_size=5,
                    node_color=colour_list,
                    linewidths=.5,
                    edge_color="DarkGray",
                    width=.1)
        elif layout == "circular":
            nx.draw_circular(copy_net,
                            node_size = size,
                            font_size = 5,
                            node_color =colour_list,
                            linewidths = .5,
                            edge_color = "DarkGray",
                            width = .1)
        elif layout == "shell":
            nx.draw_shell(copy_net,
                           node_size=size,
                           font_size=5,
                           node_color =colour_list,
                           linewidths=.5,
                           edge_color="DarkGray",
                           width=.1)
        elif layout == "spectral":
            nx.draw_spectral(copy_net,
                           node_size=size,
                           font_size=5,
                           node_color =colour_list,
                           linewidths=.5,
                           edge_color="DarkGray",
                           width=.1)
        elif layout == "random":
            nx.draw_random(copy_net,
                           node_size=size,
                           font_size=5,
                           node_color =colour_list,
                           linewidths=.5,
                           edge_color="DarkGray",
                           width=.1)
        # Save figure if applicable
        if fname is not None:
            plt.savefig(fname,bbox_inches="tight")
            print("Wrote file: {}".format(fname))

    def describe(self):
        print("A MultiGraphPlus object with {} nodes and {} edges.".format(len(self.nodes()), len(self.edges())))

    def node_merge(self, node1, node2):
        """
        Combines node1 and node2. After merge, node1 will remain, while node2 will be removed. node2's edges will become
            node1 edges, while retaining all their edge attributes. Vector attributes of node1 and node2 whose
            identifiers match will be combined, retaining all values. Atomic attributes which exist in only one of the
            two nodes will be included in the merge node. Finally, if node1 and node2 contain a conflicting atomic
            attribute, node1's value will overwrite node2's value.
        :param node1: The identifier for a node. This node's attributes will persist to the merged node.
        :param node2: The identifier for a second node. Any non-conflicting attributes will persist to the merged node.
        :return: a new multigraphplus object which has merged nodes 1 and 2 together into node1, which will also have
        gained node2's edges.
        """
        merged_graph = copy.deepcopy(self)

        # Moves all edges from node2 to node1
        print('Merging edges...')
        for e in merged_graph.edges(node2, data=True):
            merged_graph.add_edge(node1, e[1], attr_dict=e[2])
            merged_graph.remove_edge(e[0], e[1])
        # Adds node2's attributes to node1. There are three cases for this:
            # 1. Vector attributes are joined to create one larger vector
            # 2. Non-conflicting Atomic attributes are kept and preserved in the final node
            # 3. Conflicting Atomic attributes are not added from node2 (node1 values persist)
        node_merge_warn = False
        node_merge_warn_list = []
        print('Merging nodes...')
        for na in merged_graph.node[node2]:
            if na not in merged_graph.node[node1]:  # Deals with case 2
                merged_graph.node[node1][na] = merged_graph.node[node2][na]
            elif isinstance(merged_graph.node[node2][na], list):  # Deals with case 1
                merged_graph.node[node1][na] = merged_graph.node[node1][na] + merged_graph.node[node2][na]
            elif merged_graph.node[node1][na] != merged_graph.node[node2][na]:
                node_merge_warn = True
                node_merge_warn_list.append(na)
        merged_graph.remove_node(node2) # Removes node2
        if node_merge_warn:
            print("Note: nodes '{}' and '{}' have the following conflicting atomic attributes: {}. In these cases, "
                  "'{}' attribute values have been retained, while '{}' values have been ignored. If you would rather "
                  "retain '{}' attributes, set '{}' to node1 and '{}' to node2.\n"
                  .format(node1, node2, node_merge_warn_list, node1, node2, node2, node2, node1))
        return merged_graph

<<<<<<< HEAD
    def collapse_edge(self):
        '''
        This method collapses duplicate edges into one edge, whose attribute is the number of edges which were collapsed
        :return:
        '''
        for e in self.edges():
            pass
=======
    def collapse_edges(self, sum_weights = False):
        """
        Collapses all edges which share nodes into one edge, with a new weight assigned to it. How this weight is
        assigned depends on the sum_weights parameter.

        :param sum_weights: An optional boolean parameter. Determines how weights will be assigned to the final edges. If
        False, the weight will be the number of edges which were collapsed. If True, the weight will be the sum of the
        weights of collapsed edges.

        :return: A new MultiGraphPlus object, which has collapsed all duplicate edges, assigned a new weight, and
        stores other edge data in lists.

        Note: The default weight of an edge is 1. Thus, if sum_weights is set to True, but an edge does not have a
        weight attribute, this method assumes the weight of the edge is 1.

        """
        gnew = MultiGraphPlus()
        for n1, n2, data in self.edges(data=True):
            if gnew.has_edge(n1,n2):
                gnew_data = gnew.edge[n1][n2][0]
                if 'weight' not in data:
                    gnew_data['weight'] += 1
                for k in data:
                    if k in gnew_data:
                        if k == 'weight':
                            if sum_weights:
                                gnew_data[k] += data[k]
                            else:
                                gnew_data[k] += 1
                        elif isinstance(data[k], list):
                            gnew_data[k] += data[k]
                        else:
                            gnew_data[k] += [data[k]]
                    else:
                        gnew_data[k] = data[k]
            else:
                edge_attr = {'weight': 1}
                for k in data:
                    if k == 'weight':
                        if sum_weights:
                            edge_attr[k] = data[k]
                        else:
                            pass
                    elif isinstance(data[k], list):
                        edge_attr[k] = data[k]
                    else:
                        edge_attr[k] = [data[k]]
                gnew.add_edge(n1, n2, attr_dict=edge_attr)
        return gnew
>>>>>>> 79d08d11
<|MERGE_RESOLUTION|>--- conflicted
+++ resolved
@@ -236,15 +236,6 @@
                   .format(node1, node2, node_merge_warn_list, node1, node2, node2, node2, node1))
         return merged_graph
 
-<<<<<<< HEAD
-    def collapse_edge(self):
-        '''
-        This method collapses duplicate edges into one edge, whose attribute is the number of edges which were collapsed
-        :return:
-        '''
-        for e in self.edges():
-            pass
-=======
     def collapse_edges(self, sum_weights = False):
         """
         Collapses all edges which share nodes into one edge, with a new weight assigned to it. How this weight is
@@ -293,5 +284,4 @@
                     else:
                         edge_attr[k] = [data[k]]
                 gnew.add_edge(n1, n2, attr_dict=edge_attr)
-        return gnew
->>>>>>> 79d08d11
+        return gnew