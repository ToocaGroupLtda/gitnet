import networkx as nx
<<<<<<< HEAD
import warnings

=======
import matplotlib.pyplot as plt
>>>>>>> da395e9e

class MultiGraphPlus(nx.MultiGraph):
    def write_graphml(self, fpath):
        """
        write_graphml converts a MultiGraphPlus object to a graphml file.
        :param self: MultiGraphPlus graph
        :param fpath: A string indicating the path or file name to write. File names which end in .gz or .bz2 will be compressed.
        :return: None
        This method will have the side effect of creating a file, specified by fpath.
        This method cannot use vector attributes within the graphml file. Instead, it replaces the attribute values with
            the dummy value 'None'. When this occurs, a warning is raised indicating the vector attributes in self.
        """
        warning = False
        warning_list = set([])
        for n in self.nodes():
            for attr in self.node[n].keys():
                if isinstance(self.node[n][attr], list):
                    warning = True
                    warning_list = set([attr]) | warning_list
                    self.node[n][attr] = 'None'

        nx.write_graphml(self, fpath)
        warnings.warn("The provided graph contained the vector attributes: {}. All values of vector attributes have "
                      "been converted to 'None'. To prevent this, remove vector attributes or convert them to atomic "
                      "attributes prior to calling .write_graphml"
                      .format(warning_list))<|MERGE_RESOLUTION|>--- conflicted
+++ resolved
@@ -1,10 +1,6 @@
 import networkx as nx
-<<<<<<< HEAD
 import warnings
-
-=======
 import matplotlib.pyplot as plt
->>>>>>> da395e9e
 
 class MultiGraphPlus(nx.MultiGraph):
     def write_graphml(self, fpath):
