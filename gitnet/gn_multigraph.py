import networkx as nx
import warnings
import matplotlib.pyplot as plt


class MultiGraphPlus(nx.MultiGraph):

    def write_graphml(self, fpath):
        """
        write_graphml converts a MultiGraphPlus object to a graphml file.
        :param self: MultiGraphPlus graph
        :param fpath: A string indicating the path or file name to write. File names which end in .gz or .bz2 will be compressed.
        :return: None
        This method will have the side effect of creating a file, specified by fpath.
        This method cannot use vector attributes within the graphml file. Instead, it replaces the attribute values with
            the dummy value 'None'. When this occurs, a warning is raised indicating the vector attributes in self.
        """
        warning = False
        warning_list = set([])
        for n in self.nodes():
            for attr in self.node[n].keys():
                if isinstance(self.node[n][attr], list):
                    warning = True
                    warning_list = set([attr]) | warning_list
                    self.node[n][attr] = 'None'
        nx.write_graphml(self, fpath)
<<<<<<< HEAD

    def node_attributes(self,name,helper):
        """
        Creates a new node attribute.
        :param name: The name of the new attribute.
        :param helper: A helper function, which takes an attribute dict and produces the new attribute.
        :return: None
        """
        for n in self.nodes():
            self.node[n][name] = helper(self.node[n])

    def quickplot(self, layout = "spring", fname = None, size = 10):
        colour_data = {}
        for n in self.nodes():
            if "colour" in self.node[n].keys():
                colour_data[n] = self.node[n]["colour"]
            elif "color" in self.node[n].keys():
                colour_data[n] = self.node[n]["color"]
            else:
                colour_data[n] = "lightgrey"
        colour_list = [colour_data[node] for node in self.nodes()]
        if layout == "spring":
            nx.draw_spring(self,
                            node_size = size,
                            font_size = 5,
                            node_color =colour_list,
                            linewidths = .5,
                            edge_color = "DarkGray",
                            width = .1,
                            k = .01,
                            iterations=100)
        elif layout == "circular":
            nx.draw_circular(self,
                            node_size = size,
                            font_size = 5,
                            node_color =colour_list,
                            linewidths = .5,
                            edge_color = "DarkGray",
                            width = .1,
                            k = 1000)
        elif layout == "shell":
            nx.draw_shell(self,
                           node_size=size,
                           font_size=5,
                           node_color =colour_list,
                           linewidths=.5,
                           edge_color="DarkGray",
                           width=.1,
                           k=1000)
        elif layout == "spectral":
            nx.draw_spectral(self,
                           node_size=size,
                           font_size=5,
                           node_color =colour_list,
                           linewidths=.5,
                           edge_color="DarkGray",
                           width=.1,
                           k=1000)
        elif layout == "random":
            nx.draw_random(self,
                           node_size=size,
                           font_size=5,
                           node_color =colour_list,
                           linewidths=.5,
                           edge_color="DarkGray",
                           width=.1,
                           k=1000)
        if fname is not None:
            plt.savefig(fname)
            print("Wrote file: {}".format(fname))
=======
        if warning:
            warnings.warn("The provided graph contained the vector attributes: {}. All values of vector attributes have"
                          " been converted to 'None'. To prevent this, remove vector attributes or convert them to "
                          "atomic attributes prior to calling .write_graphml"
                          .format(warning_list))


    def node_merge(self, node1, node2):
        """
        Combines node1 and node2, retaining all the node attributes of node1.
        :param node1:
        :param node2:
        :return:
        """
        #TODO: 3 situations for n attr: 1 Lists (append) 2 Non-conflicting atomic(add) 3. Conflicting atomic (overwrite)
        #TODO: retain edge attributes
        for e in self.edges(node2):
            self.add_edge(node1, e[1])
            self.remove_edge(e[0], e[1])
>>>>>>> 193b2db3
<|MERGE_RESOLUTION|>--- conflicted
+++ resolved
@@ -24,7 +24,11 @@
                     warning_list = set([attr]) | warning_list
                     self.node[n][attr] = 'None'
         nx.write_graphml(self, fpath)
-<<<<<<< HEAD
+        if warning:
+            warnings.warn("The provided graph contained the vector attributes: {}. All values of vector attributes have"
+                          " been converted to 'None'. To prevent this, remove vector attributes or convert them to "
+                          "atomic attributes prior to calling .write_graphml"
+                          .format(warning_list))
 
     def node_attributes(self,name,helper):
         """
@@ -95,13 +99,6 @@
         if fname is not None:
             plt.savefig(fname)
             print("Wrote file: {}".format(fname))
-=======
-        if warning:
-            warnings.warn("The provided graph contained the vector attributes: {}. All values of vector attributes have"
-                          " been converted to 'None'. To prevent this, remove vector attributes or convert them to "
-                          "atomic attributes prior to calling .write_graphml"
-                          .format(warning_list))
-
 
     def node_merge(self, node1, node2):
         """
@@ -114,5 +111,4 @@
         #TODO: retain edge attributes
         for e in self.edges(node2):
             self.add_edge(node1, e[1])
-            self.remove_edge(e[0], e[1])
->>>>>>> 193b2db3
+            self.remove_edge(e[0], e[1])