import pandas as pd
import networkx as nx
import datetime as dt
import warnings
import copy
from gitnet.gn_multigraph import MultiGraphPlus
from gitnet.gn_helpers import git_datetime, before, beforex, since, sincex, filter_has, filter_equals, simple_edge

class Log(object):
    """
    Log is the basic class for the back end of gitnet. The Log class, and other classes which inherit its features,
    store all of the data retrieved by gitnet. Log has methods to describe, export, and model the data it contains.
    """

    def __init__(self, dofd = {}, source = None, path = None, key_type = None, filters = []):
        """
        Initializes the Log with a timestamp. Other fields default to {} or none unless otherwise specified.
        Log objects should be passed a dictionary of dictionaries after initialization, or entries should be
        added to the empty dictionary in self.collection.

        :param dofd: A dictionary of dictionaries, which becomes self.collection. Defaults to empty.
        :param source: A string passed by the parser indicating the source of the data.
        :param path: A string passed by the parser indicating the path from which the data was accessed.
        :param key_type: A string passed by the parser indicating how data is keyed in the dicitonary (e.g. by hash.)
        :param filters: A list of strings summarizing how the Log has been filtered (using filter and ignore methods.)
        :var self.tags: Tags are generated using the get_tags method.
        """
        self.collection = dofd
        self.timestamp = str(dt.datetime.now())
        self.source = source
        self.path = path
        self.key_type = key_type
        self.filters = filters
        # This must be updated as tags/subclasses are added. Ideally, this would be housed within each subclass.
        self.tags = self.get_tags()

    def __iter__(self):
        """
        Log iterates upon its core data set, which is a dictionary of dictionaries.
        """
        return iter(self.collection)

    def __getitem__(self, item):
        """
        Makes Log subscriptable.
        """
        return self.collection[item]

    def __str__(self):
        """
        A basic summary of the Log. For a more detailed report (which analyzes record contents) use the .describe method.
        """
        return "Log containing {} records from {} created at {}.".format(len(self.collection),self.source,self.timestamp)

    def __len__(self):
        """
        The number of records in self.collection.
        """
        return len(self.collection)

    def get_tags(self):
        """
        For the base Log class, tags defaults to an empty list. Log subclasses have alternate get_tags methods, which
        specify the expected data points in their core data sets, and give a preferred order for displaying the data
        (i.e. in a tabular format.)
        :return: An empty list of tags.
        """
        return []

    def attributes(self):
        """
        A method for determining what data has been recorded in this commit log.
        :return: A sorted list containing every key present in the Log's records. For example, the attributes for
        a local commit log would contain hashes ("hash"), author name ("author"), author email ("email"), etc.
        If the self.tags attribute has been defined for this object, tags appear by their order in self.tags. Any
        unrecognized tags will be added at the end.
        """
        attr = set()
        # Add every key in the collection to a set object.
        for record in self.collection:
            attr = attr.union(self.collection[record].keys())
        # Tracking attributes
        attr_list = []
        # For every tag defined for the subclass, add to the list of attributes in order, and remove from set.
        for tag in self.tags:
            if tag in attr:
                attr.remove(tag)
                attr_list.append(tag)
        # If there are any tags left in the set (i.e. ones not specified for the subclass),
        #   add them to the end of the list (sorted).
        if len(attr) > 0:
            attr_list = attr_list + sorted(list(attr))
        return attr_list

    def describe(self):
        """
        A method which provides a description of the contents of the log. More detailed descriptions are implemented
        for individual subclasses.
        """
        print(self)
        print(self.path)
        if len(self.filters) != 0:
            print("Filters:")
            for f in self.filters:
                print("\t",f)
        pass

    def browse(self):
        """
        Interactively prints the contents of the Log collection, one record at a time.
        :return: None
        """
        for key in self.collection.keys():
            print("----- {} -----".format(key))
            for rkey in self.collection[key].keys():
                print("--- {} ---".format(rkey))
                if type(self.collection[key][rkey]) in [str,int,bool,float]:
                    print(self.collection[key][rkey])
                elif type(self.collection[key][rkey]) == list:
                    for s in self.collection[key][rkey]:
                        print(s)
            if input("\nAnother? [press enter to continue, or press q to quit]\n") == "q":
                break

    def filter(self, tag, fun, match, negate = False, helper = None, summary = None):
        """
        A method which creates a new Log, containing only records which match certain criteria.
        :param tag: Denotes the tag by which the Log should be filtered. ("ALL" searches every value.)
        :param fun: A string denoting which predicate function to use.
        :param match: A string which the predicate function uses for comparison.
        :param negate: If negate is set to true, only entries which do not match will be kept.
        :param helper: Passing a function object over-rides 'fun'.
        :param summary: An optional summary string describing the filter operation. Recommended when using a custom
        helper function.
        :return: A new Log object identical to self but with only matching records.

        Details:
        Comparisons are usually made in the following way: fun(self.collection[sha][tag],match). This pattern should
        be followed when using custom helper functions.

        Predicates currently implemented:
            - "equals" (Does the [tag] value exactly equal match? e.g. self.filter("author","equals","Jane"))
                - If both values are strings, match can be a regular expression.
            - "has" (Is match "in" the [tag] value? e.g. self.filter("email","has","@gmail.com"))
                - If both values are strings, match can be a regular expression.
            - Comparison operations. The values of tag, and match, must be comparable with >, and <. Note that unless
            you have explicitly converted date strings to datetime objects (or something similar), these comparisons
            are not valid for date strings.
                - "<" tag value less than match.
                - "<=" tag value less than or equal to match.
                - ">" tag value greater than match.
                - ">=" tag value greater than or equal to match.
            - Datetime comparisons. Note that tag must be date, and match must be a Git-formatted time (such as
                "Mon Apr 8 00:59:02 2016 -0400")
                - "since" (Is the date since match? Inclusive.)
                - "sincex" (Is the date since match? Exclusive.)
                - "before" (Is the date before match? Inclusive.)
                - "beforex" (Is the date before match? Exclusive.)

        Note that if a keyed value is a list, every item in the list is checked.

        Examples:
        my_log.filter("email", "equals", "bob@gmail.com")
        my_log.filter("email", "has", "@gmail.com")
        my_log.filter("email", "has", "@gmail.c[oa]m?")
        my_log.filter("date", "since", "Fri May 6 15:41:25 2016 -0400")
        """
        # This dictionary includes the currently built-in filtering predicates.
        fun_reference = {"equals" : filter_equals,
                         "has" : filter_has,
                         "<": lambda x, val: x < val,
                         "<=": lambda x, val: x < val or x == val,
                         ">": lambda x, val: x > val,
                         ">=": lambda x, val: x > val or x == val,
                         "since": since,
                         "sincex": sincex,
                         "before": before,
                         "beforex": beforex}
        if tag == "date" and fun in ("<", "<=", ">", ">="):
            warnings.warn("Dates have been compared alphabetically with {}, use Datetime comparisons to compare dates by time.".format(fun))
        # Make a copy of self
        new_log = copy.deepcopy(self)
        # Add filter summary to self.filters
        if summary is not None:
            filter_summary = summary
        else:
            filter_summary = "{} {} {} | Negate: {} | Helper: {}".format(tag,fun,match,negate,helper)
        new_log.filters.append(filter_summary)
        # Get the predicate for filtering, from custom helper parameter or helper dictionary.
        if callable(helper):
            use_fun = helper
        else:
            use_fun = fun_reference[fun]
        # Check every record for a match.
        for record in self.collection:
            keep = False
            # Check all tags.
            if tag == "any":
                for rkey in self.collection[record]:
                    if type(self.collection[record][rkey]) == list:
                        for item in self.collection[record][rkey]:
                            if use_fun(item,match):
                                keep = True
                                break
                    if use_fun(self.collection[record][rkey],match):
                        keep = True
                        break
            # Check a specific tag
            elif tag in self.collection[record].keys():
                if type(self.collection[record][tag]) == list:
                    for item in self.collection[record][tag]:
                        if use_fun(item, match):
                            keep = True
                            break
                if use_fun(self.collection[record][tag], match):
                    keep = True
            # Negate the check if required.
            if negate:
                keep = not(keep)
            # If the data point is not to be kept, remove the record from the copied collection.
            if not keep:
                del new_log.collection[record]
        return new_log

    def tsv(self, ignore = [], fname = None, empty_cols = False):
        """
        Converts the Log to a tab-delimited string (using a tab-delimted format is preferrable to CSV since this option
        does not change the content strings by removing commas).
        :param ignore: Tags included in this list of strings will be ignored.
        :param fname: If a file name is provided, the function will write to this file instead of to a string for output.
        :param empty_cols: If True, export will include all Log subclass tags, even if not collected, giving empty columns.
        :return: A tab-delimited dataset in string form (or a summary statement if a file name was provided.)
        """
        # Get the tags present in the Log.
        if empty_cols == True:
            types = self.tags
        else:
            types = self.attributes()
        types = list(filter(lambda s: s not in ignore, types))
        # The number of items that were forced to strings. If > 1 at return, raise a warning.
        num_forced = 0
        # The string to be output
        out = ""
        # If a filename is given, access the file.
        if fname != None:
            f = open(fname, "w", encoding="utf-8")
        # Add header line
        header = ""
        head_cur = 0
        for tag in types:
            head_cur += 1
            header = header + tag
            if head_cur != len(types):
                header = header + "\t"
            else:
                header = header + "\n"
        if fname != None:
            f.write(header)
        else:
            out = out + header
        # Create each line of output.
        for record in self.collection:
            line = ""
            tags_cur = 0
            # Add the value for each tag.
            for tag in types:
                tags_cur += 1
                if tag not in ignore:
                    # If the key is valid, add the value.
                    if tag in self.collection[record].keys():
                        cur_item = self.collection[record][tag]
                        # If the item is a simple string, add it.
                        if type(cur_item) == str:
                            line = line + cur_item
                        # If the item is a list, add each string in the list.
                        elif type(cur_item) == list:
                            list_cur = 0
                            for i in cur_item:
                                list_cur += 1
                                if type(i) == str:
                                    line = line + i
                                # Force a non-string to string.
                                else:
                                    line = line + str(i)
                                    num_forced += 1
                                if list_cur != len(cur_item):
                                    line = line + ";"
                        # If the item is neither a string nor a list, force it to a string.
                        else:
                            line = line + str(cur_item)
                            num_forced += 1
                    # Unless it is the last tag, add a separating tab.
                    if tags_cur != len(types):
                        line = line + "\t"
            # Give the line to string or file.
            line = line + "\n"
            if fname != None:
                f.write(line)
            else:
                out = out + line
        if num_forced > 0:
            warnings.warn("Non-string input forced to string {} time(s).".format(num_forced))
        if fname != None:
            f.close()
            out = "Data written to {}".format(fname)
        return out

    def df(self):
        """
        Converts the Log to a Pandas dataframe. Recommended method for analyzing attribute data in Python.
        :return: Pandas dataframe. Rows are commits by short-hash. Columns are commit attributes.
        """
        return pd.DataFrame.from_dict(self.collection, orient = "index")[self.attributes()]

    def vector(self,tag):
        """
        Returns a list containing all of the (keyless) values of a certain tag in the Log collection.
        :param tag: A collection tag. See subclass documentation for subclass-specific tags.
        :return: Returns a list of values (usually strings or numbers).
        """
        v = []
        for record in self.collection:
            if tag in self.collection[record].keys():
                value = self.collection[record][tag]
                if type(value) is list:
                    for i in value:
                        v.append(i)
                else:
                    v.append(value)
        return v

<<<<<<< HEAD
    def generate_edges(self, mode1, mode2, helper = simple_edge, edge_attributes = []):
=======
    def tag_replace(self, current_val, new_val, tag = "author"):
        """Searches for user specified values in a specific tag in the Log Object, and replaces them with a new value.The main intention is to consolidate duplicate author names.
        :param check_tag: lets the user specify which tag in the collection to check, author name is the default.
        :param current_val: this is the value that the user wants to replace.
        :param new_val: this is the value that the user wants to use in the Log Object.
        """
        selfcopy = copy.deepcopy(self)
        status = 0
        replaced_vals = 0
        for record in selfcopy.collection:
            if tag in selfcopy.collection[record].keys():
                if selfcopy[record][tag] == current_val:
                    selfcopy[record][tag] = new_val
                    status = 2
                    replaced_vals = replaced_vals + 1
                elif current_val != selfcopy.collection[record][tag] and replaced_vals == 0:
                    status = 1
        if status == 0:
            print("The tag requested does not appear in this collection.")
        elif status == 1:
            print("The value requested does not appear in any records in this collection.")
        elif status == 2:
            print("Success. You have replaced the " + tag + " value: " + str(current_val) + " " + str(replaced_vals) + " times.")
        return selfcopy

    def generate_edges(self, mode1, mode2, helper = simple_edge, keep = []):
>>>>>>> 79d08d11
        """
        Generates bipartite edges present in each Log record.
        :param mode1: A record attribute (tag), which becomes the first node type.
        :param mode2: A record attribute (tag), which becomes the second node type.
        :param helper: The function that computes the edges. Options are simple_edge (default) and changes_edge.
        :param edge_attributes: A list of attributes to keep as attributes of the edge.
        :return: A generator object containing edges and their weights.

        Notes:
        Currently, two edge_helper functions are available in gitnet.gn_helpers:
        1. simple_edge
            Creates an unweighted edge, and saves the attributes specified by edge_attributes.
        2. changes_edge
            Only to be used for Author/File networks, with "changes" from "git log --stat" logs (as in a CommitLog).
            Computes edges between authors (mode1) and files (mode2) based on the number of lines changed in the
            corresponding changes (e.g. weight is 6 for "README.md | 6 +++---").
        """
        for record in self.collection:
            cur = self.collection[record]
            if mode1 in cur.keys() and mode2 in cur.keys():
                # Set up mode one data for this record
                m1 = cur[mode1]
                if type(m1) not in [list,dict,set]:
                    m1 = [m1]
                # Set up mode one data for this record
                m2 = cur[mode2]
                if type(m2) not in [list, dict, set]:
                    m2 = [m2]
                # Yield edges
                for item1 in m1:
                    for item2 in m2:
                        yield helper(item1, item2, cur, edge_attributes)

    def generate_nodes(self, mode1, mode2, keep_atom1 = [], keep_vector1 = [], keep_atom2 = [], keep_vector2 = []):
        """
        Generates the bipartite nodes present in the Log object.
        :param mode1: The tag string for the first mode type.
        :param mode2: The tag string for the second mode type.
        :param keep_atom1: Atomic variables for mode1 nodes, recorded when a new node is added to the dictionary.
        :param keep_vector1: Variables for mode1 nodes, for which a new datapoint is recorded for every recurrence.
        :param keep_atom2: Atomic variables for mode2 nodes, recorded when a new node is added to the dictionary.
        :param keep_vector2: Variables for mode2 nodes, for which a new datapoint is recorded for every recurrence.
        :return: A list of tuples, i.e. ("node_id", {attribute_dictionary}).

        By default, each node should have a record in the following format:

        ("id_value",  {"id": "id_value", "type": mode, "records": [rkey1, rkey2, ..., rkeyn})

        With optional variables kept (i.e. keep_atom_1 etc. are not empty) format is as follows:

        ("id_value" : {"id": "id_value", "type": mode, "records": [rkey1, rkey2, ..., rkeyn},
         atom_tag_1: "atom_value_1", ..., atom_tag_n: "atom_value_n",
         vector_tag_1: [value_1_1, ..., value_1_m], ..., vector_tag_n: [value_n_1, ..., value_n_m])
        """
        nodes = {}
        for record in self.collection:
            cur = self.collection[record]
            if mode1 in cur.keys() and mode2 in cur.keys():
                # Set up mode one data for this record
                m1 = cur[mode1]
                if type(m1) not in [list, dict, set]:
                    m1 = [m1]
                # Set up mode one data for this record
                m2 = cur[mode2]
                if type(m2) not in [list, dict, set]:
                    m2 = [m2]
                # Yield node attributes
                for item1 in m1:
                    if item1 in nodes.keys():
                        nodes[item1]["records"].append(record)
                        for tag in keep_vector1:
                            if tag in cur.keys():
                                if tag not in nodes[item1].keys():
                                    nodes[item1][tag] = [cur[tag]]
                                elif tag in cur.keys():
                                    nodes[item1][tag].append(cur[tag])
                    else:
                        nodes[item1] = {"id":item1,"type":mode1,"records":[record]}
                        for tag in keep_atom1:
                            if tag in cur.keys():
                                nodes[item1][tag] = cur[tag]
                        for tag in keep_vector1:
                            if tag in cur.keys():
                                nodes[item1][tag] = [cur[tag]]
                for item2 in m2:
                    if item2 in nodes.keys():
                        nodes[item2]["records"].append(record)
                        for tag in keep_vector2:
                            if tag in cur.keys():
                                if tag not in nodes[item2].keys():
                                    nodes[item2][tag] = [cur[tag]]
                                elif tag in cur.keys():
                                    nodes[item2][tag].append(cur[tag])
                    else:
                        nodes[item2] = {"id": item2, "type": mode2, "records": [record]}
                        for tag in keep_atom2:
                            if tag in cur.keys():
                                nodes[item2][tag] = cur[tag]
                        for tag in keep_vector2:
                            if tag in cur.keys():
                                nodes[item2][tag] = [cur[tag]]
        if len(nodes) is 0:
            warnings.warn("Dictionary of node attributes is empty. Check that mode1 and mode2 names are valid tags.")
        node_tuple_list = []
        for n in nodes:
            node_tuple_list.append((n,nodes[n]))
        return node_tuple_list

    def generate_network(self, mode1, mode2, edge_helper = simple_edge, edge_attributes = [], mode1_atom_attrs = [],
                         mode2_atom_attrs = [], mode1_vector_attrs = [], mode2_vector_attrs = []):
        """
        An abstract network generator.
        :param mode1: The tag string for the first mode type.
        :param mode2: The tag string for the second mode type.
        :param edge_helper: The helper function used to compute an edge.
        :param edge_attributes: The tag names of attributes to be saved for each edge.
        :param mode1_atom_attrs: The tag names of attributes to be saved once for each node of mode1.
        :param mode2_atom_attrs: The tag names of attributes to be saved repeatedly for each node of mode1.
        :param mode1_vector_attrs: The tag names of attributes to be saved once for each node of mode2.
        :param mode2_vector_attrs: The tag names of attributes to be saved repeatedly for each node of mode2.
        :return: A MultiGraphPlus object, which inherits from the NetworkX MultiGraph class.

        Notes:
        Currently, two edge_helper functions are available in gitnet.gn_helpers:
        1. simple_edge
            Creates an unweighted edge, and saves the attributes specified by edge_attributes.
        2. changes_edge
            Only to be used for Author/File networks, with "changes" from "git log --stat" logs (as in a CommitLog).
            Computes edges between authors (mode1) and files (mode2) based on the number of lines changed in the
            corresponding changes (e.g. weight is 6 for "README.md | 6 +++---").
        """
        GN = MultiGraphPlus()
        # Make the nodes and add them to the MultiGraphPlus
        nodes = self.generate_nodes(mode1, mode2, keep_atom1=mode1_atom_attrs, keep_vector1=mode1_vector_attrs,
                                    keep_atom2=mode2_atom_attrs, keep_vector2=mode2_vector_attrs)
        for node in nodes:
            GN.add_node(node[0], node[1])
        # Make the edges and add them to the MultiGraphPlus
        edges = self.generate_edges(mode1, mode2, helper=edge_helper, edge_attributes=edge_attributes)
        for edge in edges:
            GN.add_edges_from([(edge[0], edge[1], edge[2])])
        return GN

    def write_edges(self, fname, mode1, mode2, helper = simple_edge, edge_attribute = []):
        """
        Writes an edge list with attributes.
        :param fname: The name of the output file.
        :param mode1: The tag string for the first mode type.
        :param mode2: The tag string for the second mode type.
        :param helper: The helper function used to generate the edges.
        :param edge_attribute: The tag names of attributes to be saved for each edge
        :return: None

        Notes:
        Currently, two edge_helper functions are available in gitnet.gn_helpers:
        1. simple_edge
            Creates an unweighted edge, and saves the attributes specified by edge_attributes.
        2. changes_edge
            Only to be used for Author/File networks, with "changes" from "git log --stat" logs (as in a CommitLog).
            Computes edges between authors (mode1) and files (mode2) based on the number of lines changed in the
            corresponding changes (e.g. weight is 6 for "README.md | 6 +++---").
        """
        f = open(fname, "w", encoding="utf-8")
        # Define attributes
        attrs = ["id1", "id2", "weight", "date"] + edge_attribute
        # Write header
        cur = len(attrs)
        for colname in attrs:
            f.write(colname)
            if cur > 1:
                f.write(",")
                cur -= 1
            else:
                f.write("\n")
        # Write IDHash1,IDHash2,weight,month-day-year
        for edge in self.generate_edges(mode1, mode2, helper, edge_attribute):
            if "weight" in edge[2].keys():
                weight = edge[2]["weight"]
            else:
                weight = "NA"
            if "date" in edge[2].keys():
                date = git_datetime(edge[2]["date"]).date()
            f.write("{},{},{},{}-{}-{}".format(hash(edge[0]),hash(edge[1]),weight,date.month,date.day,date.year))
            for tag in edge_attribute:
                if tag in edge[2].keys():
                    f.write(",{}".format(edge[2][tag]))
                else:
                    f.write(",NA")
            f.write("\n")
        # Close file and print summary.
        f.close()
        print("Wrote edgelist with attributes to {}.".format(fname))

    def write_nodes(self, fname, mode1, mode2, keep_atom1 = [], keep_vector1 = [], keep_atom2 = [], keep_vector2 = []):
        """
        Writes a list of nodes with attributes.
        :param fname: The name of the output file.
        :param mode1: The tag string for the first mode type.
        :param mode2: The tag string for the second mode type.
        :param keep_atom1: The tag names of attributes to be saved once for each node of mode1.
        :param keep_vector1: The tag names of attributes to be repeatedly once for each node of mode1.
        :param keep_atom2: The tag names of attributes to be saved once for each node of mode2.
        :param keep_vector2: The tag names of attributes to be repeatedly once for each node of mode2.
        :return: None
        """
        f = open(fname, "w", encoding="utf-8")
        # Define attributes
        attrs = ["hashid","id","type"] + keep_atom1 + keep_vector1 + keep_atom2 + keep_vector2
        # Write header
        cur = len(attrs)
        for colname in attrs:
            f.write(colname)
            if cur > 1:
                f.write(",")
                cur -= 1
            else:
                f.write("\n")
        # Write IDHash, Name, type, ... [data]
        for node, values in self.generate_nodes(mode1,mode2,keep_atom1,keep_vector1,keep_atom2,keep_vector2):
            values["hashid"] = hash(node)
            ncur = len(attrs)
            for tag in attrs:
                if tag in values.keys():
                    val = values[tag]
                    if type(val) is int or type(val) is str:
                        f.write(str(val))
                    if type(val) is list:
                        valstring = ""
                        vcur = len(val)
                        for i in val:
                            valstring += str(i)
                            if vcur > 1:
                                valstring += ";"
                            vcur -= 1
                        f.write(valstring)
                else:
                    f.write("NA")
                if ncur > 1:
                    f.write(",")
                    ncur -= 1
                else:
                    f.write("\n")
        f.close()
        print("Wrote node attributes to {}.".format(fname))<|MERGE_RESOLUTION|>--- conflicted
+++ resolved
@@ -329,9 +329,6 @@
                     v.append(value)
         return v
 
-<<<<<<< HEAD
-    def generate_edges(self, mode1, mode2, helper = simple_edge, edge_attributes = []):
-=======
     def tag_replace(self, current_val, new_val, tag = "author"):
         """Searches for user specified values in a specific tag in the Log Object, and replaces them with a new value.The main intention is to consolidate duplicate author names.
         :param check_tag: lets the user specify which tag in the collection to check, author name is the default.
@@ -357,8 +354,7 @@
             print("Success. You have replaced the " + tag + " value: " + str(current_val) + " " + str(replaced_vals) + " times.")
         return selfcopy
 
-    def generate_edges(self, mode1, mode2, helper = simple_edge, keep = []):
->>>>>>> 79d08d11
+    def generate_edges(self, mode1, mode2, helper = simple_edge, edge_attributes = []):
         """
         Generates bipartite edges present in each Log record.
         :param mode1: A record attribute (tag), which becomes the first node type.
